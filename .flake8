--- conflicted
+++ resolved
@@ -1,9 +1,4 @@
 [flake8]
-<<<<<<< HEAD
-ignore = E402,E722,W503,W504,F821
-max-line-length = 90
-=======
 ignore = E402,E722,W503,W504
 max-line-length = 120
->>>>>>> 4e4986bd
 exclude = docs/source