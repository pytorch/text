--- conflicted
+++ resolved
@@ -5,30 +5,6 @@
   cmake_policy(SET CMP0091 NEW)
 endif()
 
-<<<<<<< HEAD
-set(CMAKE_MSVC_RUNTIME_LIBRARY "MultiThreaded$<$<CONFIG:Debug>:Debug>")
-
-add_subdirectory(re2)
-add_subdirectory(double-conversion)
-
-
-# # Sentencepiece cannot be built outside of the tree because the `third_party/absl` directory
-# # is shadowed by the `third_party` directory in build binary directory and headers are
-# # unaccessible.
-# #
-# # Apply custom patch to resolve that
-# set(SPM_REPO ${CMAKE_CURRENT_SOURCE_DIR}/sentencepiece)
-# execute_process(
-#   WORKING_DIRECTORY ${SPM_REPO}
-#   COMMAND "git" "checkout" "."
-#   )
-# execute_process(
-#   WORKING_DIRECTORY ${SPM_REPO}
-#   COMMAND git apply ../spm.patch
-#   )
-add_subdirectory(sentencepiece)
-=======
 add_subdirectory(re2 EXCLUDE_FROM_ALL)
 add_subdirectory(double-conversion EXCLUDE_FROM_ALL)
-add_subdirectory(sentencepiece EXCLUDE_FROM_ALL)
->>>>>>> e1d4948c
+add_subdirectory(sentencepiece EXCLUDE_FROM_ALL)