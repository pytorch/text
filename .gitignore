--- conflicted
+++ resolved
@@ -81,12 +81,6 @@
 # PyBuilder
 target/
 
-<<<<<<< HEAD
-# thirdparty dirs
-third_party/*/
-
-=======
->>>>>>> d28a78d7
 # computed checksum files
 torchtext/experimental/asset/.checksums/
 
@@ -133,13 +127,7 @@
 *.swp
 *.swo
 
-<<<<<<< HEAD
-
-
-torchtext/version.py
-=======
 torchtext/version.py
 
 # Thirdparty directories
-third_party/*/
->>>>>>> d28a78d7
+third_party/*/