# -*- coding: utf-8 -*-
from unittest import TestCase
import json
import logging
import os
import shutil
import subprocess
import tempfile

logger = logging.getLogger(__name__)


class TorchtextTestCase(TestCase):
    def setUp(self):
        logging.basicConfig(format=('%(asctime)s - %(levelname)s - '
                                    '%(name)s - %(message)s'),
                            level=logging.INFO)
        # Directory where everything temporary and test-related is written
        self.project_root = os.path.abspath(os.path.realpath(os.path.join(
            os.path.dirname(os.path.realpath(__file__)), os.pardir, os.pardir)))
        self.test_dir = tempfile.mkdtemp()
        self.test_ppid_dataset_path = os.path.join(self.test_dir, "test_ppid_dataset")
        self.test_numerical_features_dataset_path = os.path.join(
            self.test_dir, "test_numerical_features_dataset")
        self.test_newline_dataset_path = os.path.join(self.test_dir,
                                                      "test_newline_dataset")
        self.test_has_header_dataset_path = os.path.join(self.test_dir,
                                                         "test_has_header_dataset")
<<<<<<< HEAD
=======
        self.test_missing_field_dataset_path = os.path.join(self.test_dir,
                                                            "test_msg_field_dst")
>>>>>>> b0c0700f

    def tearDown(self):
        try:
            shutil.rmtree(self.test_dir)
        except:
            subprocess.call(["rm", "-rf", self.test_dir])

    def write_test_ppid_dataset(self, data_format="csv"):
        data_format = data_format.lower()
        if data_format == "csv":
            delim = ","
        elif data_format == "tsv":
            delim = "\t"
        dict_dataset = [
            {"id": "0", "question1": "When do you use シ instead of し?",
             "question2": "When do you use \"&\" instead of \"and\"?",
             "label": "0"},
            {"id": "1", "question1": "Where was Lincoln born?",
             "question2": "Which location was Abraham Lincoln born?",
             "label": "1"},
            {"id": "2", "question1": "What is 2+2",
             "question2": "2+2=?",
             "label": "1"},
        ]
        with open(self.test_ppid_dataset_path, "w") as test_ppid_dataset_file:
            for example in dict_dataset:
                if data_format == "json":
                    test_ppid_dataset_file.write(json.dumps(example) + "\n")
                elif data_format == "csv" or data_format == "tsv":
                    test_ppid_dataset_file.write("{}\n".format(
                        delim.join([example["id"], example["question1"],
                                    example["question2"], example["label"]])))
                else:
                    raise ValueError("Invalid format {}".format(data_format))

    def write_test_numerical_features_dataset(self):
        with open(self.test_numerical_features_dataset_path,
                  "w") as test_numerical_features_dataset_file:
            test_numerical_features_dataset_file.write("0.1\t1\tteststring1\n")
            test_numerical_features_dataset_file.write("0.5\t12\tteststring2\n")
            test_numerical_features_dataset_file.write("0.2\t0\tteststring3\n")
            test_numerical_features_dataset_file.write("0.4\t12\tteststring4\n")
            test_numerical_features_dataset_file.write("0.9\t9\tteststring5\n")


def verify_numericalized_example(field, test_example_data,
                                 test_example_numericalized,
                                 test_example_lengths=None,
                                 batch_first=False, train=True):
    """
    Function to verify that numericalized example is correct
    with respect to the Field's Vocab.
    """
    if isinstance(test_example_numericalized, tuple):
        test_example_numericalized, lengths = test_example_numericalized
        assert test_example_lengths == lengths.tolist()
    if batch_first:
        test_example_numericalized.data.t_()
    # Transpose numericalized example so we can compare over batches
    for example_idx, numericalized_single_example in enumerate(
            test_example_numericalized.t()):
        assert len(test_example_data[example_idx]) == len(numericalized_single_example)
        assert numericalized_single_example.volatile is not train
        for token_idx, numericalized_token in enumerate(
                numericalized_single_example):
            # Convert from Variable to int
            numericalized_token = numericalized_token.data[0]
            test_example_token = test_example_data[example_idx][token_idx]
            # Check if the numericalized example is correct, taking into
            # account unknown tokens.
            if field.vocab.stoi[test_example_token] != 0:
                # token is in-vocabulary
                assert (field.vocab.itos[numericalized_token] ==
                        test_example_token)
            else:
                # token is OOV and <unk> always has an index of 0
                assert numericalized_token == 0<|MERGE_RESOLUTION|>--- conflicted
+++ resolved
@@ -26,11 +26,9 @@
                                                       "test_newline_dataset")
         self.test_has_header_dataset_path = os.path.join(self.test_dir,
                                                          "test_has_header_dataset")
-<<<<<<< HEAD
-=======
         self.test_missing_field_dataset_path = os.path.join(self.test_dir,
                                                             "test_msg_field_dst")
->>>>>>> b0c0700f
+
 
     def tearDown(self):
         try:
