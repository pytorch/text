--- conflicted
+++ resolved
@@ -1,29 +1,13 @@
 import json
-<<<<<<< HEAD
-import os.path
 from itertools import product
 
 from parameterized import param, parameterized
 
-
-_TEST_DIR_PATH = os.path.realpath(os.path.join(os.path.dirname(__file__), ".."))
-=======
->>>>>>> 0bcab912
-
-from parameterized import param
-
-<<<<<<< HEAD
-def get_asset_path(*paths):
-    """Return full path of a test asset"""
-    return os.path.join(_TEST_DIR_PATH, "asset", *paths)
-=======
 from .assets import get_asset_path
->>>>>>> 0bcab912
 
 
 def load_params(*paths):
     with open(get_asset_path(*paths), "r") as file:
-<<<<<<< HEAD
         return [param(json.loads(line)) for line in file]
 
 
@@ -66,7 +50,4 @@
     args = [param()]
     for params in params_set:
         args = [param(**x.kwargs, **y.kwargs) for x in args for y in params]
-    return parameterized.expand(args)
-=======
-        return [param(json.loads(line)) for line in file]
->>>>>>> 0bcab912
+    return parameterized.expand(args)