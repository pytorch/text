--- conflicted
+++ resolved
@@ -16,8 +16,7 @@
                                   fields=[("text", data.Field(use_vocab=False,
                                                               sequential=False)),
                                           ("label", None)])
-<<<<<<< HEAD
-        itr = data.Iterator(dst, batch_size=64, device=-1)
+        itr = data.Iterator(dst, batch_size=64)
         str(next(itr.__iter__()))
 
     def test_batch_iter(self):
@@ -42,8 +41,4 @@
         self.assertEquals(y.data[0], 1)
         self.assertEquals(y.data[1], 12)
         self.assertAlmostEqual(x.data[0], 0.1, places=4)
-        self.assertAlmostEqual(x.data[1], 0.5, places=4)
-=======
-        itr = data.Iterator(dst, batch_size=64)
-        str(next(itr.__iter__()))
->>>>>>> 10086442
+        self.assertAlmostEqual(x.data[1], 0.5, places=4)