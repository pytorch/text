# -*- coding: utf-8 -*-
from __future__ import unicode_literals
import torchtext.data as data

import pytest

from ..common.torchtext_test_case import TorchtextTestCase


class TestDataset(TorchtextTestCase):
    def test_tabular_simple_data(self):
        for data_format in ["csv", "tsv", "json"]:
            self.write_test_ppid_dataset(data_format=data_format)

            if data_format == "json":
                question_field = data.Field(sequential=True)
                label_field = data.Field(sequential=False)
                fields = {"question1": ("q1", question_field),
                          "question2": ("q2", question_field),
                          "label": ("label", label_field)}
            else:
                question_field = data.Field(sequential=True)
                label_field = data.Field(sequential=False)
                fields = [("id", None), ("q1", question_field),
                          ("q2", question_field), ("label", label_field)]

            dataset = data.TabularDataset(
                path=self.test_ppid_dataset_path, format=data_format, fields=fields)

            assert len(dataset) == 3

            expected_examples = [
                (["When", "do", "you", "use", "シ", "instead", "of", "し?"],
                 ["When", "do", "you", "use", "\"&\"",
                  "instead", "of", "\"and\"?"], "0"),
                (["Where", "was", "Lincoln", "born?"],
                 ["Which", "location", "was", "Abraham", "Lincoln", "born?"], "1"),
                (["What", "is", "2+2"], ["2+2=?"], "1")]

            # Ensure examples have correct contents / test __getitem__
            for i in range(len(dataset)):
                self.assertEqual(dataset[i].q1, expected_examples[i][0])
                self.assertEqual(dataset[i].q2, expected_examples[i][1])
                self.assertEqual(dataset[i].label, expected_examples[i][2])

            # Test __getattr__
            for i, (q1, q2, label) in enumerate(zip(dataset.q1, dataset.q2,
                                                    dataset.label)):
                self.assertEqual(q1, expected_examples[i][0])
                self.assertEqual(q2, expected_examples[i][1])
                self.assertEqual(label, expected_examples[i][2])

            # Test __iter__
            for i, example in enumerate(dataset):
                self.assertEqual(example.q1, expected_examples[i][0])
                self.assertEqual(example.q2, expected_examples[i][1])
                self.assertEqual(example.label, expected_examples[i][2])

    def test_json_dataset_one_key_multiple_fields(self):
        self.write_test_ppid_dataset(data_format="json")

        question_field = data.Field(sequential=True)
        spacy_tok_question_field = data.Field(sequential=True, tokenize="spacy")
        label_field = data.Field(sequential=False)
        fields = {"question1": [("q1", question_field),
                                ("q1_spacy", spacy_tok_question_field)],
                  "question2": [("q2", question_field),
                                ("q2_spacy", spacy_tok_question_field)],
                  "label": ("label", label_field)}
        dataset = data.TabularDataset(
            path=self.test_ppid_dataset_path, format="json", fields=fields)
        expected_examples = [
            (["When", "do", "you", "use", "シ", "instead", "of", "し?"],
             ["When", "do", "you", "use", "シ", "instead", "of", "し", "?"],
             ["When", "do", "you", "use", "\"&\"",
              "instead", "of", "\"and\"?"],
             ["When", "do", "you", "use", "\"", "&", "\"",
              "instead", "of", "\"", "and", "\"", "?"], "0"),
            (["Where", "was", "Lincoln", "born?"],
             ["Where", "was", "Lincoln", "born", "?"],
             ["Which", "location", "was", "Abraham", "Lincoln", "born?"],
             ["Which", "location", "was", "Abraham", "Lincoln", "born", "?"],
             "1"),
            (["What", "is", "2+2"], ["What", "is", "2", "+", "2"],
             ["2+2=?"], ["2", "+", "2=", "?"], "1")]
        for i, example in enumerate(dataset):
            self.assertEqual(example.q1, expected_examples[i][0])
            self.assertEqual(example.q1_spacy, expected_examples[i][1])
            self.assertEqual(example.q2, expected_examples[i][2])
            self.assertEqual(example.q2_spacy, expected_examples[i][3])
            self.assertEqual(example.label, expected_examples[i][4])

    def test_errors(self):
        # Ensure that trying to retrieve a key not in JSON data errors
        self.write_test_ppid_dataset(data_format="json")

        question_field = data.Field(sequential=True)
        label_field = data.Field(sequential=False)
        fields = {"qeustion1": ("q1", question_field),
                  "question2": ("q2", question_field),
                  "label": ("label", label_field)}

        with self.assertRaises(ValueError):
            data.TabularDataset(
                path=self.test_ppid_dataset_path, format="json", fields=fields)

    def test_input_with_newlines_in_text(self):
        # Smoke test for ensuring that TabularDataset works with files with newlines
        example_with_newlines = [("\"hello \n world\"", "1"),
                                 ("\"there is a \n newline\"", "0"),
                                 ("\"there is no newline\"", "1")]
        fields = [("text", data.Field(lower=True)),
                  ("label", data.Field(sequential=False))]

        for delim in [",", "\t"]:
            with open(self.test_newline_dataset_path, "wt") as f:
                for line in example_with_newlines:
                    f.write("{}\n".format(delim.join(line)))

            format_ = "csv" if delim == "," else "tsv"
            dataset = data.TabularDataset(
                path=self.test_newline_dataset_path, format=format_, fields=fields)
            # if the newline is not parsed correctly, this should raise an error
            for example in dataset:
                self.assert_(hasattr(example, "text"))
                self.assert_(hasattr(example, "label"))

    def test_csv_file_with_header(self):
        example_with_header = [("text", "label"),
                               ("HELLO WORLD", "0"),
                               ("goodbye world", "1")]

        TEXT = data.Field(lower=True, tokenize=lambda x: x.split())
        fields = {
            "label": ("label", data.Field(use_vocab=False,
                                          sequential=False)),
            "text": ("text", TEXT)
        }

        for format_, delim in zip(["csv", "tsv"], [",", "\t"]):
            with open(self.test_has_header_dataset_path, "wt") as f:
                for line in example_with_header:
                    f.write("{}\n".format(delim.join(line)))

            # check that an error is raised here if a non-existent field is specified
            with self.assertRaises(ValueError):
                data.TabularDataset(
                    path=self.test_has_header_dataset_path, format=format_,
                    fields={"non_existent": ("label", data.Field())})

            dataset = data.TabularDataset(
                path=self.test_has_header_dataset_path, format=format_,
                skip_header=False, fields=fields)

            TEXT.build_vocab(dataset)

            for i, example in enumerate(dataset):
                self.assertEqual(example.text,
                                 example_with_header[i + 1][0].lower().split())
                self.assertEqual(example.label, example_with_header[i + 1][1])

            # check that the vocabulary is built correctly (#225)
            expected_freqs = {"hello": 1, "world": 2, "goodbye": 1, "text": 0}
            for k, v in expected_freqs.items():
                self.assertEqual(TEXT.vocab.freqs[k], v)

            data_iter = data.Iterator(dataset, device=-1, batch_size=1,
                                      sort_within_batch=False, repeat=False)
            next(data_iter.__iter__())

    def test_csv_file_no_header_one_col_multiple_fields(self):
        self.write_test_ppid_dataset(data_format="csv")

        question_field = data.Field(sequential=True)
        spacy_tok_question_field = data.Field(sequential=True, tokenize="spacy")
        label_field = data.Field(sequential=False)
        # Field name/value as nested tuples
        fields = [("ids", None),
                  (("q1", "q1_spacy"), (question_field, spacy_tok_question_field)),
                  (("q2", "q2_spacy"), (question_field, spacy_tok_question_field)),
                  ("label", label_field)]
        dataset = data.TabularDataset(
            path=self.test_ppid_dataset_path, format="csv", fields=fields)
        expected_examples = [
            (["When", "do", "you", "use", "シ", "instead", "of", "し?"],
             ["When", "do", "you", "use", "シ", "instead", "of", "し", "?"],
             ["When", "do", "you", "use", "\"&\"",
              "instead", "of", "\"and\"?"],
             ["When", "do", "you", "use", "\"", "&", "\"",
              "instead", "of", "\"", "and", "\"", "?"], "0"),
            (["Where", "was", "Lincoln", "born?"],
             ["Where", "was", "Lincoln", "born", "?"],
             ["Which", "location", "was", "Abraham", "Lincoln", "born?"],
             ["Which", "location", "was", "Abraham", "Lincoln", "born", "?"],
             "1"),
            (["What", "is", "2+2"], ["What", "is", "2", "+", "2"],
             ["2+2=?"], ["2", "+", "2=", "?"], "1")]
        for i, example in enumerate(dataset):
            self.assertEqual(example.q1, expected_examples[i][0])
            self.assertEqual(example.q1_spacy, expected_examples[i][1])
            self.assertEqual(example.q2, expected_examples[i][2])
            self.assertEqual(example.q2_spacy, expected_examples[i][3])
            self.assertEqual(example.label, expected_examples[i][4])

        # 6 Fields including None for ids
<<<<<<< HEAD
        assert len(dataset.fields) == 6
=======
        assert len(dataset.fields) == 6

    def test_dataset_split_arguments(self):
        num_examples, num_labels = 30, 3
        self.write_test_splitting_dataset(num_examples=num_examples,
                                          num_labels=num_labels)
        text_field = data.Field()
        label_field = data.LabelField()
        fields = [('text', text_field), ('label', label_field)]

        dataset = data.TabularDataset(
            path=self.test_dataset_splitting_path, format="csv", fields=fields)

        # Test default split ratio (0.7)
        expected_train_size = 21
        expected_test_size = 9

        train, test = dataset.split()
        assert len(train) == expected_train_size
        assert len(test) == expected_test_size

        # Test array arguments with same ratio
        split_ratio = [0.7, 0.3]
        train, test = dataset.split(split_ratio=split_ratio)
        assert len(train) == expected_train_size
        assert len(test) == expected_test_size

        # Add validation set
        split_ratio = [0.6, 0.3, 0.1]
        expected_train_size = 18
        expected_valid_size = 3
        expected_test_size = 9

        train, valid, test = dataset.split(split_ratio=split_ratio)
        assert len(train) == expected_train_size
        assert len(valid) == expected_valid_size
        assert len(test) == expected_test_size

        # Test ratio normalization
        split_ratio = [6, 3, 1]
        train, valid, test = dataset.split(split_ratio=split_ratio)
        assert len(train) == expected_train_size
        assert len(valid) == expected_valid_size
        assert len(test) == expected_test_size

        # Test only two splits returned for too small valid split size
        split_ratio = [0.66, 0.33, 0.01]
        expected_length = 2
        splits = dataset.split(split_ratio=split_ratio)
        assert len(splits) == expected_length

        # Test invalid arguments
        split_ratio = 1.1
        with pytest.raises(AssertionError):
            dataset.split(split_ratio=split_ratio)

        split_ratio = -1.
        with pytest.raises(AssertionError):
            dataset.split(split_ratio=split_ratio)

        split_ratio = [0.7]
        with pytest.raises(AssertionError):
            dataset.split(split_ratio=split_ratio)

        split_ratio = [1, 2, 3, 4]
        with pytest.raises(AssertionError):
            dataset.split(split_ratio=split_ratio)

        split_ratio = "string"
        with pytest.raises(ValueError):
            dataset.split(split_ratio=split_ratio)

    def test_stratified_dataset_split(self):
        num_examples, num_labels = 30, 3
        self.write_test_splitting_dataset(num_examples=num_examples,
                                          num_labels=num_labels)
        text_field = data.Field()
        label_field = data.LabelField()
        fields = [('text', text_field), ('label', label_field)]

        dataset = data.TabularDataset(
            path=self.test_dataset_splitting_path, format="csv", fields=fields)

        # Default split ratio
        expected_train_size = 21
        expected_test_size = 9

        train, test = dataset.split(stratified=True)
        assert len(train) == expected_train_size
        assert len(test) == expected_test_size

        # Test array arguments with same ratio
        split_ratio = [0.7, 0.3]
        train, test = dataset.split(split_ratio=split_ratio, stratified=True)
        assert len(train) == expected_train_size
        assert len(test) == expected_test_size

        # Test strata_field argument
        train, test = dataset.split(split_ratio=split_ratio, stratified=True,
                                    strata_field='label')
        assert len(train) == expected_train_size
        assert len(test) == expected_test_size

        # Test invalid field name
        strata_field = 'dummy'
        with pytest.raises(ValueError):
            dataset.split(split_ratio=split_ratio, stratified=True,
                          strata_field=strata_field)

        # Test uneven stratify sizes
        num_examples, num_labels = 28, 3
        self.write_test_splitting_dataset(num_examples=num_examples,
                                          num_labels=num_labels)
        # 10 examples for class 1 and 9 examples for classes 2,3
        dataset = data.TabularDataset(
            path=self.test_dataset_splitting_path, format="csv", fields=fields)

        expected_train_size = 7 + 6 + 6
        expected_test_size = 3 + 3 + 3
        train, test = dataset.split(split_ratio=split_ratio, stratified=True)
        assert len(train) == expected_train_size
        assert len(test) == expected_test_size

        split_ratio = [0.7, 0.3]
        train, test = dataset.split(split_ratio=split_ratio, stratified=True)
        assert len(train) == expected_train_size
        assert len(test) == expected_test_size

        # Add validation set
        split_ratio = [0.6, 0.3, 0.1]
        expected_train_size = 6 + 5 + 5
        expected_valid_size = 1 + 1 + 1
        expected_test_size = 3 + 3 + 3
        train, valid, test = dataset.split(split_ratio=split_ratio, stratified=True)
        assert len(train) == expected_train_size
        assert len(valid) == expected_valid_size
        assert len(test) == expected_test_size
>>>>>>> 4ecb8d8b
<|MERGE_RESOLUTION|>--- conflicted
+++ resolved
@@ -203,9 +203,6 @@
             self.assertEqual(example.label, expected_examples[i][4])
 
         # 6 Fields including None for ids
-<<<<<<< HEAD
-        assert len(dataset.fields) == 6
-=======
         assert len(dataset.fields) == 6
 
     def test_dataset_split_arguments(self):
@@ -342,5 +339,4 @@
         train, valid, test = dataset.split(split_ratio=split_ratio, stratified=True)
         assert len(train) == expected_train_size
         assert len(valid) == expected_valid_size
-        assert len(test) == expected_test_size
->>>>>>> 4ecb8d8b
+        assert len(test) == expected_test_size