--- conflicted
+++ resolved
@@ -153,9 +153,18 @@
             TEXT.build_vocab(dataset)
 
             for i, example in enumerate(dataset):
-<<<<<<< HEAD
-                self.assertEqual(example.text, example_with_header[i + 1][0].lower())
+                self.assertEqual(example.text,
+                                 example_with_header[i + 1][0].lower().split())
                 self.assertEqual(example.label, example_with_header[i + 1][1])
+
+            # check that the vocabulary is built correctly (#225)
+            expected_freqs = {"hello": 1, "world": 2, "goodbye": 1, "text": 0}
+            for k, v in expected_freqs.items():
+                self.assertEqual(TEXT.vocab.freqs[k], v)
+
+            data_iter = data.Iterator(dataset, device=-1, batch_size=1,
+                                      sort_within_batch=False, repeat=False)
+            next(data_iter.__iter__())
 
     def test_csv_file_no_header_one_col_multiple_fields(self):
         self.write_test_ppid_dataset(data_format="csv")
@@ -192,18 +201,4 @@
             self.assertEqual(example.label, expected_examples[i][4])
 
         # 6 Fields including None for ids
-        assert len(dataset.fields) == 6
-=======
-                self.assertEqual(example.text,
-                                 example_with_header[i + 1][0].lower().split())
-                self.assertEqual(example.label, example_with_header[i + 1][1])
-
-            # check that the vocabulary is built correctly (#225)
-            expected_freqs = {"hello": 1, "world": 2, "goodbye": 1, "text": 0}
-            for k, v in expected_freqs.items():
-                self.assertEqual(TEXT.vocab.freqs[k], v)
-
-            data_iter = data.Iterator(dataset, device=-1, batch_size=1,
-                                      sort_within_batch=False, repeat=False)
-            next(data_iter.__iter__())
->>>>>>> 08080221
+        assert len(dataset.fields) == 6