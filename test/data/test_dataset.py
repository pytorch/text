# -*- coding: utf-8 -*-
import torchtext.data as data
import os
import sys
import tempfile
<<<<<<< HEAD
=======
import unittest
>>>>>>> f9121737

import pytest

from ..common.torchtext_test_case import TorchtextTestCase


class TestDataset(TorchtextTestCase):
    def test_tabular_simple_data(self):
        for data_format in ["csv", "tsv", "json"]:
            self.write_test_ppid_dataset(data_format=data_format)

            if data_format == "json":
                question_field = data.Field(sequential=True)
                label_field = data.Field(sequential=False)
                fields = {"question1": ("q1", question_field),
                          "question2": ("q2", question_field),
                          "label": ("label", label_field)}
            else:
                question_field = data.Field(sequential=True)
                label_field = data.Field(sequential=False)
                fields = [("id", None), ("q1", question_field),
                          ("q2", question_field), ("label", label_field)]

            dataset = data.TabularDataset(
                path=self.test_ppid_dataset_path, format=data_format, fields=fields)

            assert len(dataset) == 3

            expected_examples = [
                (["When", "do", "you", "use", "シ", "instead", "of", "し?"],
                 ["When", "do", "you", "use", "\"&\"",
                  "instead", "of", "\"and\"?"], "0"),
                (["Where", "was", "Lincoln", "born?"],
                 ["Which", "location", "was", "Abraham", "Lincoln", "born?"], "1"),
                (["What", "is", "2+2"], ["2+2=?"], "1")]

            # Ensure examples have correct contents / test __getitem__
            for i in range(len(dataset)):
                self.assertEqual(dataset[i].q1, expected_examples[i][0])
                self.assertEqual(dataset[i].q2, expected_examples[i][1])
                self.assertEqual(dataset[i].label, expected_examples[i][2])

            # Test __getattr__
            for i, (q1, q2, label) in enumerate(zip(dataset.q1, dataset.q2,
                                                    dataset.label)):
                self.assertEqual(q1, expected_examples[i][0])
                self.assertEqual(q2, expected_examples[i][1])
                self.assertEqual(label, expected_examples[i][2])

            # Test __iter__
            for i, example in enumerate(dataset):
                self.assertEqual(example.q1, expected_examples[i][0])
                self.assertEqual(example.q2, expected_examples[i][1])
                self.assertEqual(example.label, expected_examples[i][2])

    def test_json_valid_and_invalid_nested_key(self):
        self.write_test_nested_key_json_dataset()
        valid_fields = {'foods.vegetables.name': ('vegs', data.Field()),
                        'foods.fruits': ('fruits', data.Field())}
        invalid_fields = {'foods.vegetables.color': ('vegs', data.Field())}

        expected_examples = [
            {"fruits": ["Apple", "Banana"],
             "vegs": ["Broccoli", "Cabbage"]},
            {"fruits": ["Cherry", "Grape", "Lemon"],
             "vegs": ["Cucumber", "Lettuce"]},
            {"fruits": ["Orange", "Pear", "Strawberry"],
             "vegs": ["Marrow", "Spinach"]}
        ]
        dataset = data.TabularDataset(
            path=self.test_nested_key_json_dataset_path,
            format="json",
            fields=valid_fields)
        # check results
        for example, expect in zip(dataset.examples, expected_examples):
            self.assertEqual(example.vegs, expect['vegs'])
            self.assertEqual(example.fruits, expect['fruits'])

        with self.assertRaises(ValueError):
            data.TabularDataset(
                path=self.test_nested_key_json_dataset_path,
                format="json",
                fields=invalid_fields)

    def test_errors(self):
        # Ensure that trying to retrieve a key not in JSON data errors
        self.write_test_ppid_dataset(data_format="json")

        question_field = data.Field(sequential=True)
        label_field = data.Field(sequential=False)
        fields = {"qeustion1": ("q1", question_field),
                  "question2": ("q2", question_field),
                  "label": ("label", label_field)}

        with self.assertRaises(ValueError):
            data.TabularDataset(
                path=self.test_ppid_dataset_path, format="json", fields=fields)

    def test_input_with_newlines_in_text(self):
        # Smoke test for ensuring that TabularDataset works with files with newlines
        example_with_newlines = [("\"hello \n world\"", "1"),
                                 ("\"there is a \n newline\"", "0"),
                                 ("\"there is no newline\"", "1")]
        fields = [("text", data.Field(lower=True)),
                  ("label", data.Field(sequential=False))]

        for delim in [",", "\t"]:
            with open(self.test_newline_dataset_path, "wt") as f:
                for line in example_with_newlines:
                    f.write("{}\n".format(delim.join(line)))

            format_ = "csv" if delim == "," else "tsv"
            dataset = data.TabularDataset(
                path=self.test_newline_dataset_path, format=format_, fields=fields)
            # if the newline is not parsed correctly, this should raise an error
            for example in dataset:
                self.assert_(hasattr(example, "text"))
                self.assert_(hasattr(example, "label"))

    def test_csv_file_with_header(self):
        example_with_header = [("text", "label"),
                               ("HELLO WORLD", "0"),
                               ("goodbye world", "1")]

        TEXT = data.Field(lower=True, tokenize=lambda x: x.split())
        fields = {
            "label": ("label", data.Field(use_vocab=False,
                                          sequential=False)),
            "text": ("text", TEXT)
        }

        for format_, delim in zip(["csv", "tsv"], [",", "\t"]):
            with open(self.test_has_header_dataset_path, "wt") as f:
                for line in example_with_header:
                    f.write("{}\n".format(delim.join(line)))

            # check that an error is raised here if a non-existent field is specified
            with self.assertRaises(ValueError):
                data.TabularDataset(
                    path=self.test_has_header_dataset_path, format=format_,
                    fields={"non_existent": ("label", data.Field())})

            dataset = data.TabularDataset(
                path=self.test_has_header_dataset_path, format=format_,
                skip_header=False, fields=fields)

            TEXT.build_vocab(dataset)

            for i, example in enumerate(dataset):
                self.assertEqual(example.text,
                                 example_with_header[i + 1][0].lower().split())
                self.assertEqual(example.label, example_with_header[i + 1][1])

            # check that the vocabulary is built correctly (#225)
            expected_freqs = {"hello": 1, "world": 2, "goodbye": 1, "text": 0}
            for k, v in expected_freqs.items():
                self.assertEqual(TEXT.vocab.freqs[k], v)

            data_iter = data.Iterator(dataset, batch_size=1,
                                      sort_within_batch=False, repeat=False)
            next(data_iter.__iter__())

    @unittest.skipIf(sys.platform == "win32", "FIXME: tempfile could not be opened twice on Windows")
    def test_csv_dataset_quotechar(self):
        # Based on issue #349
        example_data = [("text", "label"),
                        ('" hello world', "0"),
                        ('goodbye " world', "1"),
                        ('this is a pen " ', "0")]

        with tempfile.NamedTemporaryFile(dir=self.test_dir) as f:
            for example in example_data:
                f.write("{}\n".format(",".join(example)).encode("latin-1"))

            TEXT = data.Field(lower=True, tokenize=lambda x: x.split())
            fields = {
                "label": ("label", data.Field(use_vocab=False,
                                              sequential=False)),
                "text": ("text", TEXT)
            }

            f.seek(0)

            dataset = data.TabularDataset(
                path=f.name, format="csv",
                skip_header=False, fields=fields,
                csv_reader_params={"quotechar": None})

            TEXT.build_vocab(dataset)

            self.assertEqual(len(dataset), len(example_data) - 1)

            for i, example in enumerate(dataset):
                self.assertEqual(example.text,
                                 example_data[i + 1][0].lower().split())
                self.assertEqual(example.label, example_data[i + 1][1])

    def test_dataset_split_arguments(self):
        num_examples, num_labels = 30, 3
        self.write_test_splitting_dataset(num_examples=num_examples,
                                          num_labels=num_labels)
        text_field = data.Field()
        label_field = data.LabelField()
        fields = [('text', text_field), ('label', label_field)]

        dataset = data.TabularDataset(
            path=self.test_dataset_splitting_path, format="csv", fields=fields)

        # Test default split ratio (0.7)
        expected_train_size = 21
        expected_test_size = 9

        train, test = dataset.split()
        assert len(train) == expected_train_size
        assert len(test) == expected_test_size

        # Test array arguments with same ratio
        split_ratio = [0.7, 0.3]
        train, test = dataset.split(split_ratio=split_ratio)
        assert len(train) == expected_train_size
        assert len(test) == expected_test_size

        # Add validation set
        split_ratio = [0.6, 0.3, 0.1]
        expected_train_size = 18
        expected_valid_size = 3
        expected_test_size = 9

        train, valid, test = dataset.split(split_ratio=split_ratio)
        assert len(train) == expected_train_size
        assert len(valid) == expected_valid_size
        assert len(test) == expected_test_size

        # Test ratio normalization
        split_ratio = [6, 3, 1]
        train, valid, test = dataset.split(split_ratio=split_ratio)
        assert len(train) == expected_train_size
        assert len(valid) == expected_valid_size
        assert len(test) == expected_test_size

        # Test only two splits returned for too small valid split size
        split_ratio = [0.66, 0.33, 0.01]
        expected_length = 2
        splits = dataset.split(split_ratio=split_ratio)
        assert len(splits) == expected_length

        # Test invalid arguments
        split_ratio = 1.1
        with pytest.raises(AssertionError):
            dataset.split(split_ratio=split_ratio)

        split_ratio = -1.
        with pytest.raises(AssertionError):
            dataset.split(split_ratio=split_ratio)

        split_ratio = [0.7]
        with pytest.raises(AssertionError):
            dataset.split(split_ratio=split_ratio)

        split_ratio = [1, 2, 3, 4]
        with pytest.raises(AssertionError):
            dataset.split(split_ratio=split_ratio)

        split_ratio = "string"
        with pytest.raises(ValueError):
            dataset.split(split_ratio=split_ratio)

    def test_stratified_dataset_split(self):
        num_examples, num_labels = 30, 3
        self.write_test_splitting_dataset(num_examples=num_examples,
                                          num_labels=num_labels)
        text_field = data.Field()
        label_field = data.LabelField()
        fields = [('text', text_field), ('label', label_field)]

        dataset = data.TabularDataset(
            path=self.test_dataset_splitting_path, format="csv", fields=fields)

        # Default split ratio
        expected_train_size = 21
        expected_test_size = 9

        train, test = dataset.split(stratified=True)
        assert len(train) == expected_train_size
        assert len(test) == expected_test_size

        # Test array arguments with same ratio
        split_ratio = [0.7, 0.3]
        train, test = dataset.split(split_ratio=split_ratio, stratified=True)
        assert len(train) == expected_train_size
        assert len(test) == expected_test_size

        # Test strata_field argument
        train, test = dataset.split(split_ratio=split_ratio, stratified=True,
                                    strata_field='label')
        assert len(train) == expected_train_size
        assert len(test) == expected_test_size

        # Test invalid field name
        strata_field = 'dummy'
        with pytest.raises(ValueError):
            dataset.split(split_ratio=split_ratio, stratified=True,
                          strata_field=strata_field)

        # Test uneven stratify sizes
        num_examples, num_labels = 28, 3
        self.write_test_splitting_dataset(num_examples=num_examples,
                                          num_labels=num_labels)
        # 10 examples for class 1 and 9 examples for classes 2,3
        dataset = data.TabularDataset(
            path=self.test_dataset_splitting_path, format="csv", fields=fields)

        expected_train_size = 7 + 6 + 6
        expected_test_size = 3 + 3 + 3
        train, test = dataset.split(split_ratio=split_ratio, stratified=True)
        assert len(train) == expected_train_size
        assert len(test) == expected_test_size

        split_ratio = [0.7, 0.3]
        train, test = dataset.split(split_ratio=split_ratio, stratified=True)
        assert len(train) == expected_train_size
        assert len(test) == expected_test_size

        # Add validation set
        split_ratio = [0.6, 0.3, 0.1]
        expected_train_size = 6 + 5 + 5
        expected_valid_size = 1 + 1 + 1
        expected_test_size = 3 + 3 + 3
        train, valid, test = dataset.split(split_ratio=split_ratio, stratified=True)
        assert len(train) == expected_train_size
        assert len(valid) == expected_valid_size
        assert len(test) == expected_test_size

    def test_filter(self):
        # Create test examples
        sentence11 = [["who", "is", "there"]]
        sentence12 = [["bernardo", "is", "there"]]
        label1 = [1]
        sentence21 = [["nay", "answer", "me"]]
        sentence22 = [["stand", "unfold", "yourself"]]
        label2 = [0]
        sentence31 = [["is", "Horatio", "there"]]
        sentence32 = [["a", "piece", "of", "him"]]
        label3 = [0]

        example1_values = sentence11 + sentence12 + label1
        example2_values = sentence21 + sentence22 + label2
        example3_values = sentence31 + sentence32 + label3

        # Test filter remove words from single field only
        dataset, text_field = filter_init(
            example1_values,
            example2_values,
            example3_values
        )

        text_field.vocab.stoi.pop("there")
        text_field.vocab.stoi.pop("bernardo")

        dataset.filter_examples(["text1"])

        assert dataset[0].text1 == ["who", "is"]
        assert dataset[0].text2 == ["bernardo", "is", "there"]
        assert dataset[0].label == 1

        assert dataset[1].text1 == ["nay", "answer", "me"]
        assert dataset[1].text2 == ["stand", "unfold", "yourself"]
        assert dataset[1].label == 0

        assert dataset[2].text1 == ["is", "Horatio"]
        assert dataset[2].text2 == ["a", "piece", "of", "him"]
        assert dataset[2].label == 0

        # Test filter remove words from multiple fields
        dataset, text_field = filter_init(
            example1_values,
            example2_values,
            example3_values
        )

        text_field.vocab.stoi.pop("there")
        text_field.vocab.stoi.pop("bernardo")

        dataset.filter_examples(["text1", "text2"])

        assert dataset[0].text1 == ["who", "is"]
        assert dataset[0].text2 == ["is"]
        assert dataset[0].label == 1

        assert dataset[1].text1 == ["nay", "answer", "me"]
        assert dataset[1].text2 == ["stand", "unfold", "yourself"]
        assert dataset[1].label == 0

        assert dataset[2].text1 == ["is", "Horatio"]
        assert dataset[2].text2 == ["a", "piece", "of", "him"]
        assert dataset[2].label == 0

        # Test filter remove all words in example
        dataset, text_field = filter_init(
            example1_values,
            example2_values,
            example3_values
        )

        text_field.vocab.stoi.pop("who")
        text_field.vocab.stoi.pop("is")
        text_field.vocab.stoi.pop("there")

        dataset.filter_examples(["text1", "text2"])

        assert dataset[0].text1 == []
        assert dataset[0].text2 == ["bernardo"]
        assert dataset[0].label == 1

        assert dataset[1].text1 == ["nay", "answer", "me"]
        assert dataset[1].text2 == ["stand", "unfold", "yourself"]
        assert dataset[1].label == 0

        assert dataset[2].text1 == ["Horatio"]
        assert dataset[2].text2 == ["a", "piece", "of", "him"]
        assert dataset[2].label == 0

    def test_gz_extraction(self):
        # tar.gz file contains train.txt and test.txt
        tgz = (b'\x1f\x8b\x08\x00\x1e\xcc\xd5Z\x00\x03\xed\xd1;\n\x800\x10E'
               b'\xd1,%+\x90\xc9G\xb3\x1e\x0b\x0b\x1b\x03q\x04\x97\xef\xa7'
               b'\xb0\xb0P,R\x08\xf74o`\x9aa\x9e\x96~\x9c\x1a]\xd5\xd4#\xbb'
               b'\x94\xd2\x99\xbb{\x9e\xb3\x0b\xbekC\x8c\x12\x9c\x11\xe7b\x10c'
               b'\xa5\xe2M\x97e\xd6\xbeXkJ\xce\x8f?x\xdb\xff\x94\x0e\xb3V\xae'
               b'\xff[\xffQ\x8e\xfe}\xf2\xf4\x0f\x00\x00\x00\x00\x00\x00\x00'
               b'\x00\x00\x00\x00\x00\x00O6\x1c\xc6\xbd\x89\x00(\x00\x00')

        # .gz file contains dummy.txt
        gz = (b'\x1f\x8b\x08\x08W\xce\xd5Z\x00\x03dummy.txt\x00\x0bq\r\x0e\x01'
              b'\x00\xb8\x93\xea\xee\x04\x00\x00\x00')

        # Create both files
        with open(os.path.join(self.test_dir, 'dummy.tar.gz'), 'wb') as fp:
            fp.write(tgz)

        with open(os.path.join(self.test_dir, 'dummy.txt.gz'), 'wb') as fp:
            fp.write(gz)

        # Set the urls in a dummy class
        class DummyDataset(data.Dataset):
            urls = ['dummy.tar.gz', 'dummy.txt.gz']
            name = ''
            dirname = ''

        # Run extraction
        DummyDataset.download(self.test_dir, check='')

        # Check if files were extracted correctly
        assert os.path.isfile(os.path.join(self.test_dir, 'dummy.txt'))
        assert os.path.isfile(os.path.join(self.test_dir, 'train.txt'))
        assert os.path.isfile(os.path.join(self.test_dir, 'test.txt'))


def filter_init(ex_val1, ex_val2, ex_val3):
    text_field = data.Field(sequential=True)
    label_field = data.Field(sequential=False)
    fields = [("text1", text_field), ("text2", text_field),
              ("label", label_field)]

    example1 = data.Example.fromlist(ex_val1, fields)
    example2 = data.Example.fromlist(ex_val2, fields)
    example3 = data.Example.fromlist(ex_val3, fields)
    examples = [example1, example2, example3]

    dataset = data.Dataset(examples, fields)
    text_field.build_vocab(dataset)

    return dataset, text_field<|MERGE_RESOLUTION|>--- conflicted
+++ resolved
@@ -3,10 +3,7 @@
 import os
 import sys
 import tempfile
-<<<<<<< HEAD
-=======
 import unittest
->>>>>>> f9121737
 
 import pytest
 
@@ -335,7 +332,8 @@
         expected_train_size = 6 + 5 + 5
         expected_valid_size = 1 + 1 + 1
         expected_test_size = 3 + 3 + 3
-        train, valid, test = dataset.split(split_ratio=split_ratio, stratified=True)
+        train, valid, test = dataset.split(
+            split_ratio=split_ratio, stratified=True)
         assert len(train) == expected_train_size
         assert len(valid) == expected_valid_size
         assert len(test) == expected_test_size
