# -*- coding: utf-8 -*-
from __future__ import unicode_literals
import torchtext.data as data

from ..common.torchtext_test_case import TorchtextTestCase


class TestDataset(TorchtextTestCase):
    def test_tabular_simple_data(self):
        for data_format in ["csv", "tsv", "json"]:
            self.write_test_ppid_dataset(data_format=data_format)

            if data_format == "json":
                question_field = data.Field(sequential=True)
                label_field = data.Field(sequential=False)
                fields = {"question1": ("q1", question_field),
                          "question2": ("q2", question_field),
                          "label": ("label", label_field)}
            else:
                question_field = data.Field(sequential=True)
                label_field = data.Field(sequential=False)
                fields = [("id", None), ("q1", question_field),
                          ("q2", question_field), ("label", label_field)]

            dataset = data.TabularDataset(
                path=self.test_ppid_dataset_path, format=data_format, fields=fields)

            assert len(dataset) == 3

            expected_examples = [
                (["When", "do", "you", "use", "シ", "instead", "of", "し?"],
                 ["When", "do", "you", "use", "\"&\"",
                  "instead", "of", "\"and\"?"], "0"),
                (["Where", "was", "Lincoln", "born?"],
                 ["Which", "location", "was", "Abraham", "Lincoln", "born?"], "1"),
                (["What", "is", "2+2"], ["2+2=?"], "1")]

            # Ensure examples have correct contents / test __getitem__
            for i in range(len(dataset)):
                self.assertEqual(dataset[i].q1, expected_examples[i][0])
                self.assertEqual(dataset[i].q2, expected_examples[i][1])
                self.assertEqual(dataset[i].label, expected_examples[i][2])

            # Test __getattr__
            for i, (q1, q2, label) in enumerate(zip(dataset.q1, dataset.q2,
                                                    dataset.label)):
                self.assertEqual(q1, expected_examples[i][0])
                self.assertEqual(q2, expected_examples[i][1])
                self.assertEqual(label, expected_examples[i][2])

            # Test __iter__
            for i, example in enumerate(dataset):
                self.assertEqual(example.q1, expected_examples[i][0])
                self.assertEqual(example.q2, expected_examples[i][1])
                self.assertEqual(example.label, expected_examples[i][2])

    def test_json_dataset_one_key_multiple_fields(self):
        self.write_test_ppid_dataset(data_format="json")

        question_field = data.Field(sequential=True)
        spacy_tok_question_field = data.Field(sequential=True, tokenize="spacy")
        label_field = data.Field(sequential=False)
        fields = {"question1": [("q1", question_field),
                                ("q1_spacy", spacy_tok_question_field)],
                  "question2": [("q2", question_field),
                                ("q2_spacy", spacy_tok_question_field)],
                  "label": ("label", label_field)}
        dataset = data.TabularDataset(
            path=self.test_ppid_dataset_path, format="json", fields=fields)
        expected_examples = [
            (["When", "do", "you", "use", "シ", "instead", "of", "し?"],
             ["When", "do", "you", "use", "シ", "instead", "of", "し", "?"],
             ["When", "do", "you", "use", "\"&\"",
              "instead", "of", "\"and\"?"],
             ["When", "do", "you", "use", "\"", "&", "\"",
              "instead", "of", "\"", "and", "\"", "?"], "0"),
            (["Where", "was", "Lincoln", "born?"],
             ["Where", "was", "Lincoln", "born", "?"],
             ["Which", "location", "was", "Abraham", "Lincoln", "born?"],
             ["Which", "location", "was", "Abraham", "Lincoln", "born", "?"],
             "1"),
            (["What", "is", "2+2"], ["What", "is", "2", "+", "2"],
             ["2+2=?"], ["2", "+", "2=", "?"], "1")]
        for i, example in enumerate(dataset):
            self.assertEqual(example.q1, expected_examples[i][0])
            self.assertEqual(example.q1_spacy, expected_examples[i][1])
            self.assertEqual(example.q2, expected_examples[i][2])
            self.assertEqual(example.q2_spacy, expected_examples[i][3])
            self.assertEqual(example.label, expected_examples[i][4])

    def test_errors(self):
        # Ensure that trying to retrieve a key not in JSON data errors
        self.write_test_ppid_dataset(data_format="json")

        question_field = data.Field(sequential=True)
        label_field = data.Field(sequential=False)
        fields = {"qeustion1": ("q1", question_field),
                  "question2": ("q2", question_field),
                  "label": ("label", label_field)}

        with self.assertRaises(ValueError):
            data.TabularDataset(
                path=self.test_ppid_dataset_path, format="json", fields=fields)

    def test_input_with_newlines_in_text(self):
        # Smoke test for ensuring that TabularDataset works with files with newlines
        example_with_newlines = [("\"hello \n world\"", "1"),
                                 ("\"there is a \n newline\"", "0"),
                                 ("\"there is no newline\"", "1")]
        fields = [("text", data.Field(lower=True)),
                  ("label", data.Field(sequential=False))]

        for delim in [",", "\t"]:
            with open(self.test_newline_dataset_path, "wt") as f:
                for line in example_with_newlines:
                    f.write("{}\n".format(delim.join(line)))

            format_ = "csv" if delim == "," else "tsv"
            dataset = data.TabularDataset(
                path=self.test_newline_dataset_path, format=format_, fields=fields)
            # if the newline is not parsed correctly, this should raise an error
            for example in dataset:
                self.assert_(hasattr(example, "text"))
                self.assert_(hasattr(example, "label"))

    def test_csv_file_with_header(self):
        example_with_header = [("text", "label"),
                               ("HELLO WORLD", "0"),
                               ("goodbye world", "1")]

<<<<<<< HEAD
        TEXT = data.Field(lower=True, tokenize=lambda x: x)
        fields = {
            "label": ("label", data.Field(use_vocab=False,
                                          sequential=False)),
            "text": ("text", TEXT)
        }
        TEXT.build_vocab()
=======
        fields = {
            "label": ("label", data.Field(sequential=False)),
            "text": ("text", data.Field(lower=True, tokenize=lambda x: x))
        }
>>>>>>> b0c0700f

        for format_, delim in zip(["csv", "tsv"], [",", "\t"]):
            with open(self.test_has_header_dataset_path, "wt") as f:
                for line in example_with_header:
                    f.write("{}\n".format(delim.join(line)))

            # check that an error is raised here if a non-existent field is specified
            with self.assertRaises(ValueError):
                data.TabularDataset(
                    path=self.test_has_header_dataset_path, format=format_,
                    fields={"non_existent": ("label", data.Field())})

            dataset = data.TabularDataset(
                path=self.test_has_header_dataset_path, format=format_,
                skip_header=False, fields=fields)

            for i, example in enumerate(dataset):
                self.assertEqual(example.text, example_with_header[i + 1][0].lower())
<<<<<<< HEAD
                self.assertEqual(example.label, example_with_header[i + 1][1])

            data_iter = data.Iterator(dataset, device=-1, batch_size=1,
                                      sort_within_batch=False, repeat=False)
            next(data_iter.__iter__())
=======
                self.assertEqual(example.label, example_with_header[i + 1][1])
>>>>>>> b0c0700f
<|MERGE_RESOLUTION|>--- conflicted
+++ resolved
@@ -128,7 +128,6 @@
                                ("HELLO WORLD", "0"),
                                ("goodbye world", "1")]
 
-<<<<<<< HEAD
         TEXT = data.Field(lower=True, tokenize=lambda x: x)
         fields = {
             "label": ("label", data.Field(use_vocab=False,
@@ -136,12 +135,10 @@
             "text": ("text", TEXT)
         }
         TEXT.build_vocab()
-=======
         fields = {
             "label": ("label", data.Field(sequential=False)),
             "text": ("text", data.Field(lower=True, tokenize=lambda x: x))
         }
->>>>>>> b0c0700f
 
         for format_, delim in zip(["csv", "tsv"], [",", "\t"]):
             with open(self.test_has_header_dataset_path, "wt") as f:
@@ -160,12 +157,8 @@
 
             for i, example in enumerate(dataset):
                 self.assertEqual(example.text, example_with_header[i + 1][0].lower())
-<<<<<<< HEAD
                 self.assertEqual(example.label, example_with_header[i + 1][1])
 
             data_iter = data.Iterator(dataset, device=-1, batch_size=1,
                                       sort_within_batch=False, repeat=False)
-            next(data_iter.__iter__())
-=======
-                self.assertEqual(example.label, example_with_header[i + 1][1])
->>>>>>> b0c0700f
+            next(data_iter.__iter__())