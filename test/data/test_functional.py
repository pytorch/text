--- conflicted
+++ resolved
@@ -1,22 +1,12 @@
 import os
-<<<<<<< HEAD
-import unittest
-import sys
-import uuid
-import shutil
-=======
 import uuid
 import shutil
 import unittest
->>>>>>> d28a78d7
 import tempfile
 
 import sentencepiece as spm
 import torch
-<<<<<<< HEAD
-=======
 import torchtext.data as data
->>>>>>> d28a78d7
 from torchtext.data.functional import (
     generate_sp_model,
     load_sp_model,
@@ -25,13 +15,10 @@
     custom_replace,
     simple_space_split,
 )
-<<<<<<< HEAD
-=======
 from torchtext.experimental.transforms import (
     BasicEnglishNormalize,
     RegexTokenizer
 )
->>>>>>> d28a78d7
 
 from ..common.torchtext_test_case import TorchtextTestCase
 from ..common.assets import get_asset_path
@@ -39,13 +26,9 @@
 
 class TestFunctional(TorchtextTestCase):
     def test_generate_sp_model(self):
-<<<<<<< HEAD
-        """Test the function to train a sentencepiece tokenizer"""
-=======
         """
         Test the function to train a sentencepiece tokenizer.
         """
->>>>>>> d28a78d7
 
         asset_name = 'text_normalization_ag_news_test.csv'
         asset_path = get_asset_path(asset_name)
@@ -212,19 +195,11 @@
 class TestScriptableSP(unittest.TestCase):
     def setUp(self):
         model_path = get_asset_path('spm_example.model')
-<<<<<<< HEAD
-        with tempfile.NamedTemporaryFile() as file:
-            torch.jit.script(ScriptableSP(model_path)).save(file.name)
-            self.model = torch.jit.load(file.name)
-
-    @unittest.skipIf(sys.platform == "win32", "FIXME: tempfile could not be opened twice on Windows")
-=======
         with tempfile.TemporaryDirectory() as dir_name:
             jit_model_path = os.path.join(dir_name, 'spm_example.model')
             torch.jit.script(ScriptableSP(model_path)).save(jit_model_path)
             self.model = torch.jit.load(jit_model_path)
 
->>>>>>> d28a78d7
     def test_encode(self):
         input = 'SentencePiece is an unsupervised text tokenizer and detokenizer'
         expected = [
@@ -236,10 +211,6 @@
         output = self.model.encode(input)
         self.assertEqual(expected, output)
 
-<<<<<<< HEAD
-    @unittest.skipIf(sys.platform == "win32", "FIXME: tempfile could not be opened twice on Windows")
-=======
->>>>>>> d28a78d7
     def test_encode_as_ids(self):
         input = 'SentencePiece is an unsupervised text tokenizer and detokenizer'
         expected = [
@@ -248,10 +219,6 @@
         output = self.model.encode_as_ids(input)
         self.assertEqual(expected, output)
 
-<<<<<<< HEAD
-    @unittest.skipIf(sys.platform == "win32", "FIXME: tempfile could not be opened twice on Windows")
-=======
->>>>>>> d28a78d7
     def test_encode_as_pieces(self):
         input = 'SentencePiece is an unsupervised text tokenizer and detokenizer'
         expected = [
