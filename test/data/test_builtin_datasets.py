--- conflicted
+++ resolved
@@ -125,7 +125,6 @@
         new_vocab = Vocab(counter=old_vocab.freqs, max_size=2500)
         new_train_data, new_test_data = IMDB(vocab=new_vocab)
 
-<<<<<<< HEAD
     def test_udpos_sequence_tagging(self):
         from torchtext.experimental.datasets import UDPOS
 
@@ -241,7 +240,6 @@
         word_vocab = train_dataset.get_vocab()[0]
         tokens_ids = [word_vocab[token] for token in 'Two of them were being run'.split()]
         self.assertEqual(tokens_ids, [1206, 8, 69, 60, 157, 452])
-=======
     def test_multi30k(self):
         from torchtext.experimental.datasets.translation import Multi30k
         # smoke test to ensure multi30k works properly
@@ -272,5 +270,4 @@
         conditional_remove(datafile)
         datafile = os.path.join(self.project_root, ".data",
                                 "multi30k_task*.tar.gz")
-        conditional_remove(datafile)
->>>>>>> 90228716
+        conditional_remove(datafile)