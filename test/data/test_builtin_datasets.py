#!/user/bin/env python3
# Note that all the tests in this module require dataset (either network access or cached)
import os
import glob
import shutil
import torchtext.data as data
from torchtext.datasets import AG_NEWS
import torch
from torch.testing import assert_allclose
from ..common.torchtext_test_case import TorchtextTestCase


def conditional_remove(f):
    for path in glob.glob(f):
        if os.path.isfile(path):
            os.remove(path)
        elif os.path.isdir(path):
            shutil.rmtree(path)


class TestDataset(TorchtextTestCase):
    def test_wikitext2_legacy(self):
        from torchtext.datasets import WikiText2
        # smoke test to ensure wikitext2 works properly

        # NOTE
        # test_wikitext2 and test_wikitext2_legacy have some cache incompatibility.
        # Keeping one's cache make the other fail. So we need to clean up the cache dir
        cachedir = os.path.join(self.project_root, ".data", "wikitext-2")
        conditional_remove(cachedir)

        ds = WikiText2
        TEXT = data.Field(lower=True, batch_first=True)
        train, valid, test = ds.splits(TEXT)
        TEXT.build_vocab(train)
        train_iter, valid_iter, test_iter = data.BPTTIterator.splits(
            (train, valid, test), batch_size=3, bptt_len=30)

        train_iter, valid_iter, test_iter = ds.iters(batch_size=4,
                                                     bptt_len=30)

        conditional_remove(cachedir)

    def test_wikitext2(self):
        from torchtext.experimental.datasets import WikiText2
        # smoke test to ensure wikitext2 works properly

        # NOTE
        # test_wikitext2 and test_wikitext2_legacy have some cache incompatibility.
        # Keeping one's cache make the other fail. So we need to clean up the cache dir
        cachedir = os.path.join(self.project_root, ".data", "wikitext-2")
        conditional_remove(cachedir)
        cachefile = os.path.join(self.project_root, ".data", "wikitext-2-v1.zip")
        conditional_remove(cachefile)

        train_dataset, test_dataset, valid_dataset = WikiText2()
        self.assertEqual(len(train_dataset), 2049990)
        self.assertEqual(len(test_dataset), 241859)
        self.assertEqual(len(valid_dataset), 214417)

        vocab = train_dataset.get_vocab()
        tokens_ids = [vocab[token] for token in 'the player characters rest'.split()]
        self.assertEqual(tokens_ids, [2, 286, 503, 700])

        conditional_remove(cachedir)
        conditional_remove(cachefile)

    def test_penntreebank_legacy(self):
        from torchtext.datasets import PennTreebank
        # smoke test to ensure penn treebank works properly
        TEXT = data.Field(lower=True, batch_first=True)
        ds = PennTreebank
        train, valid, test = ds.splits(TEXT)
        TEXT.build_vocab(train)
        train_iter, valid_iter, test_iter = data.BPTTIterator.splits(
            (train, valid, test), batch_size=3, bptt_len=30)

        train_iter, valid_iter, test_iter = ds.iters(batch_size=4,
                                                     bptt_len=30)

    def test_penntreebank(self):
        from torchtext.experimental.datasets import PennTreebank
        # smoke test to ensure penn treebank works properly
        train_dataset, test_dataset, valid_dataset = PennTreebank()
        self.assertEqual(len(train_dataset), 924412)
        self.assertEqual(len(test_dataset), 82114)
        self.assertEqual(len(valid_dataset), 73339)

        vocab = train_dataset.get_vocab()
        tokens_ids = [vocab[token] for token in 'the player characters rest'.split()]
        self.assertEqual(tokens_ids, [2, 2550, 3344, 1125])

    def test_text_classification(self):
        # smoke test to ensure ag_news dataset works properly

        datadir = os.path.join(self.project_root, ".data")
        if not os.path.exists(datadir):
            os.makedirs(datadir)
        ag_news_train, ag_news_test = AG_NEWS(root=datadir, ngrams=3)
        self.assertEqual(len(ag_news_train), 120000)
        self.assertEqual(len(ag_news_test), 7600)
        assert_allclose(ag_news_train[-1][1][:10],
                        torch.tensor([3525, 319, 4053, 34, 5407, 3607, 70, 6798, 10599, 4053]).long())
        assert_allclose(ag_news_test[-1][1][:10],
                        torch.tensor([2351, 758, 96, 38581, 2351, 220, 5, 396, 3, 14786]).long())

    def test_imdb(self):
        from torchtext.experimental.datasets import IMDB
        from torchtext.vocab import Vocab
        # smoke test to ensure imdb works properly
        train_dataset, test_dataset = IMDB()
        self.assertEqual(len(train_dataset), 25000)
        self.assertEqual(len(test_dataset), 25000)
        assert_allclose(train_dataset[0][1][:10],
                        torch.tensor([13, 1568, 13, 246, 35468, 43, 64, 398, 1135, 92]).long())
        assert_allclose(train_dataset[-1][1][:10],
                        torch.tensor([2, 71, 4555, 194, 3328, 15144, 42, 227, 148, 8]).long())
        assert_allclose(test_dataset[0][1][:10],
                        torch.tensor([13, 125, 1051, 5, 246, 1652, 8, 277, 66, 20]).long())
        assert_allclose(test_dataset[-1][1][:10],
                        torch.tensor([13, 1035, 14, 21, 28, 2, 1051, 1275, 1008, 3]).long())

        # Test API with a vocab input object
        old_vocab = train_dataset.get_vocab()
        new_vocab = Vocab(counter=old_vocab.freqs, max_size=2500)
        new_train_data, new_test_data = IMDB(vocab=new_vocab)

<<<<<<< HEAD
    def test_squad1(self):
        from torchtext.experimental.datasets import SQuAD1
        from torchtext.vocab import Vocab
        # smoke test to ensure imdb works properly
        train_dataset, dev_dataset = SQuAD1()
        self.assertEqual(len(train_dataset), 87599)
        self.assertEqual(len(dev_dataset), 10570)
        assert_allclose(train_dataset[100]['question'],
                        torch.tensor([7, 24, 86, 52, 2, 373, 887, 18, 12797, 11090, 1356, 2, 1788, 3273, 16]).long())
        assert_allclose(train_dataset[100]['ans_pos'][0],
                        torch.tensor([72, 72]).long())
        assert_allclose(dev_dataset[100]['question'],
                        torch.tensor([42, 27, 669, 7438, 17, 2, 1950, 3273, 17252, 389, 16]).long())
        assert_allclose(dev_dataset[100]['ans_pos'][0],
                        torch.tensor([45, 48]).long())

        # Test API with a vocab input object
        old_vocab = train_dataset.get_vocab()
        new_vocab = Vocab(counter=old_vocab.freqs, max_size=2500)
        new_train_data, new_test_data = SQuAD1(vocab=new_vocab)

    def test_squad2(self):
        from torchtext.experimental.datasets import SQuAD2
        from torchtext.vocab import Vocab
        # smoke test to ensure imdb works properly
        train_dataset, dev_dataset = SQuAD2()
        self.assertEqual(len(train_dataset), 130319)
        self.assertEqual(len(dev_dataset), 11873)
        assert_allclose(train_dataset[200]['question'],
                        torch.tensor([84, 50, 1421, 12, 5439, 4569, 17, 30, 2, 15202, 4754, 1421, 16]).long())
        assert_allclose(train_dataset[200]['ans_pos'][0],
                        torch.tensor([9, 9]).long())
        assert_allclose(dev_dataset[200]['question'],
                        torch.tensor([41, 29, 2, 66, 17016, 30, 0, 1955, 16]).long())
        assert_allclose(dev_dataset[200]['ans_pos'][0],
                        torch.tensor([40, 46]).long())

        # Test API with a vocab input object
        old_vocab = train_dataset.get_vocab()
        new_vocab = Vocab(counter=old_vocab.freqs, max_size=2500)
        new_train_data, new_test_data = SQuAD2(vocab=new_vocab)
=======
    def test_multi30k(self):
        from torchtext.experimental.datasets.translation import Multi30k
        # smoke test to ensure multi30k works properly
        train_dataset, valid_dataset, test_dataset = Multi30k()
        self.assertEqual(len(train_dataset), 29000)
        self.assertEqual(len(valid_dataset), 1000)
        self.assertEqual(len(test_dataset), 1014)

        de_vocab, en_vocab = train_dataset.get_vocab()
        de_tokens_ids = [
            de_vocab[token] for token in
            'Zwei Männer verpacken Donuts in Kunststofffolie'.split()
        ]
        self.assertEqual(de_tokens_ids, [19, 29, 18703, 4448, 5, 6240])

        en_tokens_ids = [
            en_vocab[token] for token in
            'Two young White males are outside near many bushes'.split()
        ]
        self.assertEqual(en_tokens_ids,
                         [17, 23, 1167, 806, 15, 55, 82, 334, 1337])

        datafile = os.path.join(self.project_root, ".data", "train*")
        conditional_remove(datafile)
        datafile = os.path.join(self.project_root, ".data", "val*")
        conditional_remove(datafile)
        datafile = os.path.join(self.project_root, ".data", "test*")
        conditional_remove(datafile)
        datafile = os.path.join(self.project_root, ".data",
                                "multi30k_task*.tar.gz")
        conditional_remove(datafile)
>>>>>>> 035fadf5
<|MERGE_RESOLUTION|>--- conflicted
+++ resolved
@@ -125,7 +125,38 @@
         new_vocab = Vocab(counter=old_vocab.freqs, max_size=2500)
         new_train_data, new_test_data = IMDB(vocab=new_vocab)
 
-<<<<<<< HEAD
+    def test_multi30k(self):
+        from torchtext.experimental.datasets.translation import Multi30k
+        # smoke test to ensure multi30k works properly
+        train_dataset, valid_dataset, test_dataset = Multi30k()
+        self.assertEqual(len(train_dataset), 29000)
+        self.assertEqual(len(valid_dataset), 1000)
+        self.assertEqual(len(test_dataset), 1014)
+
+        de_vocab, en_vocab = train_dataset.get_vocab()
+        de_tokens_ids = [
+            de_vocab[token] for token in
+            'Zwei Männer verpacken Donuts in Kunststofffolie'.split()
+        ]
+        self.assertEqual(de_tokens_ids, [19, 29, 18703, 4448, 5, 6240])
+
+        en_tokens_ids = [
+            en_vocab[token] for token in
+            'Two young White males are outside near many bushes'.split()
+        ]
+        self.assertEqual(en_tokens_ids,
+                         [17, 23, 1167, 806, 15, 55, 82, 334, 1337])
+
+        datafile = os.path.join(self.project_root, ".data", "train*")
+        conditional_remove(datafile)
+        datafile = os.path.join(self.project_root, ".data", "val*")
+        conditional_remove(datafile)
+        datafile = os.path.join(self.project_root, ".data", "test*")
+        conditional_remove(datafile)
+        datafile = os.path.join(self.project_root, ".data",
+                                "multi30k_task*.tar.gz")
+        conditional_remove(datafile)
+
     def test_squad1(self):
         from torchtext.experimental.datasets import SQuAD1
         from torchtext.vocab import Vocab
@@ -166,37 +197,4 @@
         # Test API with a vocab input object
         old_vocab = train_dataset.get_vocab()
         new_vocab = Vocab(counter=old_vocab.freqs, max_size=2500)
-        new_train_data, new_test_data = SQuAD2(vocab=new_vocab)
-=======
-    def test_multi30k(self):
-        from torchtext.experimental.datasets.translation import Multi30k
-        # smoke test to ensure multi30k works properly
-        train_dataset, valid_dataset, test_dataset = Multi30k()
-        self.assertEqual(len(train_dataset), 29000)
-        self.assertEqual(len(valid_dataset), 1000)
-        self.assertEqual(len(test_dataset), 1014)
-
-        de_vocab, en_vocab = train_dataset.get_vocab()
-        de_tokens_ids = [
-            de_vocab[token] for token in
-            'Zwei Männer verpacken Donuts in Kunststofffolie'.split()
-        ]
-        self.assertEqual(de_tokens_ids, [19, 29, 18703, 4448, 5, 6240])
-
-        en_tokens_ids = [
-            en_vocab[token] for token in
-            'Two young White males are outside near many bushes'.split()
-        ]
-        self.assertEqual(en_tokens_ids,
-                         [17, 23, 1167, 806, 15, 55, 82, 334, 1337])
-
-        datafile = os.path.join(self.project_root, ".data", "train*")
-        conditional_remove(datafile)
-        datafile = os.path.join(self.project_root, ".data", "val*")
-        conditional_remove(datafile)
-        datafile = os.path.join(self.project_root, ".data", "test*")
-        conditional_remove(datafile)
-        datafile = os.path.join(self.project_root, ".data",
-                                "multi30k_task*.tar.gz")
-        conditional_remove(datafile)
->>>>>>> 035fadf5
+        new_train_data, new_test_data = SQuAD2(vocab=new_vocab)