#!/user/bin/env python3
# Note that all the tests in this module require dataset (either network access or cached)
import os
import torchtext.data as data
import torch
import torchtext
from ..common.torchtext_test_case import TorchtextTestCase
from ..common.assets import conditional_remove


class TestDataset(TorchtextTestCase):
    def _helper_test_func(self, length, target_length, results, target_results):
        self.assertEqual(length, target_length)
        if isinstance(target_results, list):
            target_results = torch.tensor(target_results, dtype=torch.int64)
        if isinstance(target_results, tuple):
            target_results = tuple(torch.tensor(item, dtype=torch.int64) for item in target_results)
        self.assertEqual(results, target_results)

    def test_wikitext2_legacy(self):
        from torchtext.datasets import WikiText2
        cachedir = os.path.join(self.project_root, ".data", "wikitext-2")
        conditional_remove(cachedir)

        ds = WikiText2
        TEXT = data.Field(lower=True, batch_first=True)
        train, valid, test = ds.splits(TEXT)
        TEXT.build_vocab(train)
        train_iter, valid_iter, test_iter = data.BPTTIterator.splits(
            (train, valid, test), batch_size=3, bptt_len=30)

        train_iter, valid_iter, test_iter = ds.iters(batch_size=4,
                                                     bptt_len=30)

        conditional_remove(cachedir)

    def test_wikitext2(self):
        from torchtext.experimental.datasets import WikiText2
        cachedir = os.path.join(self.project_root, ".data", "wikitext-2")
        conditional_remove(cachedir)
        cachefile = os.path.join(self.project_root, ".data", "wikitext-2-v1.zip")
        conditional_remove(cachefile)

        train_dataset, valid_dataset, test_dataset = WikiText2()
        train_data = torch.cat(tuple(filter(lambda t: t.numel() > 0, train_dataset)))
        valid_data = torch.cat(tuple(filter(lambda t: t.numel() > 0, valid_dataset)))
        test_data = torch.cat(tuple(filter(lambda t: t.numel() > 0, test_dataset)))
        self._helper_test_func(len(train_data), 2049990, train_data[20:25],
                               [5024, 89, 21, 3, 1838])
        self._helper_test_func(len(test_data), 241859, test_data[30:35],
                               [914, 4, 36, 11, 569])
        self._helper_test_func(len(valid_data), 214417, valid_data[40:45],
                               [925, 8, 2, 150, 8575])

        vocab = train_dataset.get_vocab()
        tokens_ids = [vocab[token] for token in 'the player characters rest'.split()]
        self.assertEqual(tokens_ids, [2, 286, 503, 700])

        # Add test for the subset of the standard datasets
<<<<<<< HEAD
        train_iter, valid_iter, test_iter = torchtext.experimental.datasets.raw.WikiText2(data_select=('train', 'valid', 'test'))
        self._helper_test_func(len(train_iter), 36718, next(train_iter), ' \n')
        self._helper_test_func(len(valid_iter), 3760, next(valid_iter), ' \n')
        self._helper_test_func(len(test_iter), 4358, next(test_iter), ' \n')
=======
        train_iter, valid_iter, test_iter = torchtext.experimental.datasets.raw.WikiText2(split=('train', 'valid', 'test'))
        self._helper_test_func(len(train_iter), 36718, next(iter(train_iter)), ' \n')
        self._helper_test_func(len(valid_iter), 3760, next(iter(valid_iter)), ' \n')
        self._helper_test_func(len(test_iter), 4358, next(iter(test_iter)), ' \n')
>>>>>>> 3de3fcff
        del train_iter, valid_iter, test_iter
        train_dataset, test_dataset = WikiText2(split=('train', 'test'))
        train_data = torch.cat(tuple(filter(lambda t: t.numel() > 0, train_dataset)))
        test_data = torch.cat(tuple(filter(lambda t: t.numel() > 0, test_dataset)))
        self._helper_test_func(len(train_data), 2049990, train_data[20:25],
                               [5024, 89, 21, 3, 1838])
        self._helper_test_func(len(test_data), 241859, test_data[30:35],
                               [914, 4, 36, 11, 569])

        conditional_remove(cachedir)
        conditional_remove(cachefile)

    def test_penntreebank_legacy(self):
        from torchtext.datasets import PennTreebank
        # smoke test to ensure penn treebank works properly
        TEXT = data.Field(lower=True, batch_first=True)
        ds = PennTreebank
        train, valid, test = ds.splits(TEXT)
        TEXT.build_vocab(train)
        train_iter, valid_iter, test_iter = data.BPTTIterator.splits(
            (train, valid, test), batch_size=3, bptt_len=30)

        train_iter, valid_iter, test_iter = ds.iters(batch_size=4,
                                                     bptt_len=30)

    def test_penntreebank(self):
        from torchtext.experimental.datasets import PennTreebank
        # smoke test to ensure penn treebank works properly
        train_dataset, valid_dataset, test_dataset = PennTreebank()
        train_data = torch.cat(tuple(filter(lambda t: t.numel() > 0, train_dataset)))
        valid_data = torch.cat(tuple(filter(lambda t: t.numel() > 0, valid_dataset)))
        test_data = torch.cat(tuple(filter(lambda t: t.numel() > 0, test_dataset)))
        self._helper_test_func(len(train_data), 924412, train_data[20:25],
                               [9919, 9920, 9921, 9922, 9188])
        self._helper_test_func(len(test_data), 82114, test_data[30:35],
                               [397, 93, 4, 16, 7])
        self._helper_test_func(len(valid_data), 73339, valid_data[40:45],
                               [0, 0, 78, 426, 196])

        vocab = train_dataset.get_vocab()
        tokens_ids = [vocab[token] for token in 'the player characters rest'.split()]
        self.assertEqual(tokens_ids, [2, 2550, 3344, 1125])

        # Add test for the subset of the standard datasets
        train_dataset, test_dataset = PennTreebank(split=('train', 'test'))
        train_data = torch.cat(tuple(filter(lambda t: t.numel() > 0, train_dataset)))
        test_data = torch.cat(tuple(filter(lambda t: t.numel() > 0, test_dataset)))
        self._helper_test_func(len(train_data), 924412, train_data[20:25],
                               [9919, 9920, 9921, 9922, 9188])
        self._helper_test_func(len(test_data), 82114, test_data[30:35],
                               [397, 93, 4, 16, 7])
<<<<<<< HEAD
        train_iter, test_iter = torchtext.experimental.datasets.raw.PennTreebank(data_select=('train', 'test'))
        self._helper_test_func(len(train_iter), 42068, next(train_iter)[:15], ' aer banknote b')
        self._helper_test_func(len(test_iter), 3761, next(test_iter)[:25], " no it was n't black mond")
=======
        train_iter, test_iter = torchtext.experimental.datasets.raw.PennTreebank(split=('train', 'test'))
        self._helper_test_func(len(train_iter), 42068, next(iter(train_iter))[:15], ' aer banknote b')
        self._helper_test_func(len(test_iter), 3761, next(iter(test_iter))[:25], " no it was n't black mond")
>>>>>>> 3de3fcff
        del train_iter, test_iter

    def test_text_classification(self):
        from torchtext.experimental.datasets import AG_NEWS
        # smoke test to ensure ag_news dataset works properly
        datadir = os.path.join(self.project_root, ".data")
        if not os.path.exists(datadir):
            os.makedirs(datadir)
        train_dataset, test_dataset = AG_NEWS(root=datadir, ngrams=3)
        self._helper_test_func(len(train_dataset), 120000, train_dataset[-1][1][:10],
                               [3525, 319, 4053, 34, 5407, 3607, 70, 6798, 10599, 4053])
        self._helper_test_func(len(test_dataset), 7600, test_dataset[-1][1][:10],
                               [2351, 758, 96, 38581, 2351, 220, 5, 396, 3, 14786])

        # Add test for the subset of the standard datasets
        train_dataset, = AG_NEWS(split=('train'))
        self._helper_test_func(len(train_dataset), 120000, train_dataset[-1][1][:10],
                               [2155, 223, 2405, 30, 3010, 2204, 54, 3603, 4930, 2405])
        train_iter, test_iter = torchtext.experimental.datasets.raw.AG_NEWS()
        self._helper_test_func(len(train_iter), 120000, next(train_iter)[1][:25], 'Wall St. Bears Claw Back ')
        self._helper_test_func(len(test_iter), 7600, next(test_iter)[1][:25], 'Fears for T N pension aft')
        del train_iter, test_iter

    def test_num_lines_of_setup_iter_dataset(self):
        train_iter, test_iter = torchtext.experimental.datasets.raw.AG_NEWS()
        train_iter.setup_iter(start=10, num_lines=100)
        _data = [item for item in train_iter]
        self.assertEqual(len(_data), 100)

    def test_next_method_dataset(self):
        train_iter, test_iter = torchtext.experimental.datasets.raw.AG_NEWS()
        dataset_len = len(train_iter)
        container = []
        for line in train_iter:
            container.append(line)
            container.append(next(train_iter))
        self.assertEqual(len(container), dataset_len)

    def test_imdb(self):
        from torchtext.experimental.datasets import IMDB
        from torchtext.vocab import Vocab
        # smoke test to ensure imdb works properly
        train_dataset, test_dataset = IMDB()
        self._helper_test_func(len(train_dataset), 25000, train_dataset[0][1][:10],
                               [13, 1568, 13, 246, 35468, 43, 64, 398, 1135, 92])
        self._helper_test_func(len(test_dataset), 25000, test_dataset[0][1][:10],
                               [13, 125, 1051, 5, 246, 1652, 8, 277, 66, 20])

        # Test API with a vocab input object
        old_vocab = train_dataset.get_vocab()
        new_vocab = Vocab(counter=old_vocab.freqs, max_size=2500)
        new_train_data, new_test_data = IMDB(vocab=new_vocab)

        # Add test for the subset of the standard datasets
        train_dataset, = IMDB(split=('train'))
        self._helper_test_func(len(train_dataset), 25000, train_dataset[0][1][:10],
                               [13, 1568, 13, 246, 35468, 43, 64, 398, 1135, 92])
        train_iter, test_iter = torchtext.experimental.datasets.raw.IMDB()
        self._helper_test_func(len(train_iter), 25000, next(train_iter)[1][:25], 'I rented I AM CURIOUS-YEL')
        self._helper_test_func(len(test_iter), 25000, next(test_iter)[1][:25], 'I love sci-fi and am will')
        del train_iter, test_iter

    def test_iwslt(self):
        from torchtext.experimental.datasets import IWSLT

        train_dataset, valid_dataset, test_dataset = IWSLT()

        self.assertEqual(len(train_dataset), 196884)
        self.assertEqual(len(valid_dataset), 993)
        self.assertEqual(len(test_dataset), 1305)

        de_vocab, en_vocab = train_dataset.get_vocab()

        def assert_nth_pair_is_equal(n, expected_sentence_pair):
            de_sentence = [de_vocab.itos[index] for index in train_dataset[n][0]]
            en_sentence = [en_vocab.itos[index] for index in train_dataset[n][1]]
            expected_de_sentence, expected_en_sentence = expected_sentence_pair

            self.assertEqual(de_sentence, expected_de_sentence)
            self.assertEqual(en_sentence, expected_en_sentence)

        assert_nth_pair_is_equal(0, (['David', 'Gallo', ':', 'Das', 'ist', 'Bill', 'Lange',
                                      '.', 'Ich', 'bin', 'Dave', 'Gallo', '.', '\n'],
                                     ['David', 'Gallo', ':', 'This', 'is', 'Bill', 'Lange',
                                      '.', 'I', "'m", 'Dave', 'Gallo', '.', '\n']))
        assert_nth_pair_is_equal(10, (['Die', 'meisten', 'Tiere', 'leben', 'in',
                                       'den', 'Ozeanen', '.', '\n'],
                                      ['Most', 'of', 'the', 'animals', 'are', 'in',
                                       'the', 'oceans', '.', '\n']))
        assert_nth_pair_is_equal(20, (['Es', 'ist', 'einer', 'meiner', 'Lieblinge', ',', 'weil', 'es',
                                       'alle', 'möglichen', 'Funktionsteile', 'hat', '.', '\n'],
                                      ['It', "'s", 'one', 'of', 'my', 'favorites', ',', 'because', 'it', "'s",
                                       'got', 'all', 'sorts', 'of', 'working', 'parts', '.', '\n']))
        datafile = os.path.join(self.project_root, ".data", "2016-01.tgz")
        conditional_remove(datafile)

    def test_multi30k(self):
        from torchtext.experimental.datasets import Multi30k
        # smoke test to ensure multi30k works properly
        train_dataset, valid_dataset, test_dataset = Multi30k()

        # This change is due to the BC breaking in spacy 3.0
        self._helper_test_func(len(train_dataset), 29000, train_dataset[20],
                               # ([4, 444, 2531, 47, 17480, 7423, 8, 158, 10, 12, 5849, 3, 2],
                               ([4, 444, 2529, 47, 17490, 7422, 8, 158, 10, 12, 5846, 3, 2],
                                [5, 61, 530, 137, 1494, 10, 9, 280, 6, 2, 3749, 4, 3]))

        self._helper_test_func(len(valid_dataset), 1014, valid_dataset[30],
                               ([4, 179, 26, 85, 1005, 57, 19, 154, 3, 2],
                                [5, 24, 32, 81, 47, 1348, 6, 2, 119, 4, 3]))

        # This change is due to the BC breaking in spacy 3.0
        self._helper_test_func(len(test_dataset), 1000, test_dataset[40],
                               # ([4, 26, 6, 12, 3915, 1538, 21, 64, 3, 2],
                               ([4, 26, 6, 12, 3913, 1537, 21, 64, 3, 2],
                                [5, 32, 20, 2, 747, 345, 1915, 6, 46, 4, 3]))

        de_vocab, en_vocab = train_dataset.get_vocab()
        de_tokens_ids = [
            de_vocab[token] for token in
            'Zwei Männer verpacken Donuts in Kunststofffolie'.split()
        ]
        # This change is due to the BC breaking in spacy 3.0
        # self.assertEqual(de_tokens_ids, [20, 30, 18705, 4448, 6, 6241])
        self.assertEqual(de_tokens_ids, [20, 30, 18714, 4447, 6, 6239])

        en_tokens_ids = [
            en_vocab[token] for token in
            'Two young White males are outside near many bushes'.split()
        ]
        self.assertEqual(en_tokens_ids,
                         [18, 24, 1168, 807, 16, 56, 83, 335, 1338])

        # Add test for the subset of the standard datasets
<<<<<<< HEAD
        train_iter, valid_iter = torchtext.experimental.datasets.raw.Multi30k(data_select=('train', 'valid'))
        self._helper_test_func(len(train_iter), 29000, ' '.join(next(train_iter)),
=======
        train_iter, valid_iter = torchtext.experimental.datasets.raw.Multi30k(split=('train', 'valid'))
        self._helper_test_func(len(train_iter), 29000, ' '.join(next(iter(train_iter))),
>>>>>>> 3de3fcff
                               ' '.join(['Zwei junge weiße Männer sind im Freien in der Nähe vieler Büsche.\n',
                                         'Two young, White males are outside near many bushes.\n']))
        self._helper_test_func(len(valid_iter), 1014, ' '.join(next(valid_iter)),
                               ' '.join(['Eine Gruppe von Männern lädt Baumwolle auf einen Lastwagen\n',
                                         'A group of men are loading cotton onto a truck\n']))
        del train_iter, valid_iter
        train_dataset, = Multi30k(split=('train'))

        # This change is due to the BC breaking in spacy 3.0
        self._helper_test_func(len(train_dataset), 29000, train_dataset[20],
                               # ([4, 444, 2531, 47, 17480, 7423, 8, 158, 10, 12, 5849, 3, 2],
                               ([4, 444, 2529, 47, 17490, 7422, 8, 158, 10, 12, 5846, 3, 2],
                                [5, 61, 530, 137, 1494, 10, 9, 280, 6, 2, 3749, 4, 3]))

        datafile = os.path.join(self.project_root, ".data", "train*")
        conditional_remove(datafile)
        datafile = os.path.join(self.project_root, ".data", "val*")
        conditional_remove(datafile)
        datafile = os.path.join(self.project_root, ".data", "test*")
        conditional_remove(datafile)
        datafile = os.path.join(self.project_root, ".data",
                                "multi30k_task*.tar.gz")
        conditional_remove(datafile)

    def test_udpos_sequence_tagging(self):
        from torchtext.experimental.datasets import UDPOS

        # smoke test to ensure imdb works properly
        train_dataset, valid_dataset, test_dataset = UDPOS()
        self._helper_test_func(len(train_dataset), 12543, (train_dataset[0][0][:10], train_dataset[0][1][:10],
                                                           train_dataset[0][2][:10], train_dataset[-1][0][:10],
                                                           train_dataset[-1][1][:10], train_dataset[-1][2][:10]),
                               ([262, 16, 5728, 45, 289, 701, 1160, 4436, 10660, 585],
                                [8, 3, 8, 3, 9, 2, 4, 8, 8, 8],
                                [5, 34, 5, 27, 7, 11, 14, 5, 5, 5],
                                [9, 32, 169, 436, 59, 192, 30, 6, 117, 17],
                                [5, 10, 11, 4, 11, 11, 3, 12, 11, 4],
                                [6, 20, 8, 10, 8, 8, 24, 13, 8, 15]))
        self._helper_test_func(len(valid_dataset), 2002, (valid_dataset[0][0][:10], valid_dataset[0][1][:10],
                                                          valid_dataset[0][2][:10], valid_dataset[-1][0][:10],
                                                          valid_dataset[-1][1][:10], valid_dataset[-1][2][:10]),
                               ([746, 3, 10633, 656, 25, 1334, 45],
                                [6, 7, 8, 4, 7, 2, 3],
                                [3, 4, 5, 16, 4, 2, 27],
                                [354, 4, 31, 17, 141, 421, 148, 6, 7, 78],
                                [11, 3, 5, 4, 9, 2, 2, 12, 7, 11],
                                [8, 12, 6, 15, 7, 2, 2, 13, 4, 8]))
        self._helper_test_func(len(test_dataset), 2077, (test_dataset[0][0][:10], test_dataset[0][1][:10],
                                                         test_dataset[0][2][:10], test_dataset[-1][0][:10],
                                                         test_dataset[-1][1][:10], test_dataset[-1][2][:10]),
                               ([210, 54, 3115, 0, 12229, 0, 33],
                                [5, 15, 8, 4, 6, 8, 3],
                                [30, 3, 5, 14, 3, 5, 9],
                                [116, 0, 6, 11, 412, 10, 0, 4, 0, 6],
                                [5, 4, 12, 10, 9, 15, 4, 3, 4, 12],
                                [6, 16, 13, 16, 7, 3, 19, 12, 19, 13]))

        # Assert vocabs
        self.assertEqual(len(train_dataset.get_vocabs()), 3)
        self.assertEqual(len(train_dataset.get_vocabs()[0]), 19674)
        self.assertEqual(len(train_dataset.get_vocabs()[1]), 19)
        self.assertEqual(len(train_dataset.get_vocabs()[2]), 52)

        # Assert token ids
        word_vocab = train_dataset.get_vocabs()[0]
        tokens_ids = [word_vocab[token] for token in 'Two of them were being run'.split()]
        self.assertEqual(tokens_ids, [1206, 8, 69, 60, 157, 452])

        # Add test for the subset of the standard datasets
        train_dataset, = UDPOS(split=('train'))
        self._helper_test_func(len(train_dataset), 12543, (train_dataset[0][0][:10], train_dataset[-1][2][:10]),
                               ([262, 16, 5728, 45, 289, 701, 1160, 4436, 10660, 585],
                                [6, 20, 8, 10, 8, 8, 24, 13, 8, 15]))
<<<<<<< HEAD
        train_iter, valid_iter = torchtext.experimental.datasets.raw.UDPOS(data_select=('train', 'valid'))
        self._helper_test_func(len(train_iter), 12543, ' '.join(next(train_iter)[0][:5]),
=======
        train_iter, valid_iter = torchtext.experimental.datasets.raw.UDPOS(split=('train', 'valid'))
        self._helper_test_func(len(train_iter), 12543, ' '.join(next(iter(train_iter))[0][:5]),
>>>>>>> 3de3fcff
                               ' '.join(['Al', '-', 'Zaman', ':', 'American']))
        self._helper_test_func(len(valid_iter), 2002, ' '.join(next(valid_iter)[0][:5]),
                               ' '.join(['From', 'the', 'AP', 'comes', 'this']))
        del train_iter, valid_iter

    def test_conll_sequence_tagging(self):
        from torchtext.experimental.datasets import CoNLL2000Chunking

        # smoke test to ensure imdb works properly
        train_dataset, test_dataset = CoNLL2000Chunking()
        self._helper_test_func(len(train_dataset), 8936, (train_dataset[0][0][:10], train_dataset[0][1][:10],
                                                          train_dataset[0][2][:10], train_dataset[-1][0][:10],
                                                          train_dataset[-1][1][:10], train_dataset[-1][2][:10]),
                               ([11556, 9, 3, 1775, 17, 1164, 177, 6, 212, 317],
                                [2, 3, 5, 2, 17, 12, 16, 15, 13, 5],
                                [3, 6, 3, 2, 5, 7, 7, 7, 7, 3],
                                [85, 17, 59, 6473, 288, 115, 72, 5, 2294, 2502],
                                [18, 17, 12, 19, 10, 6, 3, 3, 4, 4],
                                [3, 5, 7, 7, 3, 2, 6, 6, 3, 2]))
        self._helper_test_func(len(test_dataset), 2012, (test_dataset[0][0][:10], test_dataset[0][1][:10],
                                                         test_dataset[0][2][:10], test_dataset[-1][0][:10],
                                                         test_dataset[-1][1][:10], test_dataset[-1][2][:10]),
                               ([0, 294, 73, 10, 13582, 194, 18, 24, 2414, 7],
                                [4, 4, 4, 23, 4, 2, 11, 18, 11, 5],
                                [3, 2, 2, 3, 2, 2, 5, 3, 5, 3],
                                [51, 456, 560, 2, 11, 465, 2, 1413, 36, 60],
                                [3, 4, 4, 8, 3, 2, 8, 4, 17, 16],
                                [6, 3, 2, 4, 6, 3, 4, 3, 5, 7]))

        # Assert vocabs
        self.assertEqual(len(train_dataset.get_vocabs()), 3)
        self.assertEqual(len(train_dataset.get_vocabs()[0]), 19124)
        self.assertEqual(len(train_dataset.get_vocabs()[1]), 46)
        self.assertEqual(len(train_dataset.get_vocabs()[2]), 24)

        # Assert token ids
        word_vocab = train_dataset.get_vocabs()[0]
        tokens_ids = [word_vocab[token] for token in 'Two of them were being run'.split()]
        self.assertEqual(tokens_ids, [970, 5, 135, 43, 214, 690])

        # Add test for the subset of the standard datasets
        train_dataset, = CoNLL2000Chunking(split=('train'))
        self._helper_test_func(len(train_dataset), 8936, (train_dataset[0][0][:10], train_dataset[0][1][:10],
                                                          train_dataset[0][2][:10], train_dataset[-1][0][:10],
                                                          train_dataset[-1][1][:10], train_dataset[-1][2][:10]),
                               ([11556, 9, 3, 1775, 17, 1164, 177, 6, 212, 317],
                                [2, 3, 5, 2, 17, 12, 16, 15, 13, 5],
                                [3, 6, 3, 2, 5, 7, 7, 7, 7, 3],
                                [85, 17, 59, 6473, 288, 115, 72, 5, 2294, 2502],
                                [18, 17, 12, 19, 10, 6, 3, 3, 4, 4],
                                [3, 5, 7, 7, 3, 2, 6, 6, 3, 2]))
        train_iter, test_iter = torchtext.experimental.datasets.raw.CoNLL2000Chunking()
        self._helper_test_func(len(train_iter), 8936, ' '.join(next(train_iter)[0][:5]),
                               ' '.join(['Confidence', 'in', 'the', 'pound', 'is']))
        self._helper_test_func(len(test_iter), 2012, ' '.join(next(test_iter)[0][:5]),
                               ' '.join(['Rockwell', 'International', 'Corp.', "'s", 'Tulsa']))
        del train_iter, test_iter

    def test_squad1(self):
        from torchtext.experimental.datasets import SQuAD1
        from torchtext.vocab import Vocab
        # smoke test to ensure imdb works properly
        train_dataset, dev_dataset = SQuAD1()
        context, question, answers, ans_pos = train_dataset[100]
        self._helper_test_func(len(train_dataset), 87599, (question[:5], ans_pos[0]),
                               ([7, 24, 86, 52, 2], [72, 72]))
        context, question, answers, ans_pos = dev_dataset[100]
        self._helper_test_func(len(dev_dataset), 10570, (question, ans_pos[0]),
                               ([42, 27, 669, 7438, 17, 2, 1950, 3273, 17252, 389, 16], [45, 48]))

        # Test API with a vocab input object
        old_vocab = train_dataset.get_vocab()
        new_vocab = Vocab(counter=old_vocab.freqs, max_size=2500)
        new_train_data, new_test_data = SQuAD1(vocab=new_vocab)

        # Add test for the subset of the standard datasets
        train_dataset, = SQuAD1(split=('train'))
        context, question, answers, ans_pos = train_dataset[100]
        self._helper_test_func(len(train_dataset), 87599, (question[:5], ans_pos[0]),
                               ([7, 24, 86, 52, 2], [72, 72]))
        train_iter, dev_iter = torchtext.experimental.datasets.raw.SQuAD1()
        self._helper_test_func(len(train_iter), 87599, next(train_iter)[0][:50],
                               'Architecturally, the school has a Catholic charact')
        self._helper_test_func(len(dev_iter), 10570, next(dev_iter)[0][:50],
                               'Super Bowl 50 was an American football game to det')
        del train_iter, dev_iter

    def test_squad2(self):
        from torchtext.experimental.datasets import SQuAD2
        from torchtext.vocab import Vocab
        # smoke test to ensure imdb works properly
        train_dataset, dev_dataset = SQuAD2()
        context, question, answers, ans_pos = train_dataset[200]
        self._helper_test_func(len(train_dataset), 130319, (question[:5], ans_pos[0]),
                               ([84, 50, 1421, 12, 5439], [9, 9]))
        context, question, answers, ans_pos = dev_dataset[200]
        self._helper_test_func(len(dev_dataset), 11873, (question, ans_pos[0]),
                               ([41, 29, 2, 66, 17016, 30, 0, 1955, 16], [40, 46]))

        # Test API with a vocab input object
        old_vocab = train_dataset.get_vocab()
        new_vocab = Vocab(counter=old_vocab.freqs, max_size=2500)
        new_train_data, new_test_data = SQuAD2(vocab=new_vocab)

        # Add test for the subset of the standard datasets
        train_dataset, = SQuAD2(split=('train'))
        context, question, answers, ans_pos = train_dataset[200]
        self._helper_test_func(len(train_dataset), 130319, (question[:5], ans_pos[0]),
                               ([84, 50, 1421, 12, 5439], [9, 9]))
        train_iter, dev_iter = torchtext.experimental.datasets.raw.SQuAD2()
        self._helper_test_func(len(train_iter), 130319, next(train_iter)[0][:50],
                               'Beyoncé Giselle Knowles-Carter (/biːˈjɒnseɪ/ bee-Y')
        self._helper_test_func(len(dev_iter), 11873, next(dev_iter)[0][:50],
                               'The Normans (Norman: Nourmands; French: Normands; ')
        del train_iter, dev_iter<|MERGE_RESOLUTION|>--- conflicted
+++ resolved
@@ -57,17 +57,10 @@
         self.assertEqual(tokens_ids, [2, 286, 503, 700])
 
         # Add test for the subset of the standard datasets
-<<<<<<< HEAD
-        train_iter, valid_iter, test_iter = torchtext.experimental.datasets.raw.WikiText2(data_select=('train', 'valid', 'test'))
+        train_iter, valid_iter, test_iter = torchtext.experimental.datasets.raw.WikiText2(split=('train', 'valid', 'test'))
         self._helper_test_func(len(train_iter), 36718, next(train_iter), ' \n')
         self._helper_test_func(len(valid_iter), 3760, next(valid_iter), ' \n')
         self._helper_test_func(len(test_iter), 4358, next(test_iter), ' \n')
-=======
-        train_iter, valid_iter, test_iter = torchtext.experimental.datasets.raw.WikiText2(split=('train', 'valid', 'test'))
-        self._helper_test_func(len(train_iter), 36718, next(iter(train_iter)), ' \n')
-        self._helper_test_func(len(valid_iter), 3760, next(iter(valid_iter)), ' \n')
-        self._helper_test_func(len(test_iter), 4358, next(iter(test_iter)), ' \n')
->>>>>>> 3de3fcff
         del train_iter, valid_iter, test_iter
         train_dataset, test_dataset = WikiText2(split=('train', 'test'))
         train_data = torch.cat(tuple(filter(lambda t: t.numel() > 0, train_dataset)))
@@ -119,15 +112,9 @@
                                [9919, 9920, 9921, 9922, 9188])
         self._helper_test_func(len(test_data), 82114, test_data[30:35],
                                [397, 93, 4, 16, 7])
-<<<<<<< HEAD
-        train_iter, test_iter = torchtext.experimental.datasets.raw.PennTreebank(data_select=('train', 'test'))
+        train_iter, test_iter = torchtext.experimental.datasets.raw.PennTreebank(split=('train', 'test'))
         self._helper_test_func(len(train_iter), 42068, next(train_iter)[:15], ' aer banknote b')
         self._helper_test_func(len(test_iter), 3761, next(test_iter)[:25], " no it was n't black mond")
-=======
-        train_iter, test_iter = torchtext.experimental.datasets.raw.PennTreebank(split=('train', 'test'))
-        self._helper_test_func(len(train_iter), 42068, next(iter(train_iter))[:15], ' aer banknote b')
-        self._helper_test_func(len(test_iter), 3761, next(iter(test_iter))[:25], " no it was n't black mond")
->>>>>>> 3de3fcff
         del train_iter, test_iter
 
     def test_text_classification(self):
@@ -262,13 +249,8 @@
                          [18, 24, 1168, 807, 16, 56, 83, 335, 1338])
 
         # Add test for the subset of the standard datasets
-<<<<<<< HEAD
-        train_iter, valid_iter = torchtext.experimental.datasets.raw.Multi30k(data_select=('train', 'valid'))
+        train_iter, valid_iter = torchtext.experimental.datasets.raw.Multi30k(split=('train', 'valid'))
         self._helper_test_func(len(train_iter), 29000, ' '.join(next(train_iter)),
-=======
-        train_iter, valid_iter = torchtext.experimental.datasets.raw.Multi30k(split=('train', 'valid'))
-        self._helper_test_func(len(train_iter), 29000, ' '.join(next(iter(train_iter))),
->>>>>>> 3de3fcff
                                ' '.join(['Zwei junge weiße Männer sind im Freien in der Nähe vieler Büsche.\n',
                                          'Two young, White males are outside near many bushes.\n']))
         self._helper_test_func(len(valid_iter), 1014, ' '.join(next(valid_iter)),
@@ -342,13 +324,8 @@
         self._helper_test_func(len(train_dataset), 12543, (train_dataset[0][0][:10], train_dataset[-1][2][:10]),
                                ([262, 16, 5728, 45, 289, 701, 1160, 4436, 10660, 585],
                                 [6, 20, 8, 10, 8, 8, 24, 13, 8, 15]))
-<<<<<<< HEAD
-        train_iter, valid_iter = torchtext.experimental.datasets.raw.UDPOS(data_select=('train', 'valid'))
+        train_iter, valid_iter = torchtext.experimental.datasets.raw.UDPOS(split=('train', 'valid'))
         self._helper_test_func(len(train_iter), 12543, ' '.join(next(train_iter)[0][:5]),
-=======
-        train_iter, valid_iter = torchtext.experimental.datasets.raw.UDPOS(split=('train', 'valid'))
-        self._helper_test_func(len(train_iter), 12543, ' '.join(next(iter(train_iter))[0][:5]),
->>>>>>> 3de3fcff
                                ' '.join(['Al', '-', 'Zaman', ':', 'American']))
         self._helper_test_func(len(valid_iter), 2002, ' '.join(next(valid_iter)[0][:5]),
                                ' '.join(['From', 'the', 'AP', 'comes', 'this']))
