import os
import glob
import shutil
import torchtext.data as data
from torchtext.datasets import AG_NEWS
import torch
from torch.testing import assert_allclose
from ..common.torchtext_test_case import TorchtextTestCase


def conditional_remove(f):
    for path in glob.glob(f):
        if os.path.isfile(path):
            os.remove(path)
        elif os.path.isdir(path):
            shutil.rmtree(path)


class TestDataset(TorchtextTestCase):
    def test_wikitext2_legacy(self):
        from torchtext.datasets import WikiText2
        # smoke test to ensure wikitext2 works properly

        # NOTE
        # test_wikitext2 and test_wikitext2_legacy have some cache incompatibility.
        # Keeping one's cache make the other fail. So we need to clean up the cache dir
        cachedir = os.path.join(self.project_root, ".data", "wikitext-2")
        conditional_remove(cachedir)

        ds = WikiText2
        TEXT = data.Field(lower=True, batch_first=True)
        train, valid, test = ds.splits(TEXT)
        TEXT.build_vocab(train)
        train_iter, valid_iter, test_iter = data.BPTTIterator.splits(
            (train, valid, test), batch_size=3, bptt_len=30)

        train_iter, valid_iter, test_iter = ds.iters(batch_size=4, bptt_len=30)

        conditional_remove(cachedir)

    def test_wikitext2(self):
        from torchtext.experimental.datasets import WikiText2
        # smoke test to ensure wikitext2 works properly

        # NOTE
        # test_wikitext2 and test_wikitext2_legacy have some cache incompatibility.
        # Keeping one's cache make the other fail. So we need to clean up the cache dir
        cachedir = os.path.join(self.project_root, ".data", "wikitext-2")
        conditional_remove(cachedir)
        cachefile = os.path.join(self.project_root, ".data", "wikitext-2-v1.zip")
        conditional_remove(cachefile)

        train_dataset, test_dataset, valid_dataset = WikiText2()
        self.assertEqual(len(train_dataset), 2049990)
        self.assertEqual(len(test_dataset), 241859)
        self.assertEqual(len(valid_dataset), 214417)

        vocab = train_dataset.get_vocab()
        tokens_ids = [
            vocab[token] for token in 'the player characters rest'.split()
        ]
        self.assertEqual(tokens_ids, [2, 286, 503, 700])

<<<<<<< HEAD
        # Delete the dataset after we're done to save disk space on CI
        datafile = os.path.join(self.project_root, ".data", "wikitext-2")
        conditional_remove(datafile)
        datafile = os.path.join(self.project_root, ".data",
                                "wikitext-2-v1.zip")
        conditional_remove(datafile)
=======
        conditional_remove(cachedir)
        conditional_remove(cachefile)
>>>>>>> 8b58a222

    def test_penntreebank_legacy(self):
        from torchtext.datasets import PennTreebank
        # smoke test to ensure penn treebank works properly
        TEXT = data.Field(lower=True, batch_first=True)
        ds = PennTreebank
        train, valid, test = ds.splits(TEXT)
        TEXT.build_vocab(train)
        train_iter, valid_iter, test_iter = data.BPTTIterator.splits(
            (train, valid, test), batch_size=3, bptt_len=30)

        train_iter, valid_iter, test_iter = ds.iters(batch_size=4, bptt_len=30)

    def test_penntreebank(self):
        from torchtext.experimental.datasets import PennTreebank
        # smoke test to ensure wikitext2 works properly
        train_dataset, test_dataset, valid_dataset = PennTreebank()
        self.assertEqual(len(train_dataset), 924412)
        self.assertEqual(len(test_dataset), 82114)
        self.assertEqual(len(valid_dataset), 73339)

        vocab = train_dataset.get_vocab()
        tokens_ids = [
            vocab[token] for token in 'the player characters rest'.split()
        ]
        self.assertEqual(tokens_ids, [2, 2550, 3344, 1125])

    def test_text_classification(self):
        # smoke test to ensure ag_news dataset works properly

        datadir = os.path.join(self.project_root, ".data")
        if not os.path.exists(datadir):
            os.makedirs(datadir)
        ag_news_train, ag_news_test = AG_NEWS(root=datadir, ngrams=3)
        self.assertEqual(len(ag_news_train), 120000)
        self.assertEqual(len(ag_news_test), 7600)
        assert_allclose(
            ag_news_train[-1][1][:10],
            torch.tensor(
                [3525, 319, 4053, 34, 5407, 3607, 70, 6798, 10599,
                 4053]).long())
        assert_allclose(
            ag_news_test[-1][1][:10],
            torch.tensor([2351, 758, 96, 38581, 2351, 220, 5, 396, 3,
                          14786]).long())

<<<<<<< HEAD
        # Delete the dataset after we're done to save disk space on CI
        datafile = os.path.join(self.project_root, ".data", "ag_news_csv")
        conditional_remove(datafile)
        datafile = os.path.join(self.project_root, ".data",
                                "ag_news_csv.tar.gz")
        conditional_remove(datafile)

    @slow
=======
>>>>>>> 8b58a222
    def test_imdb(self):
        from torchtext.experimental.datasets import IMDB
        from torchtext.vocab import Vocab
        # smoke test to ensure imdb works properly
        train_dataset, test_dataset = IMDB()
        self.assertEqual(len(train_dataset), 25000)
        self.assertEqual(len(test_dataset), 25000)
        assert_allclose(
            train_dataset[0][1][:10],
            torch.tensor([13, 1568, 13, 246, 35468, 43, 64, 398, 1135,
                          92]).long())
        assert_allclose(
            train_dataset[-1][1][:10],
            torch.tensor([2, 71, 4555, 194, 3328, 15144, 42, 227, 148,
                          8]).long())
        assert_allclose(
            test_dataset[0][1][:10],
            torch.tensor([13, 125, 1051, 5, 246, 1652, 8, 277, 66, 20]).long())
        assert_allclose(
            test_dataset[-1][1][:10],
            torch.tensor([13, 1035, 14, 21, 28, 2, 1051, 1275, 1008,
                          3]).long())

        # Test API with a vocab input object
        old_vocab = train_dataset.get_vocab()
        new_vocab = Vocab(counter=old_vocab.freqs, max_size=2500)
<<<<<<< HEAD
        new_train_data, new_test_data = IMDB(vocab=new_vocab)

        # Delete the dataset after we're done to save disk space on CI
        datafile = os.path.join(self.project_root, ".data", "imdb")
        conditional_remove(datafile)
        datafile = os.path.join(self.project_root, ".data", "aclImdb")
        conditional_remove(datafile)
        datafile = os.path.join(self.project_root, ".data",
                                "aclImdb_v1.tar.gz")
        conditional_remove(datafile)

    def test_multi30k(self):
        from torchtext.experimental.datasets.translation import Multi30k
        # smoke test to ensure multi30k works properly
        train_dataset, test_dataset, valid_dataset = Multi30k()
        self.assertEqual(len(train_dataset), 29001)
        self.assertEqual(len(test_dataset), 1015)
        self.assertEqual(len(valid_dataset), 1000)

        de_vocab, en_vocab = train_dataset.get_vocab()
        de_tokens_ids = [
            de_vocab[token] for token in
            'Zwei Männer verpacken Donuts in Kunststofffolie'.split()
        ]
        self.assertEqual(de_tokens_ids, [19, 29, 18703, 4448, 5, 6240])

        en_tokens_ids = [
            en_vocab[token] for token in
            'Two young White males are outside near many bushes'.split()
        ]
        self.assertEqual(en_tokens_ids,
                         [17, 23, 1167, 806, 15, 55, 82, 334, 1337])

        datafile = os.path.join(self.project_root, ".data", "train*")
        conditional_remove(datafile)
        datafile = os.path.join(self.project_root, ".data", "val*")
        conditional_remove(datafile)
        datafile = os.path.join(self.project_root, ".data", "test*")
        conditional_remove(datafile)
        datafile = os.path.join(self.project_root, ".data",
                                "mmt_task1_test2016.tar.gz")
        conditional_remove(datafile)

    @slow
    def test_wmt14(self):
        from torchtext.experimental.datasets.translation import WMT14
        # smoke test to ensure wmt14 works properly
        train_dataset, test_dataset, valid_dataset = WMT14()
        self.assertEqual(len(train_dataset), 4500966)
        self.assertEqual(len(test_dataset), 3000)
        self.assertEqual(len(valid_dataset), 3003)

        de_vocab, en_vocab = train_dataset.get_vocab()
        de_tokens_ids = [
            de_vocab[token] for token in
            '( Das Parlament erhebt sich zu einer Schwei@@ ge@@ minute . )'.
            split()
        ]
        self.assertEqual(
            de_tokens_ids,
            [36, 52, 131, 13450, 28, 8, 46, 5281, 146, 16143, 3, 37])

        en_tokens_ids = [
            en_vocab[token] for token in
            'I would like your advice about Rule 14@@ 3 concerning in@@ ad@@ mis@@ sibility .'
            .split()
        ]
        self.assertEqual(en_tokens_ids,
                         [17, 23, 1167, 806, 15, 55, 82, 334, 1337])

        datafile = os.path.join(self.project_root, ".data", "newstest*")
        conditional_remove(datafile)
        datafile = os.path.join(self.project_root, ".data", "bpe.32000")
        conditional_remove(datafile)
        datafile = os.path.join(self.project_root, ".data", "vocab.bpe.32000")
        conditional_remove(datafile)
        datafile = os.path.join(self.project_root, ".data", "train.tok.clean*")
        conditional_remove(datafile)
        datafile = os.path.join(self.project_root, ".data",
                                "wmt16_en_de.tar.gz")
        conditional_remove(datafile)

    def test_iwslt(self):
        from torchtext.experimental.datasets.translation import IWSLT
        # smoke test to ensure IWSLT works properly
        train_dataset, test_dataset, valid_dataset = IWSLT()
        self.assertEqual(len(train_dataset), 173939)
        self.assertEqual(len(test_dataset), 823)
        self.assertEqual(len(valid_dataset), 1096)

        de_vocab, en_vocab = train_dataset.get_vocab()
        de_tokens_ids = [
            de_vocab[token] for token in
            'Es hat diese Fischköder an der Unterseite. Die bewegen sich auf und ab'
            .split()
        ]
        self.assertEqual(
            de_tokens_ids,
            [40, 53, 42, 33887, 35, 6, 0, 64, 529, 27, 26, 5, 337])

        en_tokens_ids = [
            en_vocab[token]
            for token in 'The average depth is about two miles'.split()
        ]
        self.assertEqual(en_tokens_ids, [63, 717, 3480, 12, 36, 118, 736])

        datafile = os.path.join(self.project_root, ".data", "de-en")
        conditional_remove(datafile)
        datafile = os.path.join(self.project_root, ".data", "de-en.tgz")
        conditional_remove(datafile)
=======
        new_train_data, new_test_data = IMDB(vocab=new_vocab)
>>>>>>> 8b58a222
<|MERGE_RESOLUTION|>--- conflicted
+++ resolved
@@ -47,7 +47,8 @@
         # Keeping one's cache make the other fail. So we need to clean up the cache dir
         cachedir = os.path.join(self.project_root, ".data", "wikitext-2")
         conditional_remove(cachedir)
-        cachefile = os.path.join(self.project_root, ".data", "wikitext-2-v1.zip")
+        cachefile = os.path.join(self.project_root, ".data",
+                                 "wikitext-2-v1.zip")
         conditional_remove(cachefile)
 
         train_dataset, test_dataset, valid_dataset = WikiText2()
@@ -61,17 +62,8 @@
         ]
         self.assertEqual(tokens_ids, [2, 286, 503, 700])
 
-<<<<<<< HEAD
-        # Delete the dataset after we're done to save disk space on CI
-        datafile = os.path.join(self.project_root, ".data", "wikitext-2")
-        conditional_remove(datafile)
-        datafile = os.path.join(self.project_root, ".data",
-                                "wikitext-2-v1.zip")
-        conditional_remove(datafile)
-=======
         conditional_remove(cachedir)
         conditional_remove(cachefile)
->>>>>>> 8b58a222
 
     def test_penntreebank_legacy(self):
         from torchtext.datasets import PennTreebank
@@ -118,17 +110,6 @@
             torch.tensor([2351, 758, 96, 38581, 2351, 220, 5, 396, 3,
                           14786]).long())
 
-<<<<<<< HEAD
-        # Delete the dataset after we're done to save disk space on CI
-        datafile = os.path.join(self.project_root, ".data", "ag_news_csv")
-        conditional_remove(datafile)
-        datafile = os.path.join(self.project_root, ".data",
-                                "ag_news_csv.tar.gz")
-        conditional_remove(datafile)
-
-    @slow
-=======
->>>>>>> 8b58a222
     def test_imdb(self):
         from torchtext.experimental.datasets import IMDB
         from torchtext.vocab import Vocab
@@ -155,17 +136,7 @@
         # Test API with a vocab input object
         old_vocab = train_dataset.get_vocab()
         new_vocab = Vocab(counter=old_vocab.freqs, max_size=2500)
-<<<<<<< HEAD
         new_train_data, new_test_data = IMDB(vocab=new_vocab)
-
-        # Delete the dataset after we're done to save disk space on CI
-        datafile = os.path.join(self.project_root, ".data", "imdb")
-        conditional_remove(datafile)
-        datafile = os.path.join(self.project_root, ".data", "aclImdb")
-        conditional_remove(datafile)
-        datafile = os.path.join(self.project_root, ".data",
-                                "aclImdb_v1.tar.gz")
-        conditional_remove(datafile)
 
     def test_multi30k(self):
         from torchtext.experimental.datasets.translation import Multi30k
@@ -265,7 +236,4 @@
         datafile = os.path.join(self.project_root, ".data", "de-en")
         conditional_remove(datafile)
         datafile = os.path.join(self.project_root, ".data", "de-en.tgz")
-        conditional_remove(datafile)
-=======
-        new_train_data, new_test_data = IMDB(vocab=new_vocab)
->>>>>>> 8b58a222
+        conditional_remove(datafile)