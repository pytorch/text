#!/user/bin/env python3
# Note that all the tests in this module require dataset (either network access or cached)
import os
import torchtext.data as data
import torch
import torchtext
from ..common.torchtext_test_case import TorchtextTestCase
from ..common.assets import conditional_remove


class TestDataset(TorchtextTestCase):
    def _helper_test_func(self, length, target_length, results, target_results):
        self.assertEqual(length, target_length)
        if isinstance(target_results, list):
            target_results = torch.tensor(target_results, dtype=torch.int64)
        if isinstance(target_results, tuple):
            target_results = tuple(torch.tensor(item, dtype=torch.int64) for item in target_results)
        self.assertEqual(results, target_results)

    def test_wikitext2_legacy(self):
        from torchtext.datasets import WikiText2
        cachedir = os.path.join(self.project_root, ".data", "wikitext-2")
        conditional_remove(cachedir)

        ds = WikiText2
        TEXT = data.Field(lower=True, batch_first=True)
        train, valid, test = ds.splits(TEXT)
        TEXT.build_vocab(train)
        train_iter, valid_iter, test_iter = data.BPTTIterator.splits(
            (train, valid, test), batch_size=3, bptt_len=30)

        train_iter, valid_iter, test_iter = ds.iters(batch_size=4,
                                                     bptt_len=30)

        conditional_remove(cachedir)

    def test_wikitext2(self):
        from torchtext.experimental.datasets import WikiText2
        cachedir = os.path.join(self.project_root, ".data", "wikitext-2")
        conditional_remove(cachedir)
        cachefile = os.path.join(self.project_root, ".data", "wikitext-2-v1.zip")
        conditional_remove(cachefile)

        train_dataset, valid_dataset, test_dataset = WikiText2()
        train_data = torch.cat(tuple(filter(lambda t: t.numel() > 0, train_dataset)))
        valid_data = torch.cat(tuple(filter(lambda t: t.numel() > 0, valid_dataset)))
        test_data = torch.cat(tuple(filter(lambda t: t.numel() > 0, test_dataset)))
        self._helper_test_func(len(train_data), 2049990, train_data[20:25],
                               [5024, 89, 21, 3, 1838])
        self._helper_test_func(len(test_data), 241859, test_data[30:35],
                               [914, 4, 36, 11, 569])
        self._helper_test_func(len(valid_data), 214417, valid_data[40:45],
                               [925, 8, 2, 150, 8575])

        vocab = train_dataset.get_vocab()
        tokens_ids = [vocab[token] for token in 'the player characters rest'.split()]
        self.assertEqual(tokens_ids, [2, 286, 503, 700])

        # Add test for the subset of the standard datasets
        train_iter, valid_iter, test_iter = torchtext.experimental.datasets.raw.WikiText2(data_select=('train', 'valid', 'test'))
        self._helper_test_func(len(train_iter), 36718, next(iter(train_iter)), ' \n')
        self._helper_test_func(len(valid_iter), 3760, next(iter(valid_iter)), ' \n')
        self._helper_test_func(len(test_iter), 4358, next(iter(test_iter)), ' \n')
        del train_iter, valid_iter, test_iter
        train_dataset, test_dataset = WikiText2(data_select=('train', 'test'))
        train_data = torch.cat(tuple(filter(lambda t: t.numel() > 0, train_dataset)))
        test_data = torch.cat(tuple(filter(lambda t: t.numel() > 0, test_dataset)))
        self._helper_test_func(len(train_data), 2049990, train_data[20:25],
                               [5024, 89, 21, 3, 1838])
        self._helper_test_func(len(test_data), 241859, test_data[30:35],
                               [914, 4, 36, 11, 569])

        conditional_remove(cachedir)
        conditional_remove(cachefile)

    def test_penntreebank_legacy(self):
        from torchtext.datasets import PennTreebank
        # smoke test to ensure penn treebank works properly
        TEXT = data.Field(lower=True, batch_first=True)
        ds = PennTreebank
        train, valid, test = ds.splits(TEXT)
        TEXT.build_vocab(train)
        train_iter, valid_iter, test_iter = data.BPTTIterator.splits(
            (train, valid, test), batch_size=3, bptt_len=30)

        train_iter, valid_iter, test_iter = ds.iters(batch_size=4,
                                                     bptt_len=30)

    def test_penntreebank(self):
        from torchtext.experimental.datasets import PennTreebank
        # smoke test to ensure penn treebank works properly
        train_dataset, valid_dataset, test_dataset = PennTreebank()
        train_data = torch.cat(tuple(filter(lambda t: t.numel() > 0, train_dataset)))
        valid_data = torch.cat(tuple(filter(lambda t: t.numel() > 0, valid_dataset)))
        test_data = torch.cat(tuple(filter(lambda t: t.numel() > 0, test_dataset)))
        self._helper_test_func(len(train_data), 924412, train_data[20:25],
                               [9919, 9920, 9921, 9922, 9188])
        self._helper_test_func(len(test_data), 82114, test_data[30:35],
                               [397, 93, 4, 16, 7])
        self._helper_test_func(len(valid_data), 73339, valid_data[40:45],
                               [0, 0, 78, 426, 196])

        vocab = train_dataset.get_vocab()
        tokens_ids = [vocab[token] for token in 'the player characters rest'.split()]
        self.assertEqual(tokens_ids, [2, 2550, 3344, 1125])

        # Add test for the subset of the standard datasets
        train_dataset, test_dataset = PennTreebank(data_select=('train', 'test'))
        train_data = torch.cat(tuple(filter(lambda t: t.numel() > 0, train_dataset)))
        test_data = torch.cat(tuple(filter(lambda t: t.numel() > 0, test_dataset)))
        self._helper_test_func(len(train_data), 924412, train_data[20:25],
                               [9919, 9920, 9921, 9922, 9188])
        self._helper_test_func(len(test_data), 82114, test_data[30:35],
                               [397, 93, 4, 16, 7])
        train_iter, test_iter = torchtext.experimental.datasets.raw.PennTreebank(data_select=('train', 'test'))
        self._helper_test_func(len(train_iter), 42068, next(iter(train_iter))[:15], ' aer banknote b')
        self._helper_test_func(len(test_iter), 3761, next(iter(test_iter))[:25], " no it was n't black mond")
        del train_iter, test_iter

    def test_text_classification(self):
        from torchtext.experimental.datasets import AG_NEWS
        # smoke test to ensure ag_news dataset works properly
        datadir = os.path.join(self.project_root, ".data")
        if not os.path.exists(datadir):
            os.makedirs(datadir)
        train_dataset, test_dataset = AG_NEWS(root=datadir, ngrams=3)
        self._helper_test_func(len(train_dataset), 120000, train_dataset[-1][1][:10],
                               [3525, 319, 4053, 34, 5407, 3607, 70, 6798, 10599, 4053])
        self._helper_test_func(len(test_dataset), 7600, test_dataset[-1][1][:10],
                               [2351, 758, 96, 38581, 2351, 220, 5, 396, 3, 14786])

        # Add test for the subset of the standard datasets
        train_dataset, = AG_NEWS(data_select=('train'))
        self._helper_test_func(len(train_dataset), 120000, train_dataset[-1][1][:10],
                               [2155, 223, 2405, 30, 3010, 2204, 54, 3603, 4930, 2405])
        train_iter, test_iter = torchtext.experimental.datasets.raw.AG_NEWS()
        self._helper_test_func(len(train_iter), 120000, next(iter(train_iter))[1][:25], 'Wall St. Bears Claw Back ')
        self._helper_test_func(len(test_iter), 7600, next(iter(test_iter))[1][:25], 'Fears for T N pension aft')
        del train_iter, test_iter

    def test_imdb(self):
        from torchtext.experimental.datasets import IMDB
        from torchtext.vocab import Vocab
        # smoke test to ensure imdb works properly
        train_dataset, test_dataset = IMDB()
        self._helper_test_func(len(train_dataset), 25000, train_dataset[0][1][:10],
                               [13, 1568, 13, 246, 35468, 43, 64, 398, 1135, 92])
        self._helper_test_func(len(test_dataset), 25000, test_dataset[0][1][:10],
                               [13, 125, 1051, 5, 246, 1652, 8, 277, 66, 20])

        # Test API with a vocab input object
        old_vocab = train_dataset.get_vocab()
        new_vocab = Vocab(counter=old_vocab.freqs, max_size=2500)
        new_train_data, new_test_data = IMDB(vocab=new_vocab)

        # Add test for the subset of the standard datasets
        train_dataset, = IMDB(data_select=('train'))
        self._helper_test_func(len(train_dataset), 25000, train_dataset[0][1][:10],
                               [13, 1568, 13, 246, 35468, 43, 64, 398, 1135, 92])
        train_iter, test_iter = torchtext.experimental.datasets.raw.IMDB()
        self._helper_test_func(len(train_iter), 25000, next(iter(train_iter))[1][:25], 'I rented I AM CURIOUS-YEL')
        self._helper_test_func(len(test_iter), 25000, next(iter(test_iter))[1][:25], 'I love sci-fi and am will')
        del train_iter, test_iter

    def test_iwslt(self):
        from torchtext.experimental.datasets import IWSLT

        train_dataset, valid_dataset, test_dataset = IWSLT()

        self.assertEqual(len(train_dataset), 196884)
        self.assertEqual(len(valid_dataset), 993)
        self.assertEqual(len(test_dataset), 1305)

        de_vocab, en_vocab = train_dataset.get_vocab()

        def assert_nth_pair_is_equal(n, expected_sentence_pair):
            de_sentence = [de_vocab.itos[index] for index in train_dataset[n][0]]
            en_sentence = [en_vocab.itos[index] for index in train_dataset[n][1]]
            expected_de_sentence, expected_en_sentence = expected_sentence_pair

            self.assertEqual(de_sentence, expected_de_sentence)
            self.assertEqual(en_sentence, expected_en_sentence)

<<<<<<< HEAD
        assert_nth_pair_is_equal(0, (['David', 'Gallo', ':', 'Das', 'ist', 'Bill', 'Lange', '.', 'Ich', 'bin', 'Dave', 'Gallo', '.', '\n'],
                                     ['David', 'Gallo', ':', 'This', 'is', 'Bill', 'Lange', '.', 'I', "'m", 'Dave', 'Gallo', '.', '\n']))
        assert_nth_pair_is_equal(10, (['Die', 'meisten', 'Tiere', 'leben', 'in', 'den', 'Ozeanen', '.', '\n'],
                                      ['Most', 'of', 'the', 'animals', 'are', 'in', 'the', 'oceans', '.', '\n']))
        assert_nth_pair_is_equal(20, (['Es', 'ist', 'einer', 'meiner', 'Lieblinge', ',', 'weil', 'es', 'alle', 'möglichen', 'Funktionsteile', 'hat', '.', '\n'],
                                      ['It', "'s", 'one', 'of', 'my', 'favorites', ',', 'because', 'it', "'s", 'got', 'all', 'sorts', 'of', 'working', 'parts', '.', '\n']))
=======
        assert_nth_pair_is_equal(0, (['David', 'Gallo', ':', 'Das', 'ist', 'Bill', 'Lange',
                                      '.', 'Ich', 'bin', 'Dave', 'Gallo', '.', '\n'],
                                     ['David', 'Gallo', ':', 'This', 'is', 'Bill', 'Lange',
                                      '.', 'I', "'m", 'Dave', 'Gallo', '.', '\n']))
        assert_nth_pair_is_equal(10, (['Die', 'meisten', 'Tiere', 'leben', 'in',
                                       'den', 'Ozeanen', '.', '\n'],
                                      ['Most', 'of', 'the', 'animals', 'are', 'in',
                                       'the', 'oceans', '.', '\n']))
        assert_nth_pair_is_equal(20, (['Es', 'ist', 'einer', 'meiner', 'Lieblinge', ',', 'weil', 'es',
                                       'alle', 'möglichen', 'Funktionsteile', 'hat', '.', '\n'],
                                      ['It', "'s", 'one', 'of', 'my', 'favorites', ',', 'because', 'it', "'s",
                                       'got', 'all', 'sorts', 'of', 'working', 'parts', '.', '\n']))
>>>>>>> e22375e4
        datafile = os.path.join(self.project_root, ".data", "2016-01.tgz")
        conditional_remove(datafile)

    def test_multi30k(self):
        from torchtext.experimental.datasets import Multi30k
        # smoke test to ensure multi30k works properly
        train_dataset, valid_dataset, test_dataset = Multi30k()
        self._helper_test_func(len(train_dataset), 29000, train_dataset[20],
                               ([4, 444, 2531, 47, 17480, 7423, 8, 158, 10, 12, 5849, 3, 2],
                                [5, 61, 530, 137, 1494, 10, 9, 280, 6, 2, 3749, 4, 3]))
        self._helper_test_func(len(valid_dataset), 1014, valid_dataset[30],
                               ([4, 179, 26, 85, 1005, 57, 19, 154, 3, 2],
                                [5, 24, 32, 81, 47, 1348, 6, 2, 119, 4, 3]))
        self._helper_test_func(len(test_dataset), 1000, test_dataset[40],
                               ([4, 26, 6, 12, 3915, 1538, 21, 64, 3, 2],
                                [5, 32, 20, 2, 747, 345, 1915, 6, 46, 4, 3]))

        de_vocab, en_vocab = train_dataset.get_vocab()
        de_tokens_ids = [
            de_vocab[token] for token in
            'Zwei Männer verpacken Donuts in Kunststofffolie'.split()
        ]
        self.assertEqual(de_tokens_ids, [20, 30, 18705, 4448, 6, 6241])

        en_tokens_ids = [
            en_vocab[token] for token in
            'Two young White males are outside near many bushes'.split()
        ]
        self.assertEqual(en_tokens_ids,
                         [18, 24, 1168, 807, 16, 56, 83, 335, 1338])

        # Add test for the subset of the standard datasets
        train_iter, valid_iter = torchtext.experimental.datasets.raw.Multi30k(data_select=('train', 'valid'))
        self._helper_test_func(len(train_iter), 29000, ' '.join(next(iter(train_iter))),
                               ' '.join(['Zwei junge weiße Männer sind im Freien in der Nähe vieler Büsche.\n',
                                         'Two young, White males are outside near many bushes.\n']))
        self._helper_test_func(len(valid_iter), 1014, ' '.join(next(iter(valid_iter))),
                               ' '.join(['Eine Gruppe von Männern lädt Baumwolle auf einen Lastwagen\n',
                                         'A group of men are loading cotton onto a truck\n']))
        del train_iter, valid_iter
        train_dataset, = Multi30k(data_select=('train'))
        self._helper_test_func(len(train_dataset), 29000, train_dataset[20],
                               ([4, 444, 2531, 47, 17480, 7423, 8, 158, 10, 12, 5849, 3, 2],
                                [5, 61, 530, 137, 1494, 10, 9, 280, 6, 2, 3749, 4, 3]))

        datafile = os.path.join(self.project_root, ".data", "train*")
        conditional_remove(datafile)
        datafile = os.path.join(self.project_root, ".data", "val*")
        conditional_remove(datafile)
        datafile = os.path.join(self.project_root, ".data", "test*")
        conditional_remove(datafile)
        datafile = os.path.join(self.project_root, ".data",
                                "multi30k_task*.tar.gz")
        conditional_remove(datafile)

    def test_udpos_sequence_tagging(self):
        from torchtext.experimental.datasets import UDPOS

        # smoke test to ensure imdb works properly
        train_dataset, valid_dataset, test_dataset = UDPOS()
        self._helper_test_func(len(train_dataset), 12543, (train_dataset[0][0][:10], train_dataset[0][1][:10],
                                                           train_dataset[0][2][:10], train_dataset[-1][0][:10],
                                                           train_dataset[-1][1][:10], train_dataset[-1][2][:10]),
                               ([262, 16, 5728, 45, 289, 701, 1160, 4436, 10660, 585],
                                [8, 3, 8, 3, 9, 2, 4, 8, 8, 8],
                                [5, 34, 5, 27, 7, 11, 14, 5, 5, 5],
                                [9, 32, 169, 436, 59, 192, 30, 6, 117, 17],
                                [5, 10, 11, 4, 11, 11, 3, 12, 11, 4],
                                [6, 20, 8, 10, 8, 8, 24, 13, 8, 15]))
        self._helper_test_func(len(valid_dataset), 2002, (valid_dataset[0][0][:10], valid_dataset[0][1][:10],
                                                          valid_dataset[0][2][:10], valid_dataset[-1][0][:10],
                                                          valid_dataset[-1][1][:10], valid_dataset[-1][2][:10]),
                               ([746, 3, 10633, 656, 25, 1334, 45],
                                [6, 7, 8, 4, 7, 2, 3],
                                [3, 4, 5, 16, 4, 2, 27],
                                [354, 4, 31, 17, 141, 421, 148, 6, 7, 78],
                                [11, 3, 5, 4, 9, 2, 2, 12, 7, 11],
                                [8, 12, 6, 15, 7, 2, 2, 13, 4, 8]))
        self._helper_test_func(len(test_dataset), 2077, (test_dataset[0][0][:10], test_dataset[0][1][:10],
                                                         test_dataset[0][2][:10], test_dataset[-1][0][:10],
                                                         test_dataset[-1][1][:10], test_dataset[-1][2][:10]),
                               ([210, 54, 3115, 0, 12229, 0, 33],
                                [5, 15, 8, 4, 6, 8, 3],
                                [30, 3, 5, 14, 3, 5, 9],
                                [116, 0, 6, 11, 412, 10, 0, 4, 0, 6],
                                [5, 4, 12, 10, 9, 15, 4, 3, 4, 12],
                                [6, 16, 13, 16, 7, 3, 19, 12, 19, 13]))

        # Assert vocabs
        self.assertEqual(len(train_dataset.get_vocabs()), 3)
        self.assertEqual(len(train_dataset.get_vocabs()[0]), 19674)
        self.assertEqual(len(train_dataset.get_vocabs()[1]), 19)
        self.assertEqual(len(train_dataset.get_vocabs()[2]), 52)

        # Assert token ids
        word_vocab = train_dataset.get_vocabs()[0]
        tokens_ids = [word_vocab[token] for token in 'Two of them were being run'.split()]
        self.assertEqual(tokens_ids, [1206, 8, 69, 60, 157, 452])

        # Add test for the subset of the standard datasets
        train_dataset, = UDPOS(data_select=('train'))
        self._helper_test_func(len(train_dataset), 12543, (train_dataset[0][0][:10], train_dataset[-1][2][:10]),
                               ([262, 16, 5728, 45, 289, 701, 1160, 4436, 10660, 585],
                                [6, 20, 8, 10, 8, 8, 24, 13, 8, 15]))
        train_iter, valid_iter = torchtext.experimental.datasets.raw.UDPOS(data_select=('train', 'valid'))
        self._helper_test_func(len(train_iter), 12543, ' '.join(next(iter(train_iter))[0][:5]),
                               ' '.join(['Al', '-', 'Zaman', ':', 'American']))
        self._helper_test_func(len(valid_iter), 2002, ' '.join(next(iter(valid_iter))[0][:5]),
                               ' '.join(['From', 'the', 'AP', 'comes', 'this']))
        del train_iter, valid_iter

    def test_conll_sequence_tagging(self):
        from torchtext.experimental.datasets import CoNLL2000Chunking

        # smoke test to ensure imdb works properly
        train_dataset, test_dataset = CoNLL2000Chunking()
        self._helper_test_func(len(train_dataset), 8936, (train_dataset[0][0][:10], train_dataset[0][1][:10],
                                                          train_dataset[0][2][:10], train_dataset[-1][0][:10],
                                                          train_dataset[-1][1][:10], train_dataset[-1][2][:10]),
                               ([11556, 9, 3, 1775, 17, 1164, 177, 6, 212, 317],
                                [2, 3, 5, 2, 17, 12, 16, 15, 13, 5],
                                [3, 6, 3, 2, 5, 7, 7, 7, 7, 3],
                                [85, 17, 59, 6473, 288, 115, 72, 5, 2294, 2502],
                                [18, 17, 12, 19, 10, 6, 3, 3, 4, 4],
                                [3, 5, 7, 7, 3, 2, 6, 6, 3, 2]))
        self._helper_test_func(len(test_dataset), 2012, (test_dataset[0][0][:10], test_dataset[0][1][:10],
                                                         test_dataset[0][2][:10], test_dataset[-1][0][:10],
                                                         test_dataset[-1][1][:10], test_dataset[-1][2][:10]),
                               ([0, 294, 73, 10, 13582, 194, 18, 24, 2414, 7],
                                [4, 4, 4, 23, 4, 2, 11, 18, 11, 5],
                                [3, 2, 2, 3, 2, 2, 5, 3, 5, 3],
                                [51, 456, 560, 2, 11, 465, 2, 1413, 36, 60],
                                [3, 4, 4, 8, 3, 2, 8, 4, 17, 16],
                                [6, 3, 2, 4, 6, 3, 4, 3, 5, 7]))

        # Assert vocabs
        self.assertEqual(len(train_dataset.get_vocabs()), 3)
        self.assertEqual(len(train_dataset.get_vocabs()[0]), 19124)
        self.assertEqual(len(train_dataset.get_vocabs()[1]), 46)
        self.assertEqual(len(train_dataset.get_vocabs()[2]), 24)

        # Assert token ids
        word_vocab = train_dataset.get_vocabs()[0]
        tokens_ids = [word_vocab[token] for token in 'Two of them were being run'.split()]
        self.assertEqual(tokens_ids, [970, 5, 135, 43, 214, 690])

        # Add test for the subset of the standard datasets
        train_dataset, = CoNLL2000Chunking(data_select=('train'))
        self._helper_test_func(len(train_dataset), 8936, (train_dataset[0][0][:10], train_dataset[0][1][:10],
                                                          train_dataset[0][2][:10], train_dataset[-1][0][:10],
                                                          train_dataset[-1][1][:10], train_dataset[-1][2][:10]),
                               ([11556, 9, 3, 1775, 17, 1164, 177, 6, 212, 317],
                                [2, 3, 5, 2, 17, 12, 16, 15, 13, 5],
                                [3, 6, 3, 2, 5, 7, 7, 7, 7, 3],
                                [85, 17, 59, 6473, 288, 115, 72, 5, 2294, 2502],
                                [18, 17, 12, 19, 10, 6, 3, 3, 4, 4],
                                [3, 5, 7, 7, 3, 2, 6, 6, 3, 2]))
        train_iter, test_iter = torchtext.experimental.datasets.raw.CoNLL2000Chunking()
        self._helper_test_func(len(train_iter), 8936, ' '.join(next(iter(train_iter))[0][:5]),
                               ' '.join(['Confidence', 'in', 'the', 'pound', 'is']))
        self._helper_test_func(len(test_iter), 2012, ' '.join(next(iter(test_iter))[0][:5]),
                               ' '.join(['Rockwell', 'International', 'Corp.', "'s", 'Tulsa']))
        del train_iter, test_iter

    def test_squad1(self):
        from torchtext.experimental.datasets import SQuAD1
        from torchtext.vocab import Vocab
        # smoke test to ensure imdb works properly
        train_dataset, dev_dataset = SQuAD1()
        context, question, answers, ans_pos = train_dataset[100]
        self._helper_test_func(len(train_dataset), 87599, (question[:5], ans_pos[0]),
                               ([7, 24, 86, 52, 2], [72, 72]))
        context, question, answers, ans_pos = dev_dataset[100]
        self._helper_test_func(len(dev_dataset), 10570, (question, ans_pos[0]),
                               ([42, 27, 669, 7438, 17, 2, 1950, 3273, 17252, 389, 16], [45, 48]))

        # Test API with a vocab input object
        old_vocab = train_dataset.get_vocab()
        new_vocab = Vocab(counter=old_vocab.freqs, max_size=2500)
        new_train_data, new_test_data = SQuAD1(vocab=new_vocab)

        # Add test for the subset of the standard datasets
        train_dataset, = SQuAD1(data_select=('train'))
        context, question, answers, ans_pos = train_dataset[100]
        self._helper_test_func(len(train_dataset), 87599, (question[:5], ans_pos[0]),
                               ([7, 24, 86, 52, 2], [72, 72]))
        train_iter, dev_iter = torchtext.experimental.datasets.raw.SQuAD1()
        self._helper_test_func(len(train_iter), 87599, next(iter(train_iter))[0][:50],
                               'Architecturally, the school has a Catholic charact')
        self._helper_test_func(len(dev_iter), 10570, next(iter(dev_iter))[0][:50],
                               'Super Bowl 50 was an American football game to det')
        del train_iter, dev_iter

    def test_squad2(self):
        from torchtext.experimental.datasets import SQuAD2
        from torchtext.vocab import Vocab
        # smoke test to ensure imdb works properly
        train_dataset, dev_dataset = SQuAD2()
        context, question, answers, ans_pos = train_dataset[200]
        self._helper_test_func(len(train_dataset), 130319, (question[:5], ans_pos[0]),
                               ([84, 50, 1421, 12, 5439], [9, 9]))
        context, question, answers, ans_pos = dev_dataset[200]
        self._helper_test_func(len(dev_dataset), 11873, (question, ans_pos[0]),
                               ([41, 29, 2, 66, 17016, 30, 0, 1955, 16], [40, 46]))

        # Test API with a vocab input object
        old_vocab = train_dataset.get_vocab()
        new_vocab = Vocab(counter=old_vocab.freqs, max_size=2500)
        new_train_data, new_test_data = SQuAD2(vocab=new_vocab)

        # Add test for the subset of the standard datasets
        train_dataset, = SQuAD2(data_select=('train'))
        context, question, answers, ans_pos = train_dataset[200]
        self._helper_test_func(len(train_dataset), 130319, (question[:5], ans_pos[0]),
                               ([84, 50, 1421, 12, 5439], [9, 9]))
        train_iter, dev_iter = torchtext.experimental.datasets.raw.SQuAD2()
        self._helper_test_func(len(train_iter), 130319, next(iter(train_iter))[0][:50],
                               'Beyoncé Giselle Knowles-Carter (/biːˈjɒnseɪ/ bee-Y')
        self._helper_test_func(len(dev_iter), 11873, next(iter(dev_iter))[0][:50],
                               'The Normans (Norman: Nourmands; French: Normands; ')
        del train_iter, dev_iter<|MERGE_RESOLUTION|>--- conflicted
+++ resolved
@@ -181,14 +181,6 @@
             self.assertEqual(de_sentence, expected_de_sentence)
             self.assertEqual(en_sentence, expected_en_sentence)
 
-<<<<<<< HEAD
-        assert_nth_pair_is_equal(0, (['David', 'Gallo', ':', 'Das', 'ist', 'Bill', 'Lange', '.', 'Ich', 'bin', 'Dave', 'Gallo', '.', '\n'],
-                                     ['David', 'Gallo', ':', 'This', 'is', 'Bill', 'Lange', '.', 'I', "'m", 'Dave', 'Gallo', '.', '\n']))
-        assert_nth_pair_is_equal(10, (['Die', 'meisten', 'Tiere', 'leben', 'in', 'den', 'Ozeanen', '.', '\n'],
-                                      ['Most', 'of', 'the', 'animals', 'are', 'in', 'the', 'oceans', '.', '\n']))
-        assert_nth_pair_is_equal(20, (['Es', 'ist', 'einer', 'meiner', 'Lieblinge', ',', 'weil', 'es', 'alle', 'möglichen', 'Funktionsteile', 'hat', '.', '\n'],
-                                      ['It', "'s", 'one', 'of', 'my', 'favorites', ',', 'because', 'it', "'s", 'got', 'all', 'sorts', 'of', 'working', 'parts', '.', '\n']))
-=======
         assert_nth_pair_is_equal(0, (['David', 'Gallo', ':', 'Das', 'ist', 'Bill', 'Lange',
                                       '.', 'Ich', 'bin', 'Dave', 'Gallo', '.', '\n'],
                                      ['David', 'Gallo', ':', 'This', 'is', 'Bill', 'Lange',
@@ -201,7 +193,6 @@
                                        'alle', 'möglichen', 'Funktionsteile', 'hat', '.', '\n'],
                                       ['It', "'s", 'one', 'of', 'my', 'favorites', ',', 'because', 'it', "'s",
                                        'got', 'all', 'sorts', 'of', 'working', 'parts', '.', '\n']))
->>>>>>> e22375e4
         datafile = os.path.join(self.project_root, ".data", "2016-01.tgz")
         conditional_remove(datafile)
 
