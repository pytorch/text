--- conflicted
+++ resolved
@@ -6,10 +6,6 @@
 import torchtext.data as data
 from torchtext.datasets import AG_NEWS
 import torch
-<<<<<<< HEAD
-from torch.testing import assert_allclose
-=======
->>>>>>> d28a78d7
 from ..common.torchtext_test_case import TorchtextTestCase
 
 
@@ -102,17 +98,10 @@
         ag_news_train, ag_news_test = AG_NEWS(root=datadir, ngrams=3)
         self.assertEqual(len(ag_news_train), 120000)
         self.assertEqual(len(ag_news_test), 7600)
-<<<<<<< HEAD
-        assert_allclose(ag_news_train[-1][1][:10],
-                        torch.tensor([3525, 319, 4053, 34, 5407, 3607, 70, 6798, 10599, 4053]).long())
-        assert_allclose(ag_news_test[-1][1][:10],
-                        torch.tensor([2351, 758, 96, 38581, 2351, 220, 5, 396, 3, 14786]).long())
-=======
         self.assertEqual(ag_news_train[-1][1][:10],
                          torch.tensor([3525, 319, 4053, 34, 5407, 3607, 70, 6798, 10599, 4053]).long())
         self.assertEqual(ag_news_test[-1][1][:10],
                          torch.tensor([2351, 758, 96, 38581, 2351, 220, 5, 396, 3, 14786]).long())
->>>>>>> d28a78d7
 
     def test_imdb(self):
         from torchtext.experimental.datasets import IMDB
@@ -121,16 +110,6 @@
         train_dataset, test_dataset = IMDB()
         self.assertEqual(len(train_dataset), 25000)
         self.assertEqual(len(test_dataset), 25000)
-<<<<<<< HEAD
-        assert_allclose(train_dataset[0][1][:10],
-                        torch.tensor([13, 1568, 13, 246, 35468, 43, 64, 398, 1135, 92]).long())
-        assert_allclose(train_dataset[-1][1][:10],
-                        torch.tensor([2, 71, 4555, 194, 3328, 15144, 42, 227, 148, 8]).long())
-        assert_allclose(test_dataset[0][1][:10],
-                        torch.tensor([13, 125, 1051, 5, 246, 1652, 8, 277, 66, 20]).long())
-        assert_allclose(test_dataset[-1][1][:10],
-                        torch.tensor([13, 1035, 14, 21, 28, 2, 1051, 1275, 1008, 3]).long())
-=======
         self.assertEqual(train_dataset[0][1][:10],
                          torch.tensor([13, 1568, 13, 246, 35468, 43, 64, 398, 1135, 92]).long())
         self.assertEqual(train_dataset[-1][1][:10],
@@ -139,14 +118,10 @@
                          torch.tensor([13, 125, 1051, 5, 246, 1652, 8, 277, 66, 20]).long())
         self.assertEqual(test_dataset[-1][1][:10],
                          torch.tensor([13, 1035, 14, 21, 28, 2, 1051, 1275, 1008, 3]).long())
->>>>>>> d28a78d7
 
         # Test API with a vocab input object
         old_vocab = train_dataset.get_vocab()
         new_vocab = Vocab(counter=old_vocab.freqs, max_size=2500)
-<<<<<<< HEAD
-        new_train_data, new_test_data = IMDB(vocab=new_vocab)
-=======
         new_train_data, new_test_data = IMDB(vocab=new_vocab)
 
     def test_multi30k(self):
@@ -323,5 +298,4 @@
         # Test API with a vocab input object
         old_vocab = train_dataset.get_vocab()
         new_vocab = Vocab(counter=old_vocab.freqs, max_size=2500)
-        new_train_data, new_test_data = SQuAD2(vocab=new_vocab)
->>>>>>> d28a78d7
+        new_train_data, new_test_data = SQuAD2(vocab=new_vocab)