#!/user/bin/env python3
# Note that all the tests in this module require dataset (either network access or cached)
import os
import torch
import torchtext
import unittest
from torchtext.legacy import data
from parameterized import parameterized
from ..common.torchtext_test_case import TorchtextTestCase
from ..common.parameterized_utils import load_params
from ..common.assets import conditional_remove

GOOGLE_DRIVE_BASED_DATASETS = [
    'AmazonReviewFull',
    'AmazonReviewPolarity',
    'DBpedia',
    'IMDB',
    'IWSLT',
    'SogouNews',
    'WMT14',
    'YahooAnswers',
    'YelpReviewFull',
    'YelpReviewPolarity'
]


def _raw_text_custom_name_func(testcase_func, param_num, param):
    info = param.args[0]
    name_info = [info['dataset_name'], info['split']]
    return "%s_%s" % (
        testcase_func.__name__,
        parameterized.to_safe_name("_".join(name_info))
    )


class TestDataset(TorchtextTestCase):
    def _helper_test_func(self, length, target_length, results, target_results):
        self.assertEqual(length, target_length)
        if isinstance(target_results, list):
            target_results = torch.tensor(target_results, dtype=torch.int64)
        if isinstance(target_results, tuple):
            target_results = tuple(torch.tensor(item, dtype=torch.int64) for item in target_results)
        self.assertEqual(results, target_results)

    def test_wikitext2_legacy(self):
        from torchtext.legacy.datasets import WikiText2
        cachedir = os.path.join(self.project_root, ".data", "wikitext-2")
        conditional_remove(cachedir)

        ds = WikiText2
        TEXT = data.Field(lower=True, batch_first=True)
        train, valid, test = ds.splits(TEXT)
        TEXT.build_vocab(train)
        train_iter, valid_iter, test_iter = data.BPTTIterator.splits(
            (train, valid, test), batch_size=3, bptt_len=30)

        train_iter, valid_iter, test_iter = ds.iters(batch_size=4,
                                                     bptt_len=30)

        conditional_remove(cachedir)

    def test_wikitext2(self):
        from torchtext.experimental.datasets import WikiText2
        cachedir = os.path.join(self.project_root, ".data", "wikitext-2")
        conditional_remove(cachedir)
        cachefile = os.path.join(self.project_root, ".data", "wikitext-2-v1.zip")
        conditional_remove(cachefile)

        train_dataset, valid_dataset, test_dataset = WikiText2()
        train_data = torch.cat(tuple(filter(lambda t: t.numel() > 0, train_dataset)))
        valid_data = torch.cat(tuple(filter(lambda t: t.numel() > 0, valid_dataset)))
        test_data = torch.cat(tuple(filter(lambda t: t.numel() > 0, test_dataset)))
        self._helper_test_func(len(train_data), 2049990, train_data[20:25],
                               [5024, 89, 21, 3, 1838])
        self._helper_test_func(len(test_data), 241859, test_data[30:35],
                               [914, 4, 36, 11, 569])
        self._helper_test_func(len(valid_data), 214417, valid_data[40:45],
                               [925, 8, 2, 150, 8575])

        vocab = train_dataset.get_vocab()
        tokens_ids = [vocab[token] for token in 'the player characters rest'.split()]
        self.assertEqual(tokens_ids, [2, 286, 503, 700])

        # Add test for the subset of the standard datasets
        train_iter, valid_iter, test_iter = torchtext.datasets.WikiText2(split=('train', 'valid', 'test'))
        self._helper_test_func(len(train_iter), 36718, next(train_iter), ' \n')
        self._helper_test_func(len(valid_iter), 3760, next(valid_iter), ' \n')
        self._helper_test_func(len(test_iter), 4358, next(test_iter), ' \n')
        del train_iter, valid_iter, test_iter
        train_dataset, test_dataset = WikiText2(split=('train', 'test'))
        train_data = torch.cat(tuple(filter(lambda t: t.numel() > 0, train_dataset)))
        test_data = torch.cat(tuple(filter(lambda t: t.numel() > 0, test_dataset)))
        self._helper_test_func(len(train_data), 2049990, train_data[20:25],
                               [5024, 89, 21, 3, 1838])
        self._helper_test_func(len(test_data), 241859, test_data[30:35],
                               [914, 4, 36, 11, 569])

        conditional_remove(cachedir)
        conditional_remove(cachefile)

    def test_penntreebank_legacy(self):
        from torchtext.legacy.datasets import PennTreebank
        # smoke test to ensure penn treebank works properly
        TEXT = data.Field(lower=True, batch_first=True)
        ds = PennTreebank
        train, valid, test = ds.splits(TEXT)
        TEXT.build_vocab(train)
        train_iter, valid_iter, test_iter = data.BPTTIterator.splits(
            (train, valid, test), batch_size=3, bptt_len=30)

        train_iter, valid_iter, test_iter = ds.iters(batch_size=4,
                                                     bptt_len=30)

    def test_penntreebank(self):
        from torchtext.experimental.datasets import PennTreebank
        # smoke test to ensure penn treebank works properly
        train_dataset, valid_dataset, test_dataset = PennTreebank()
        train_data = torch.cat(tuple(filter(lambda t: t.numel() > 0, train_dataset)))
        valid_data = torch.cat(tuple(filter(lambda t: t.numel() > 0, valid_dataset)))
        test_data = torch.cat(tuple(filter(lambda t: t.numel() > 0, test_dataset)))
        self._helper_test_func(len(train_data), 924412, train_data[20:25],
                               [9919, 9920, 9921, 9922, 9188])
        self._helper_test_func(len(test_data), 82114, test_data[30:35],
                               [397, 93, 4, 16, 7])
        self._helper_test_func(len(valid_data), 73339, valid_data[40:45],
                               [0, 0, 78, 426, 196])

        vocab = train_dataset.get_vocab()
        tokens_ids = [vocab[token] for token in 'the player characters rest'.split()]
        self.assertEqual(tokens_ids, [2, 2550, 3344, 1125])

        # Add test for the subset of the standard datasets
        train_dataset, test_dataset = PennTreebank(split=('train', 'test'))
        train_data = torch.cat(tuple(filter(lambda t: t.numel() > 0, train_dataset)))
        test_data = torch.cat(tuple(filter(lambda t: t.numel() > 0, test_dataset)))
        self._helper_test_func(len(train_data), 924412, train_data[20:25],
                               [9919, 9920, 9921, 9922, 9188])
        self._helper_test_func(len(test_data), 82114, test_data[30:35],
                               [397, 93, 4, 16, 7])
        train_iter, test_iter = torchtext.datasets.PennTreebank(split=('train', 'test'))
        self._helper_test_func(len(train_iter), 42068, next(train_iter)[:15], ' aer banknote b')
        self._helper_test_func(len(test_iter), 3761, next(test_iter)[:25], " no it was n't black mond")
        del train_iter, test_iter

    def test_text_classification(self):
        from torchtext.experimental.datasets import AG_NEWS
        # smoke test to ensure ag_news dataset works properly
        datadir = os.path.join(self.project_root, ".data")
        if not os.path.exists(datadir):
            os.makedirs(datadir)
        train_dataset, test_dataset = AG_NEWS(root=datadir, ngrams=3)
        self._helper_test_func(len(train_dataset), 120000, train_dataset[-1][1][:10],
                               [3525, 319, 4053, 34, 5407, 3607, 70, 6798, 10599, 4053])
        self._helper_test_func(len(test_dataset), 7600, test_dataset[-1][1][:10],
                               [2351, 758, 96, 38581, 2351, 220, 5, 396, 3, 14786])
        # Add test for the subset of the standard datasets
        train_dataset = AG_NEWS(split='train')
        self._helper_test_func(len(train_dataset), 120000, train_dataset[-1][1][:10],
                               [2155, 223, 2405, 30, 3010, 2204, 54, 3603, 4930, 2405])

    def test_raw_ag_news(self):
        train_iter, test_iter = torchtext.datasets.AG_NEWS()
        self._helper_test_func(len(train_iter), 120000, next(train_iter)[1][:25], 'Wall St. Bears Claw Back ')
        self._helper_test_func(len(test_iter), 7600, next(test_iter)[1][:25], 'Fears for T N pension aft')
        del train_iter, test_iter

    @parameterized.expand(
        load_params('raw_datasets.json'),
        name_func=_raw_text_custom_name_func)
    def test_raw_text_classification(self, info):
        dataset_name = info['dataset_name']
        if dataset_name in GOOGLE_DRIVE_BASED_DATASETS:
            return

        # Currently disabled due to incredibly slow download
        if dataset_name == "WMTNewsCrawl":
            return
        split = info['split']
        data_iter = torchtext.datasets.DATASETS[dataset_name](split=split)
        self.assertEqual(len(data_iter), info['NUM_LINES'])
        self.assertEqual(next(data_iter), info['first_line'])
        if dataset_name == "AG_NEWS":
            self.assertEqual(torchtext.datasets.URLS[dataset_name][split], info['URL'])
            self.assertEqual(torchtext.datasets.MD5[dataset_name][split], info['MD5'])
        else:
            self.assertEqual(torchtext.datasets.URLS[dataset_name], info['URL'])
            self.assertEqual(torchtext.datasets.MD5[dataset_name], info['MD5'])
        del data_iter

    @parameterized.expand(list(sorted(torchtext.datasets.DATASETS.keys())))
    def test_raw_datasets_split_argument(self, dataset_name):
        if dataset_name in GOOGLE_DRIVE_BASED_DATASETS:
            return
        if 'statmt' in torchtext.datasets.URLS[dataset_name]:
            return
        dataset = torchtext.datasets.DATASETS[dataset_name]
        train1 = dataset(split='train')
        train2, = dataset(split=('train',))
        for d1, d2 in zip(train1, train2):
            self.assertEqual(d1, d2)
            # This test only aims to exercise the argument parsing and uses
            # the first line as a litmus test for correctness.
            break
        # Exercise default constructor
        _ = dataset()

    @parameterized.expand(["AG_NEWS", "WikiText2", "IMDB"])
    def test_datasets_split_argument(self, dataset_name):
        if dataset_name in GOOGLE_DRIVE_BASED_DATASETS:
            return
        dataset = torchtext.experimental.datasets.DATASETS[dataset_name]
        train1 = dataset(split='train')
        train2, = dataset(split=('train',))
        for d1, d2 in zip(train1, train2):
            self.assertEqual(d1, d2)
            # This test only aims to exercise the argument parsing and uses
            # the first line as a litmus test for correctness.
            break
        # Exercise default constructor
        _ = dataset()

    def test_next_method_dataset(self):
        train_iter, test_iter = torchtext.datasets.AG_NEWS()
        for_count = 0
        next_count = 0
        for line in train_iter:
            for_count += 1
            try:
                next(train_iter)
                next_count += 1
            except:
                break
        self.assertEqual((for_count, next_count), (60000, 60000))

    def test_imdb(self):
        from torchtext.experimental.datasets import IMDB
        from torchtext.vocab import Vocab
        # smoke test to ensure imdb works properly
        train_dataset, test_dataset = IMDB()
        self._helper_test_func(len(train_dataset), 25000, train_dataset[0][1][:10],
                               [13, 1568, 13, 246, 35468, 43, 64, 398, 1135, 92])
        self._helper_test_func(len(test_dataset), 25000, test_dataset[0][1][:10],
                               [13, 125, 1051, 5, 246, 1652, 8, 277, 66, 20])

        # Test API with a vocab input object
        old_vocab = train_dataset.get_vocab()
        new_vocab = Vocab(counter=old_vocab.freqs, max_size=2500)
        new_train_data, new_test_data = IMDB(vocab=new_vocab)

        # Add test for the subset of the standard datasets
        train_dataset = IMDB(split='train')
        self._helper_test_func(len(train_dataset), 25000, train_dataset[0][1][:10],
                               [13, 1568, 13, 246, 35468, 43, 64, 398, 1135, 92])
        train_iter, test_iter = torchtext.datasets.IMDB()
        self._helper_test_func(len(train_iter), 25000, next(train_iter)[1][:25], 'I rented I AM CURIOUS-YEL')
        self._helper_test_func(len(test_iter), 25000, next(test_iter)[1][:25], 'I love sci-fi and am will')
        del train_iter, test_iter

<<<<<<< HEAD
    def test_iwslt2017(self):
        from torchtext.experimental.datasets import IWSLT2017
=======
    @unittest.skip("Dataset depends on Google drive")
    def test_iwslt(self):
        from torchtext.experimental.datasets import IWSLT
>>>>>>> 811f74e8

        train_dataset, valid_dataset, test_dataset = IWSLT2017()

        self.assertEqual(len(train_dataset), 206112)
        self.assertEqual(len(valid_dataset), 888)
        self.assertEqual(len(test_dataset), 1568)

        de_vocab, en_vocab = train_dataset.get_vocab()

        def assert_nth_pair_is_equal(n, expected_sentence_pair):
            de_sentence = [de_vocab.itos[index] for index in train_dataset[n][0]]
            en_sentence = [en_vocab.itos[index] for index in train_dataset[n][1]]

            expected_de_sentence, expected_en_sentence = expected_sentence_pair

            self.assertEqual(de_sentence, expected_de_sentence)
            self.assertEqual(en_sentence, expected_en_sentence)

        assert_nth_pair_is_equal(0, (['Vielen', 'Dank', ',', 'Chris', '.', '\n'], ['Thank', 'you', 'so', 'much', ',', 'Chris', '.', '\n']))
        assert_nth_pair_is_equal(10, (['und', 'wir', 'fuhren', 'selbst', '.', '\n'], ['Driving', 'ourselves', '.', '\n']))
        assert_nth_pair_is_equal(20, (['Sie', 'sagte', ':', '"', 'Ja', ',', 'das', 'ist', 'Ex-Vizepräsident', 'Al', 'Gore', 'und', 'seine',
                                       'Frau', 'Tipper', '.', '"', '\n'], ['And', 'she', 'said', '"', 'Yes', ',', 'that', "'s", 'former',
                                                                           'Vice', 'President', 'Al', 'Gore', 'and', 'his', 'wife', ',', 'Tipper', '.', '"', '\n']))

    def test_iwslt2016(self):
        from torchtext.experimental.datasets import IWSLT2016

        train_dataset, valid_dataset, test_dataset = IWSLT2016()

        self.assertEqual(len(train_dataset), 196884)
        self.assertEqual(len(valid_dataset), 993)
        self.assertEqual(len(test_dataset), 1305)

        de_vocab, en_vocab = train_dataset.get_vocab()

        def assert_nth_pair_is_equal(n, expected_sentence_pair):
            de_sentence = [de_vocab.itos[index] for index in train_dataset[n][0]]
            en_sentence = [en_vocab.itos[index] for index in train_dataset[n][1]]
            expected_de_sentence, expected_en_sentence = expected_sentence_pair

            self.assertEqual(de_sentence, expected_de_sentence)
            self.assertEqual(en_sentence, expected_en_sentence)

        assert_nth_pair_is_equal(0, (['David', 'Gallo', ':', 'Das', 'ist', 'Bill', 'Lange',
                                      '.', 'Ich', 'bin', 'Dave', 'Gallo', '.', '\n'],
                                     ['David', 'Gallo', ':', 'This', 'is', 'Bill', 'Lange',
                                      '.', 'I', "'m", 'Dave', 'Gallo', '.', '\n']))
        assert_nth_pair_is_equal(10, (['Die', 'meisten', 'Tiere', 'leben', 'in',
                                       'den', 'Ozeanen', '.', '\n'],
                                      ['Most', 'of', 'the', 'animals', 'are', 'in',
                                       'the', 'oceans', '.', '\n']))
        assert_nth_pair_is_equal(20, (['Es', 'ist', 'einer', 'meiner', 'Lieblinge', ',', 'weil', 'es',
                                       'alle', 'möglichen', 'Funktionsteile', 'hat', '.', '\n'],
                                      ['It', "'s", 'one', 'of', 'my', 'favorites', ',', 'because', 'it', "'s",
                                       'got', 'all', 'sorts', 'of', 'working', 'parts', '.', '\n']))

    def test_multi30k(self):
        from torchtext.experimental.datasets import Multi30k
        # smoke test to ensure multi30k works properly
        train_dataset, valid_dataset, test_dataset = Multi30k()

        # This change is due to the BC breaking in spacy 3.0
        self._helper_test_func(len(train_dataset), 29000, train_dataset[20],
                               # ([4, 444, 2531, 47, 17480, 7423, 8, 158, 10, 12, 5849, 3, 2],
                               ([4, 444, 2529, 47, 17490, 7422, 8, 158, 10, 12, 5846, 3, 2],
                                [5, 61, 530, 137, 1494, 10, 9, 280, 6, 2, 3749, 4, 3]))

        self._helper_test_func(len(valid_dataset), 1014, valid_dataset[30],
                               ([4, 179, 26, 85, 1005, 57, 19, 154, 3, 2],
                                [5, 24, 32, 81, 47, 1348, 6, 2, 119, 4, 3]))

        # This change is due to the BC breaking in spacy 3.0
        self._helper_test_func(len(test_dataset), 1000, test_dataset[40],
                               # ([4, 26, 6, 12, 3915, 1538, 21, 64, 3, 2],
                               ([4, 26, 6, 12, 3913, 1537, 21, 64, 3, 2],
                                [5, 32, 20, 2, 747, 345, 1915, 6, 46, 4, 3]))

        de_vocab, en_vocab = train_dataset.get_vocab()
        de_tokens_ids = [
            de_vocab[token] for token in
            'Zwei Männer verpacken Donuts in Kunststofffolie'.split()
        ]
        # This change is due to the BC breaking in spacy 3.0
        # self.assertEqual(de_tokens_ids, [20, 30, 18705, 4448, 6, 6241])
        self.assertEqual(de_tokens_ids, [20, 30, 18714, 4447, 6, 6239])

        en_tokens_ids = [
            en_vocab[token] for token in
            'Two young White males are outside near many bushes'.split()
        ]
        self.assertEqual(en_tokens_ids,
                         [18, 24, 1168, 807, 16, 56, 83, 335, 1338])

        # Add test for the subset of the standard datasets
        train_iter, valid_iter = torchtext.datasets.Multi30k(split=('train', 'valid'))
        self._helper_test_func(len(train_iter), 29000, ' '.join(next(train_iter)),
                               ' '.join(['Zwei junge weiße Männer sind im Freien in der Nähe vieler Büsche.\n',
                                         'Two young, White males are outside near many bushes.\n']))
        self._helper_test_func(len(valid_iter), 1014, ' '.join(next(valid_iter)),
                               ' '.join(['Eine Gruppe von Männern lädt Baumwolle auf einen Lastwagen\n',
                                         'A group of men are loading cotton onto a truck\n']))
        del train_iter, valid_iter
        train_dataset = Multi30k(split='train')

        # This change is due to the BC breaking in spacy 3.0
        self._helper_test_func(len(train_dataset), 29000, train_dataset[20],
                               # ([4, 444, 2531, 47, 17480, 7423, 8, 158, 10, 12, 5849, 3, 2],
                               ([4, 444, 2529, 47, 17490, 7422, 8, 158, 10, 12, 5846, 3, 2],
                                [5, 61, 530, 137, 1494, 10, 9, 280, 6, 2, 3749, 4, 3]))

        datafile = os.path.join(self.project_root, ".data", "train*")
        conditional_remove(datafile)
        datafile = os.path.join(self.project_root, ".data", "val*")
        conditional_remove(datafile)
        datafile = os.path.join(self.project_root, ".data", "test*")
        conditional_remove(datafile)
        datafile = os.path.join(self.project_root, ".data",
                                "multi30k_task*.tar.gz")
        conditional_remove(datafile)

    def test_udpos_sequence_tagging(self):
        from torchtext.experimental.datasets import UDPOS

        # smoke test to ensure imdb works properly
        train_dataset, valid_dataset, test_dataset = UDPOS()
        self._helper_test_func(len(train_dataset), 12543, (train_dataset[0][0][:10], train_dataset[0][1][:10],
                                                           train_dataset[0][2][:10], train_dataset[-1][0][:10],
                                                           train_dataset[-1][1][:10], train_dataset[-1][2][:10]),
                               ([262, 16, 5728, 45, 289, 701, 1160, 4436, 10660, 585],
                                [8, 3, 8, 3, 9, 2, 4, 8, 8, 8],
                                [5, 34, 5, 27, 7, 11, 14, 5, 5, 5],
                                [9, 32, 169, 436, 59, 192, 30, 6, 117, 17],
                                [5, 10, 11, 4, 11, 11, 3, 12, 11, 4],
                                [6, 20, 8, 10, 8, 8, 24, 13, 8, 15]))
        self._helper_test_func(len(valid_dataset), 2002, (valid_dataset[0][0][:10], valid_dataset[0][1][:10],
                                                          valid_dataset[0][2][:10], valid_dataset[-1][0][:10],
                                                          valid_dataset[-1][1][:10], valid_dataset[-1][2][:10]),
                               ([746, 3, 10633, 656, 25, 1334, 45],
                                [6, 7, 8, 4, 7, 2, 3],
                                [3, 4, 5, 16, 4, 2, 27],
                                [354, 4, 31, 17, 141, 421, 148, 6, 7, 78],
                                [11, 3, 5, 4, 9, 2, 2, 12, 7, 11],
                                [8, 12, 6, 15, 7, 2, 2, 13, 4, 8]))
        self._helper_test_func(len(test_dataset), 2077, (test_dataset[0][0][:10], test_dataset[0][1][:10],
                                                         test_dataset[0][2][:10], test_dataset[-1][0][:10],
                                                         test_dataset[-1][1][:10], test_dataset[-1][2][:10]),
                               ([210, 54, 3115, 0, 12229, 0, 33],
                                [5, 15, 8, 4, 6, 8, 3],
                                [30, 3, 5, 14, 3, 5, 9],
                                [116, 0, 6, 11, 412, 10, 0, 4, 0, 6],
                                [5, 4, 12, 10, 9, 15, 4, 3, 4, 12],
                                [6, 16, 13, 16, 7, 3, 19, 12, 19, 13]))

        # Assert vocabs
        self.assertEqual(len(train_dataset.get_vocabs()), 3)
        self.assertEqual(len(train_dataset.get_vocabs()[0]), 19674)
        self.assertEqual(len(train_dataset.get_vocabs()[1]), 19)
        self.assertEqual(len(train_dataset.get_vocabs()[2]), 52)

        # Assert token ids
        word_vocab = train_dataset.get_vocabs()[0]
        tokens_ids = [word_vocab[token] for token in 'Two of them were being run'.split()]
        self.assertEqual(tokens_ids, [1206, 8, 69, 60, 157, 452])

        # Add test for the subset of the standard datasets
        train_dataset = UDPOS(split='train')
        self._helper_test_func(len(train_dataset), 12543, (train_dataset[0][0][:10], train_dataset[-1][2][:10]),
                               ([262, 16, 5728, 45, 289, 701, 1160, 4436, 10660, 585],
                                [6, 20, 8, 10, 8, 8, 24, 13, 8, 15]))
        train_iter, valid_iter = torchtext.datasets.UDPOS(split=('train', 'valid'))
        self._helper_test_func(len(train_iter), 12543, ' '.join(next(train_iter)[0][:5]),
                               ' '.join(['Al', '-', 'Zaman', ':', 'American']))
        self._helper_test_func(len(valid_iter), 2002, ' '.join(next(valid_iter)[0][:5]),
                               ' '.join(['From', 'the', 'AP', 'comes', 'this']))
        del train_iter, valid_iter

    def test_conll_sequence_tagging(self):
        from torchtext.experimental.datasets import CoNLL2000Chunking

        # smoke test to ensure imdb works properly
        train_dataset, test_dataset = CoNLL2000Chunking()
        self._helper_test_func(len(train_dataset), 8936, (train_dataset[0][0][:10], train_dataset[0][1][:10],
                                                          train_dataset[0][2][:10], train_dataset[-1][0][:10],
                                                          train_dataset[-1][1][:10], train_dataset[-1][2][:10]),
                               ([11556, 9, 3, 1775, 17, 1164, 177, 6, 212, 317],
                                [2, 3, 5, 2, 17, 12, 16, 15, 13, 5],
                                [3, 6, 3, 2, 5, 7, 7, 7, 7, 3],
                                [85, 17, 59, 6473, 288, 115, 72, 5, 2294, 2502],
                                [18, 17, 12, 19, 10, 6, 3, 3, 4, 4],
                                [3, 5, 7, 7, 3, 2, 6, 6, 3, 2]))
        self._helper_test_func(len(test_dataset), 2012, (test_dataset[0][0][:10], test_dataset[0][1][:10],
                                                         test_dataset[0][2][:10], test_dataset[-1][0][:10],
                                                         test_dataset[-1][1][:10], test_dataset[-1][2][:10]),
                               ([0, 294, 73, 10, 13582, 194, 18, 24, 2414, 7],
                                [4, 4, 4, 23, 4, 2, 11, 18, 11, 5],
                                [3, 2, 2, 3, 2, 2, 5, 3, 5, 3],
                                [51, 456, 560, 2, 11, 465, 2, 1413, 36, 60],
                                [3, 4, 4, 8, 3, 2, 8, 4, 17, 16],
                                [6, 3, 2, 4, 6, 3, 4, 3, 5, 7]))

        # Assert vocabs
        self.assertEqual(len(train_dataset.get_vocabs()), 3)
        self.assertEqual(len(train_dataset.get_vocabs()[0]), 19124)
        self.assertEqual(len(train_dataset.get_vocabs()[1]), 46)
        self.assertEqual(len(train_dataset.get_vocabs()[2]), 24)

        # Assert token ids
        word_vocab = train_dataset.get_vocabs()[0]
        tokens_ids = [word_vocab[token] for token in 'Two of them were being run'.split()]
        self.assertEqual(tokens_ids, [970, 5, 135, 43, 214, 690])

        # Add test for the subset of the standard datasets
        train_dataset = CoNLL2000Chunking(split='train')
        self._helper_test_func(len(train_dataset), 8936, (train_dataset[0][0][:10], train_dataset[0][1][:10],
                                                          train_dataset[0][2][:10], train_dataset[-1][0][:10],
                                                          train_dataset[-1][1][:10], train_dataset[-1][2][:10]),
                               ([11556, 9, 3, 1775, 17, 1164, 177, 6, 212, 317],
                                [2, 3, 5, 2, 17, 12, 16, 15, 13, 5],
                                [3, 6, 3, 2, 5, 7, 7, 7, 7, 3],
                                [85, 17, 59, 6473, 288, 115, 72, 5, 2294, 2502],
                                [18, 17, 12, 19, 10, 6, 3, 3, 4, 4],
                                [3, 5, 7, 7, 3, 2, 6, 6, 3, 2]))
        train_iter, test_iter = torchtext.datasets.CoNLL2000Chunking()
        self._helper_test_func(len(train_iter), 8936, ' '.join(next(train_iter)[0][:5]),
                               ' '.join(['Confidence', 'in', 'the', 'pound', 'is']))
        self._helper_test_func(len(test_iter), 2012, ' '.join(next(test_iter)[0][:5]),
                               ' '.join(['Rockwell', 'International', 'Corp.', "'s", 'Tulsa']))
        del train_iter, test_iter

    def test_squad1(self):
        from torchtext.experimental.datasets import SQuAD1
        from torchtext.vocab import Vocab
        # smoke test to ensure imdb works properly
        train_dataset, dev_dataset = SQuAD1()
        context, question, answers, ans_pos = train_dataset[100]
        self._helper_test_func(len(train_dataset), 87599, (question[:5], ans_pos[0]),
                               ([7, 24, 86, 52, 2], [72, 72]))
        context, question, answers, ans_pos = dev_dataset[100]
        self._helper_test_func(len(dev_dataset), 10570, (question, ans_pos[0]),
                               ([42, 27, 669, 7438, 17, 2, 1950, 3273, 17252, 389, 16], [45, 48]))

        # Test API with a vocab input object
        old_vocab = train_dataset.get_vocab()
        new_vocab = Vocab(counter=old_vocab.freqs, max_size=2500)
        new_train_data, new_test_data = SQuAD1(vocab=new_vocab)

        # Add test for the subset of the standard datasets
        train_dataset = SQuAD1(split='train')
        context, question, answers, ans_pos = train_dataset[100]
        self._helper_test_func(len(train_dataset), 87599, (question[:5], ans_pos[0]),
                               ([7, 24, 86, 52, 2], [72, 72]))
        train_iter, dev_iter = torchtext.datasets.SQuAD1()
        self._helper_test_func(len(train_iter), 87599, next(train_iter)[0][:50],
                               'Architecturally, the school has a Catholic charact')
        self._helper_test_func(len(dev_iter), 10570, next(dev_iter)[0][:50],
                               'Super Bowl 50 was an American football game to det')
        del train_iter, dev_iter

    def test_squad2(self):
        from torchtext.experimental.datasets import SQuAD2
        from torchtext.vocab import Vocab
        # smoke test to ensure imdb works properly
        train_dataset, dev_dataset = SQuAD2()
        context, question, answers, ans_pos = train_dataset[200]
        self._helper_test_func(len(train_dataset), 130319, (question[:5], ans_pos[0]),
                               ([84, 50, 1421, 12, 5439], [9, 9]))
        context, question, answers, ans_pos = dev_dataset[200]
        self._helper_test_func(len(dev_dataset), 11873, (question, ans_pos[0]),
                               ([41, 29, 2, 66, 17016, 30, 0, 1955, 16], [40, 46]))

        # Test API with a vocab input object
        old_vocab = train_dataset.get_vocab()
        new_vocab = Vocab(counter=old_vocab.freqs, max_size=2500)
        new_train_data, new_test_data = SQuAD2(vocab=new_vocab)

        # Add test for the subset of the standard datasets
        train_dataset = SQuAD2(split='train')
        context, question, answers, ans_pos = train_dataset[200]
        self._helper_test_func(len(train_dataset), 130319, (question[:5], ans_pos[0]),
                               ([84, 50, 1421, 12, 5439], [9, 9]))
        train_iter, dev_iter = torchtext.datasets.SQuAD2()
        self._helper_test_func(len(train_iter), 130319, next(train_iter)[0][:50],
                               'Beyoncé Giselle Knowles-Carter (/biːˈjɒnseɪ/ bee-Y')
        self._helper_test_func(len(dev_iter), 11873, next(dev_iter)[0][:50],
                               'The Normans (Norman: Nourmands; French: Normands; ')
        del train_iter, dev_iter<|MERGE_RESOLUTION|>--- conflicted
+++ resolved
@@ -15,7 +15,8 @@
     'AmazonReviewPolarity',
     'DBpedia',
     'IMDB',
-    'IWSLT',
+    'IWSLT2016',
+    'IWSLT2017',
     'SogouNews',
     'WMT14',
     'YahooAnswers',
@@ -256,14 +257,9 @@
         self._helper_test_func(len(test_iter), 25000, next(test_iter)[1][:25], 'I love sci-fi and am will')
         del train_iter, test_iter
 
-<<<<<<< HEAD
+    @unittest.skip("Depend on Google drive download")
     def test_iwslt2017(self):
         from torchtext.experimental.datasets import IWSLT2017
-=======
-    @unittest.skip("Dataset depends on Google drive")
-    def test_iwslt(self):
-        from torchtext.experimental.datasets import IWSLT
->>>>>>> 811f74e8
 
         train_dataset, valid_dataset, test_dataset = IWSLT2017()
 
@@ -288,6 +284,7 @@
                                        'Frau', 'Tipper', '.', '"', '\n'], ['And', 'she', 'said', '"', 'Yes', ',', 'that', "'s", 'former',
                                                                            'Vice', 'President', 'Al', 'Gore', 'and', 'his', 'wife', ',', 'Tipper', '.', '"', '\n']))
 
+    @unittest.skip("Depend on Google drive download")
     def test_iwslt2016(self):
         from torchtext.experimental.datasets import IWSLT2016
 
