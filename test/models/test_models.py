import copy
<<<<<<< HEAD
from unittest.mock import patch
=======
import logging
>>>>>>> fb7fa532

import pytest
import torch
import torchtext
from torch.nn import functional as torch_F

from ..common.torchtext_test_case import TorchtextTestCase


class TestModules(TorchtextTestCase):
    def test_self_attn_mask(self):
        from torchtext.models.roberta.modules import MultiheadSelfAttention

        embed_dim, batch_size, num_heads, source_len = 4, 1, 2, 2
        mha = MultiheadSelfAttention(embed_dim=embed_dim, num_heads=num_heads)
        query = torch.ones((source_len, batch_size, embed_dim))
        query[0, ...] = 0
        key_padding_mask = torch.zeros((batch_size, source_len))
        float_attn_mask = torch.zeros((source_len, source_len))
        float_attn_mask[0][1] = -1e8
        bool_attn_mask = float_attn_mask.to(dtype=bool)
        with torch.no_grad():
            mha.input_projection.weight.fill_(1.0 / embed_dim)
            mha.input_projection.bias.fill_(0.0)
            mha.output_projection.weight.fill_(1.0 / embed_dim)
            mha.output_projection.bias.fill_(0.0)

            # with float attention mask
            output = mha(query, key_padding_mask, float_attn_mask)
            actual = output[0].flatten()
            expected = torch.tensor([0.0, 0.0, 0.0, 0])
            torch.testing.assert_close(actual, expected, atol=1e-4, rtol=1e-4)

            # with bool attention mask
            output = mha(query, key_padding_mask, bool_attn_mask)
            actual = output[0].flatten()
            expected = torch.tensor([0.0, 0.0, 0.0, 0])
            torch.testing.assert_close(actual, expected, atol=1e-4, rtol=1e-4)


class TestModels(TorchtextTestCase):
    def test_roberta_bundler_build_model(self):
        from torchtext.models import RobertaClassificationHead, RobertaEncoderConf, RobertaModel, RobertaBundle

        dummy_encoder_conf = RobertaEncoderConf(
            vocab_size=10, embedding_dim=16, ffn_dimension=64, num_attention_heads=2, num_encoder_layers=2
        )

        # case: user provide encoder checkpoint state dict
        dummy_encoder = RobertaModel(dummy_encoder_conf)
        model = RobertaBundle.build_model(encoder_conf=dummy_encoder_conf, checkpoint=dummy_encoder.state_dict())
        self.assertEqual(model.state_dict(), dummy_encoder.state_dict())

        # case: user provide classifier checkpoint state dict when head is given and override_head is False (by default)
        dummy_classifier_head = RobertaClassificationHead(num_classes=2, input_dim=16)
        another_dummy_classifier_head = RobertaClassificationHead(num_classes=2, input_dim=16)
        dummy_classifier = RobertaModel(dummy_encoder_conf, dummy_classifier_head)
        model = RobertaBundle.build_model(
            encoder_conf=dummy_encoder_conf,
            head=another_dummy_classifier_head,
            checkpoint=dummy_classifier.state_dict(),
        )
        self.assertEqual(model.state_dict(), dummy_classifier.state_dict())

        # case: user provide classifier checkpoint state dict when head is given and override_head is set True
        another_dummy_classifier_head = RobertaClassificationHead(num_classes=2, input_dim=16)
        model = RobertaBundle.build_model(
            encoder_conf=dummy_encoder_conf,
            head=another_dummy_classifier_head,
            checkpoint=dummy_classifier.state_dict(),
            override_checkpoint_head=True,
        )
        self.assertEqual(model.head.state_dict(), another_dummy_classifier_head.state_dict())

        # case: user provide only encoder checkpoint state dict when head is given
        dummy_classifier_head = RobertaClassificationHead(num_classes=2, input_dim=16)
        dummy_classifier = RobertaModel(dummy_encoder_conf, dummy_classifier_head)
        encoder_state_dict = {}
        for k, v in dummy_classifier.encoder.state_dict().items():
            encoder_state_dict["encoder." + k] = v
        model = torchtext.models.RobertaBundle.build_model(
            encoder_conf=dummy_encoder_conf, head=dummy_classifier_head, checkpoint=encoder_state_dict
        )
        self.assertEqual(model.state_dict(), dummy_classifier.state_dict())

    def test_roberta_bundler_train(self):
        from torchtext.models import RobertaClassificationHead, RobertaEncoderConf, RobertaModel, RobertaBundle

        dummy_encoder_conf = RobertaEncoderConf(
            vocab_size=10, embedding_dim=16, ffn_dimension=64, num_attention_heads=2, num_encoder_layers=2
        )
        from torch.optim import SGD

        def _train(model):
            optim = SGD(model.parameters(), lr=1)
            model_input = torch.tensor([[0, 1, 2, 3, 4, 5]])
            target = torch.tensor([0])
            logits = model(model_input)
            loss = torch_F.cross_entropy(logits, target)
            loss.backward()
            optim.step()

        # does not freeze encoder
        dummy_classifier_head = RobertaClassificationHead(num_classes=2, input_dim=16)
        dummy_classifier = RobertaModel(dummy_encoder_conf, dummy_classifier_head)
        model = RobertaBundle.build_model(
            encoder_conf=dummy_encoder_conf,
            head=dummy_classifier_head,
            freeze_encoder=False,
            checkpoint=dummy_classifier.state_dict(),
        )

        encoder_current_state_dict = copy.deepcopy(model.encoder.state_dict())
        head_current_state_dict = copy.deepcopy(model.head.state_dict())

        _train(model)

        self.assertNotEqual(model.encoder.state_dict(), encoder_current_state_dict)
        self.assertNotEqual(model.head.state_dict(), head_current_state_dict)

        # freeze encoder
        dummy_classifier_head = RobertaClassificationHead(num_classes=2, input_dim=16)
        dummy_classifier = RobertaModel(dummy_encoder_conf, dummy_classifier_head)
        model = RobertaBundle.build_model(
            encoder_conf=dummy_encoder_conf,
            head=dummy_classifier_head,
            freeze_encoder=True,
            checkpoint=dummy_classifier.state_dict(),
        )

        encoder_current_state_dict = copy.deepcopy(model.encoder.state_dict())
        head_current_state_dict = copy.deepcopy(model.head.state_dict())

        _train(model)

        self.assertEqual(model.encoder.state_dict(), encoder_current_state_dict)
        self.assertNotEqual(model.head.state_dict(), head_current_state_dict)

    @patch("logging.Logger.warning")
    def test_roberta_bundler_get_model(self, mock):
        from torchtext.models import RobertaEncoderConf, RobertaBundle

<<<<<<< HEAD
        dummy_encoder_conf = RobertaEncoderConf(
            vocab_size=10, embedding_dim=16, ffn_dimension=64, num_attention_heads=2, num_encoder_layers=2
        )
        model_bundle = RobertaBundle(dummy_encoder_conf)
        model_bundle.get_model(load_weights=False, freeze_encoder=True)
        mock.assert_called_with(
            "The encoder is not loaded with pre-trained weights. Setting freeze_encoder to True will hinder encoder from learning appropriate weights."
        )
=======
        with self._caplog.at_level(logging.WARNING):
            dummy_encoder_conf = RobertaEncoderConf(
                vocab_size=10, embedding_dim=16, ffn_dimension=64, num_attention_heads=2, num_encoder_layers=2
            )
            model_bundle = RobertaBundle(dummy_encoder_conf)
            model_bundle.get_model(load_weights=False, freeze_encoder=True)
            self.assertTrue(self._caplog.records[0].message.startswith("The encoder is not loaded"))
>>>>>>> fb7fa532

    def test_roberta_bundler_raise_checkpoint(self):
        from torchtext.models import RobertaClassificationHead, RobertaEncoderConf, RobertaBundle

        with self.assertRaises(TypeError):
            dummy_encoder_conf = RobertaEncoderConf(
                vocab_size=10, embedding_dim=16, ffn_dimension=64, num_attention_heads=2, num_encoder_layers=2
            )
            dummy_classifier_head = RobertaClassificationHead(num_classes=2, input_dim=16)
            RobertaBundle.build_model(
                encoder_conf=dummy_encoder_conf,
                head=dummy_classifier_head,
                freeze_encoder=True,
                checkpoint=1,
            )

    def test_roberta_bundler_encode_conf_property(self):
        from torchtext.models import RobertaEncoderConf, RobertaBundle

        dummy_encoder_conf = RobertaEncoderConf(
            vocab_size=10, embedding_dim=16, ffn_dimension=64, num_attention_heads=2, num_encoder_layers=2
        )
        model_bundle = RobertaBundle(dummy_encoder_conf)
        self.assertTrue(isinstance(model_bundle.encoderConf, RobertaEncoderConf))<|MERGE_RESOLUTION|>--- conflicted
+++ resolved
@@ -1,9 +1,5 @@
 import copy
-<<<<<<< HEAD
 from unittest.mock import patch
-=======
-import logging
->>>>>>> fb7fa532
 
 import pytest
 import torch
@@ -146,7 +142,6 @@
     def test_roberta_bundler_get_model(self, mock):
         from torchtext.models import RobertaEncoderConf, RobertaBundle
 
-<<<<<<< HEAD
         dummy_encoder_conf = RobertaEncoderConf(
             vocab_size=10, embedding_dim=16, ffn_dimension=64, num_attention_heads=2, num_encoder_layers=2
         )
@@ -155,15 +150,6 @@
         mock.assert_called_with(
             "The encoder is not loaded with pre-trained weights. Setting freeze_encoder to True will hinder encoder from learning appropriate weights."
         )
-=======
-        with self._caplog.at_level(logging.WARNING):
-            dummy_encoder_conf = RobertaEncoderConf(
-                vocab_size=10, embedding_dim=16, ffn_dimension=64, num_attention_heads=2, num_encoder_layers=2
-            )
-            model_bundle = RobertaBundle(dummy_encoder_conf)
-            model_bundle.get_model(load_weights=False, freeze_encoder=True)
-            self.assertTrue(self._caplog.records[0].message.startswith("The encoder is not loaded"))
->>>>>>> fb7fa532
 
     def test_roberta_bundler_raise_checkpoint(self):
         from torchtext.models import RobertaClassificationHead, RobertaEncoderConf, RobertaBundle
