import torch
from test.common.assets import get_asset_path
from test.common.parameterized_utils import nested_params
from test.common.torchtext_test_case import TorchtextTestCase
<<<<<<< HEAD
from torchtext.prototype.models import (
    T5_BASE_ENCODER,
    T5_BASE,
    T5_BASE_GENERATION,
    T5_SMALL_ENCODER,
    T5_SMALL,
    T5_SMALL_GENERATION,
    T5_LARGE_ENCODER,
    T5_LARGE,
    T5_LARGE_GENERATION,
)
=======
from torchtext.prototype.models import T5_BASE_ENCODER, T5_BASE, T5_BASE_GENERATION, T5Conf, T5Transform
from torchtext.prototype.models.t5.wrapper import T5Wrapper
>>>>>>> 5a351b43


class TestT5(TorchtextTestCase):
    def _t5_model(self, is_jit, t5_model, expected_asset_name, test_text):
        """Verify that pre-trained T5 models in torchtext produce
        the same output as the HuggingFace reference implementation.
        """
        expected_asset_path = get_asset_path(expected_asset_name)
        transform = t5_model.transform()
        model = t5_model.get_model()
        model = model.eval()

        if is_jit:
            transform = torch.jit.script(transform)
            model = torch.jit.script(model)

        model_input = transform(test_text)
        if model.encoder_only:
            actual = model(model_input)["encoder_output"]
        else:
            actual = model(model_input)["decoder_output"]

        expected = torch.load(expected_asset_path)
        torch.testing.assert_close(actual, expected, atol=1e-04, rtol=2.5e-06)

    @nested_params(["base", "small", "large"], ["jit", "not_jit"])
    def test_t5_encoder_model(self, configuration, name) -> None:
        expected_asset_name = f"t5.{configuration}.encoder.output.pt"
        test_text = ["Hello world", "Attention rocks!"]
        is_jit = name == "jit"
        if configuration == "base":
            t5_model = T5_BASE_ENCODER
        elif configuration == "small":
            t5_model = T5_SMALL_ENCODER
        elif configuration == "large":
            t5_model = T5_LARGE_ENCODER

        self._t5_model(is_jit=is_jit, t5_model=t5_model, expected_asset_name=expected_asset_name, test_text=test_text)

    @nested_params(["base", "small", "large"], ["jit", "not_jit"])
    def test_t5_model(self, configuration, name) -> None:
        expected_asset_name = f"t5.{configuration}.output.pt"
        test_text = ["Hello world", "Attention rocks!"]
        is_jit = name == "jit"
        if configuration == "base":
            t5_model = T5_BASE
        elif configuration == "small":
            t5_model = T5_SMALL
        elif configuration == "large":
            t5_model = T5_LARGE

        self._t5_model(is_jit=is_jit, t5_model=t5_model, expected_asset_name=expected_asset_name, test_text=test_text)

    @nested_params(["base", "small", "large"], ["jit", "not_jit"])
    def test_t5_generation_model(self, configuration, name) -> None:
        expected_asset_name = f"t5.{configuration}.generation.output.pt"
        test_text = ["Hello world", "Attention rocks!"]
<<<<<<< HEAD
        is_jit = name == "jit"
        if configuration == "base":
            t5_model = T5_BASE_GENERATION
        elif configuration == "small":
            t5_model = T5_SMALL_GENERATION
        elif configuration == "large":
            t5_model = T5_LARGE_GENERATION

        self._t5_model(is_jit=is_jit, t5_model=t5_model, expected_asset_name=expected_asset_name, test_text=test_text)
=======
        self._t5_model(
            is_jit=is_jit, t5_model=T5_BASE_GENERATION, expected_asset_name=expected_asset_name, test_text=test_text
        )

    @parameterized.expand([("jit", True), ("not_jit", False)])
    def test_t5_wrapper(self, name, is_jit) -> None:
        test_text = ["translate English to French: I want to eat pizza for dinner."]
        expected_text = ["Je veux manger de la pizza pour le dîner."]
        beam_size = 3
        max_seq_len = 512
        model = T5Wrapper(configuration="base")
        if is_jit:
            model = torch.jit.script(model)

        output_text = model(test_text, beam_size, max_seq_len)
        self.assertEqual(output_text, expected_text)

    @parameterized.expand([("jit", True), ("not_jit", False)])
    def test_t5_wrapper_checkpoing(self, name, is_jit) -> None:
        test_text = ["translate English to French: I want to eat pizza for dinner."]
        expected_text = ["Je veux manger de la pizza pour le dîner."]
        beam_size = 3
        max_seq_len = 512
        config = T5Conf(encoder_only=False, linear_head=True)
        transform = T5Transform(
            "https://download.pytorch.org/models/text/t5_tokenizer_base.model",
            max_seq_len=512,
            eos_idx=1,
            padding_idx=0,
        )
        model = T5Wrapper(
            checkpoint="https://download.pytorch.org/models/text/t5.base.generation.pt",
            t5_config=config,
            transform=transform,
            freeze_model=True,
            strict=True,
        )
        if is_jit:
            model = torch.jit.script(model)

        output_text = model(test_text, beam_size, max_seq_len)
        self.assertEqual(output_text, expected_text)
>>>>>>> 5a351b43
<|MERGE_RESOLUTION|>--- conflicted
+++ resolved
@@ -1,8 +1,8 @@
 import torch
+from parameterized import parameterized
 from test.common.assets import get_asset_path
 from test.common.parameterized_utils import nested_params
 from test.common.torchtext_test_case import TorchtextTestCase
-<<<<<<< HEAD
 from torchtext.prototype.models import (
     T5_BASE_ENCODER,
     T5_BASE,
@@ -13,11 +13,10 @@
     T5_LARGE_ENCODER,
     T5_LARGE,
     T5_LARGE_GENERATION,
+    T5Conf,
+    T5Transform,
 )
-=======
-from torchtext.prototype.models import T5_BASE_ENCODER, T5_BASE, T5_BASE_GENERATION, T5Conf, T5Transform
 from torchtext.prototype.models.t5.wrapper import T5Wrapper
->>>>>>> 5a351b43
 
 
 class TestT5(TorchtextTestCase):
@@ -75,7 +74,6 @@
     def test_t5_generation_model(self, configuration, name) -> None:
         expected_asset_name = f"t5.{configuration}.generation.output.pt"
         test_text = ["Hello world", "Attention rocks!"]
-<<<<<<< HEAD
         is_jit = name == "jit"
         if configuration == "base":
             t5_model = T5_BASE_GENERATION
@@ -85,10 +83,6 @@
             t5_model = T5_LARGE_GENERATION
 
         self._t5_model(is_jit=is_jit, t5_model=t5_model, expected_asset_name=expected_asset_name, test_text=test_text)
-=======
-        self._t5_model(
-            is_jit=is_jit, t5_model=T5_BASE_GENERATION, expected_asset_name=expected_asset_name, test_text=test_text
-        )
 
     @parameterized.expand([("jit", True), ("not_jit", False)])
     def test_t5_wrapper(self, name, is_jit) -> None:
@@ -104,7 +98,7 @@
         self.assertEqual(output_text, expected_text)
 
     @parameterized.expand([("jit", True), ("not_jit", False)])
-    def test_t5_wrapper_checkpoing(self, name, is_jit) -> None:
+    def test_t5_wrapper_checkpoint(self, name, is_jit) -> None:
         test_text = ["translate English to French: I want to eat pizza for dinner."]
         expected_text = ["Je veux manger de la pizza pour le dîner."]
         beam_size = 3
@@ -127,5 +121,4 @@
             model = torch.jit.script(model)
 
         output_text = model(test_text, beam_size, max_seq_len)
-        self.assertEqual(output_text, expected_text)
->>>>>>> 5a351b43
+        self.assertEqual(output_text, expected_text)