--- conflicted
+++ resolved
@@ -150,7 +150,6 @@
         """test truncation with scripting on both sequence and batch of sequence with both str and int types"""
         self._truncate(test_scripting=True)
 
-<<<<<<< HEAD
     def _add_token(self, test_scripting):
         token_id = 0
         transform = transforms.AddToken(token_id, begin=True)
@@ -203,7 +202,7 @@
 
     def test_add_token_jit(self):
         self._add_token(test_scripting=True)
-=======
+
 
 class TestGPT2BPETokenizer(TorchtextTestCase):
     def _gpt2_bpe_tokenizer(self, test_scripting):
@@ -245,5 +244,4 @@
 
     def test_gpt2_bpe_tokenizer_jit(self):
         """test tokenization with scripting on single sentence input as well as batch on sentences"""
-        self._gpt2_bpe_tokenizer(test_scripting=True)
->>>>>>> da914e69
+        self._gpt2_bpe_tokenizer(test_scripting=True)