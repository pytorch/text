--- conflicted
+++ resolved
@@ -23,11 +23,7 @@
         with open(txt_file, "w", encoding="utf-8") as f:
             for i in range(5):
                 label = seed % 4 + 1
-<<<<<<< HEAD
-                rand_string = " ".join(random.choice(string.ascii_letters) for i in range(seed))
-=======
                 rand_string = get_random_unicode(seed)
->>>>>>> 8808e7ee
                 dataset_line = (label, f"{rand_string} {rand_string}")
                 # append line to correct dataset split
                 mocked_data[os.path.splitext(file_name)[0]].append(dataset_line)
