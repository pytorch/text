import itertools
import os
import random
import shutil
import string
import tarfile
import tempfile
from collections import defaultdict
from unittest.mock import patch

from parameterized import parameterized
from torchtext.data.datasets_utils import _generate_iwslt_files_for_lang_and_split
<<<<<<< HEAD
from torchtext.datasets.iwslt2016 import IWSLT2016

from ..common.case_utils import TempDirMixin, zip_equal
=======
from torchtext.datasets.iwslt2016 import (
    DATASET_NAME,
    IWSLT2016,
    SUPPORTED_DATASETS,
    SET_NOT_EXISTS,
)

from ..common.case_utils import zip_equal
>>>>>>> 8808e7ee
from ..common.torchtext_test_case import TorchtextTestCase

SUPPORTED_LANGPAIRS = [
    (k, e) for k, v in SUPPORTED_DATASETS["language_pair"].items() for e in v
]
SUPPORTED_DEVTEST_SPLITS = SUPPORTED_DATASETS["valid_test"]
DEV_TEST_SPLITS = [
    (dev, test)
    for dev, test in itertools.product(SUPPORTED_DEVTEST_SPLITS, repeat=2)
    if dev != test
]


def _generate_uncleaned_train():
    """Generate tags files"""
    file_contents = []
    examples = []
    xml_tags = [
        "<url",
        "<keywords",
        "<talkid",
        "<description",
        "<reviewer",
        "<translator",
        "<title",
        "<speaker",
        "<doc",
        "</doc",
    ]
    for i in range(100):
        rand_string = " ".join(random.choice(string.ascii_letters) for i in range(10))
        # With a 10% change, add one of the XML tags which is cleaned
        # to ensure cleaning happens appropriately
        if random.random() < 0.1:
            open_tag = random.choice(xml_tags) + ">"
            close_tag = "</" + open_tag[1:] + ">"
            file_contents.append(open_tag + rand_string + close_tag)
        else:
            examples.append(rand_string + "\n")
            file_contents.append(rand_string)
    return examples, "\n".join(file_contents)


def _generate_uncleaned_valid():
    file_contents = ["<root>"]
    examples = []

    for doc_id in range(5):
        file_contents.append(f'<doc docid="{doc_id}" genre="lectures">')
        for seg_id in range(100):
            rand_string = " ".join(
                random.choice(string.ascii_letters) for i in range(10)
            )
            examples.append(rand_string)
            file_contents.append(f"<seg>{rand_string} </seg>" + "\n")
        file_contents.append("</doc>")
    file_contents.append("</root>")
    return examples, " ".join(file_contents)


def _generate_uncleaned_test():
    return _generate_uncleaned_valid()


def _generate_uncleaned_contents(split):
    return {
        "train": _generate_uncleaned_train(),
        "valid": _generate_uncleaned_valid(),
        "test": _generate_uncleaned_test(),
    }[split]


def _get_mock_dataset(root_dir, split, src, tgt, valid_set, test_set):
    """
    root_dir: directory to the mocked dataset
    """

    base_dir = os.path.join(root_dir, DATASET_NAME)
    temp_dataset_dir = os.path.join(base_dir, "temp_dataset_dir")
    outer_temp_dataset_dir = os.path.join(temp_dataset_dir, f"texts/{src}/{tgt}/")
    inner_temp_dataset_dir = os.path.join(outer_temp_dataset_dir, f"{src}-{tgt}")

    os.makedirs(outer_temp_dataset_dir, exist_ok=True)
    os.makedirs(inner_temp_dataset_dir, exist_ok=True)

    mocked_data = defaultdict(lambda: defaultdict(list))
<<<<<<< HEAD
    valid_set = "tst2013"
    test_set = "tst2014"

    files_for_split, _ = _generate_iwslt_files_for_lang_and_split(16, src, tgt, valid_set, test_set)
    src_file = files_for_split[src][split]
    tgt_file = files_for_split[tgt][split]
    for file_name in (src_file, tgt_file):
        txt_file = os.path.join(temp_dataset_dir, file_name)
        with open(txt_file, "w") as f:
            # Get file extension (i.e., the language) without the . prefix (.en -> en)
            lang = os.path.splitext(file_name)[1][1:]
            for i in range(5):
                rand_string = " ".join(random.choice(string.ascii_letters) for i in range(seed))
                dataset_line = f"{rand_string} {rand_string}\n"
                # append line to correct dataset split
                mocked_data[split][lang].append(dataset_line)
                f.write(f"{rand_string} {rand_string}\n")
                seed += 1
=======

    cleaned_file_names, uncleaned_file_names = _generate_iwslt_files_for_lang_and_split(
        16, src, tgt, valid_set, test_set
    )
    uncleaned_src_file = uncleaned_file_names[src][split]
    uncleaned_tgt_file = uncleaned_file_names[tgt][split]

    cleaned_src_file = cleaned_file_names[src][split]
    cleaned_tgt_file = cleaned_file_names[tgt][split]

    for (unclean_file_name, clean_file_name) in [
        (uncleaned_src_file, cleaned_src_file),
        (uncleaned_tgt_file, cleaned_tgt_file),
    ]:
        # Get file extension (i.e., the language) without the . prefix (.en -> en)
        lang = os.path.splitext(unclean_file_name)[1][1:]

        out_file = os.path.join(inner_temp_dataset_dir, unclean_file_name)
        with open(out_file, "w") as f:
            mocked_data_for_split, file_contents = _generate_uncleaned_contents(split)
            mocked_data[split][lang] = mocked_data_for_split
            f.write(file_contents)

    inner_compressed_dataset_path = os.path.join(
        outer_temp_dataset_dir, f"{src}-{tgt}.tgz"
    )

    # create tar file from dataset folder
    with tarfile.open(inner_compressed_dataset_path, "w:gz") as tar:
        tar.add(inner_temp_dataset_dir, arcname=f"{src}-{tgt}")

    # this is necessary so that the outer tarball only includes the inner tarball
    shutil.rmtree(inner_temp_dataset_dir)

    outer_temp_dataset_path = os.path.join(base_dir, "2016-01.tgz")

    with tarfile.open(outer_temp_dataset_path, "w:gz") as tar:
        tar.add(temp_dataset_dir, arcname="2016-01")
>>>>>>> 8808e7ee

    return list(zip(mocked_data[split][src], mocked_data[split][tgt]))


class TestIWSLT2016(TorchtextTestCase):
    root_dir = None
    patcher = None

    @classmethod
    def setUpClass(cls):
        super().setUpClass()
        cls.patcher = patch(
            "torchdata.datapipes.iter.util.cacheholder._hash_check", return_value=True
        )
        cls.patcher.start()

    @classmethod
    def tearDownClass(cls):
        cls.patcher.stop()
        super().tearDownClass()

    @parameterized.expand(
        [
            (split, src, tgt, dev_set, test_set)
            for split in ("train", "valid", "test")
            for dev_set, test_set in DEV_TEST_SPLITS
            for src, tgt in SUPPORTED_LANGPAIRS
            if (
                dev_set not in SET_NOT_EXISTS[(src, tgt)]
                and test_set not in SET_NOT_EXISTS[(src, tgt)]
            )
        ]
    )
    def test_iwslt2016(self, split, src, tgt, dev_set, test_set):

        with tempfile.TemporaryDirectory() as root_dir:
            expected_samples = _get_mock_dataset(
                root_dir, split, src, tgt, dev_set, test_set
            )

            dataset = IWSLT2016(
                root=root_dir,
                split=split,
                language_pair=(src, tgt),
                valid_set=dev_set,
                test_set=test_set,
            )

            samples = list(dataset)

            for sample, expected_sample in zip_equal(samples, expected_samples):
                self.assertEqual(sample, expected_sample)

    @parameterized.expand(["train", "valid", "test"])
    def test_iwslt2016_split_argument(self, split):
        with tempfile.TemporaryDirectory() as root_dir:
            language_pair = ("de", "en")
            valid_set = "tst2013"
            test_set = "tst2014"
            _ = _get_mock_dataset(
                root_dir, split, language_pair[0], language_pair[1], valid_set, test_set
            )
            dataset1 = IWSLT2016(
                root=root_dir,
                split=split,
                language_pair=language_pair,
                valid_set=valid_set,
                test_set=test_set,
            )
            (dataset2,) = IWSLT2016(
                root=root_dir,
                split=(split,),
                language_pair=language_pair,
                valid_set=valid_set,
                test_set=test_set,
            )

            for d1, d2 in zip_equal(dataset1, dataset2):
                self.assertEqual(d1, d2)<|MERGE_RESOLUTION|>--- conflicted
+++ resolved
@@ -10,11 +10,6 @@
 
 from parameterized import parameterized
 from torchtext.data.datasets_utils import _generate_iwslt_files_for_lang_and_split
-<<<<<<< HEAD
-from torchtext.datasets.iwslt2016 import IWSLT2016
-
-from ..common.case_utils import TempDirMixin, zip_equal
-=======
 from torchtext.datasets.iwslt2016 import (
     DATASET_NAME,
     IWSLT2016,
@@ -23,7 +18,6 @@
 )
 
 from ..common.case_utils import zip_equal
->>>>>>> 8808e7ee
 from ..common.torchtext_test_case import TorchtextTestCase
 
 SUPPORTED_LANGPAIRS = [
@@ -110,26 +104,6 @@
     os.makedirs(inner_temp_dataset_dir, exist_ok=True)
 
     mocked_data = defaultdict(lambda: defaultdict(list))
-<<<<<<< HEAD
-    valid_set = "tst2013"
-    test_set = "tst2014"
-
-    files_for_split, _ = _generate_iwslt_files_for_lang_and_split(16, src, tgt, valid_set, test_set)
-    src_file = files_for_split[src][split]
-    tgt_file = files_for_split[tgt][split]
-    for file_name in (src_file, tgt_file):
-        txt_file = os.path.join(temp_dataset_dir, file_name)
-        with open(txt_file, "w") as f:
-            # Get file extension (i.e., the language) without the . prefix (.en -> en)
-            lang = os.path.splitext(file_name)[1][1:]
-            for i in range(5):
-                rand_string = " ".join(random.choice(string.ascii_letters) for i in range(seed))
-                dataset_line = f"{rand_string} {rand_string}\n"
-                # append line to correct dataset split
-                mocked_data[split][lang].append(dataset_line)
-                f.write(f"{rand_string} {rand_string}\n")
-                seed += 1
-=======
 
     cleaned_file_names, uncleaned_file_names = _generate_iwslt_files_for_lang_and_split(
         16, src, tgt, valid_set, test_set
@@ -168,7 +142,6 @@
 
     with tarfile.open(outer_temp_dataset_path, "w:gz") as tar:
         tar.add(temp_dataset_dir, arcname="2016-01")
->>>>>>> 8808e7ee
 
     return list(zip(mocked_data[split][src], mocked_data[split][tgt]))
 
