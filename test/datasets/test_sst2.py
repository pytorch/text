--- conflicted
+++ resolved
@@ -29,11 +29,7 @@
             f.write(f"{col1_name}\t{col2_name}\n")
             for i in range(5):
                 label = seed % 2
-<<<<<<< HEAD
-                rand_string = " ".join(random.choice(string.ascii_letters) for i in range(seed))
-=======
                 rand_string = get_random_unicode(seed)
->>>>>>> 8808e7ee
                 if file_name == "test.tsv":
                     dataset_line = (f"{rand_string} .",)
                     f.write(f"{i}\t{rand_string} .\n")
