import os
import tarfile
from collections import defaultdict
from unittest.mock import patch

from torchtext.datasets import Multi30k

<<<<<<< HEAD
from ..common.case_utils import TempDirMixin, zip_equal
from ..common.parameterized_utils import nested_params
=======
from ..common.parameterized_utils import nested_params
from ..common.case_utils import TempDirMixin, zip_equal, get_random_unicode
>>>>>>> 8808e7ee
from ..common.torchtext_test_case import TorchtextTestCase


def _get_mock_dataset(root_dir):
    """
    root_dir: directory to the mocked dataset
    """
    base_dir = os.path.join(root_dir, "Multi30k")
    temp_dataset_dir = os.path.join(base_dir, "temp_dataset_dir")
    os.makedirs(temp_dataset_dir, exist_ok=True)

    seed = 1
    mocked_data = defaultdict(list)
    for file_name in ("train.de", "train.en", "val.de", "val.en", "test.de", "test.en"):
        txt_file = os.path.join(temp_dataset_dir, file_name)
        with open(txt_file, "w", encoding="utf-8") as f:
            for i in range(5):
<<<<<<< HEAD
                rand_string = " ".join(random.choice(string.ascii_letters) for i in range(seed))
                content = f"{rand_string}\n"
                f.write(content)
                mocked_data[file_name].append(content)
=======
                rand_string = get_random_unicode(seed)
                f.write(rand_string + "\n")
                mocked_data[file_name].append(rand_string)
>>>>>>> 8808e7ee
                seed += 1

    archive = {}
    archive["train"] = os.path.join(base_dir, "training.tar.gz")
    archive["val"] = os.path.join(base_dir, "validation.tar.gz")
    archive["test"] = os.path.join(base_dir, "mmt16_task1_test.tar.gz")

    for split in ("train", "val", "test"):
        with tarfile.open(archive[split], "w:gz") as tar:
            tar.add(os.path.join(temp_dataset_dir, f"{split}.de"))
            tar.add(os.path.join(temp_dataset_dir, f"{split}.en"))

    return mocked_data


class TestMulti30k(TempDirMixin, TorchtextTestCase):
    @classmethod
    def setUpClass(cls):
        super().setUpClass()
        cls.root_dir = cls.get_base_temp_dir()
        cls.samples = _get_mock_dataset(cls.root_dir)
        cls.patcher = patch("torchdata.datapipes.iter.util.cacheholder._hash_check", return_value=True)
        cls.patcher.start()

    @classmethod
    def tearDownClass(cls):
        cls.patcher.stop()
        super().tearDownClass()

    @nested_params(["train", "valid", "test"], [("de", "en"), ("en", "de")])
    def test_multi30k(self, split, language_pair):
        dataset = Multi30k(root=self.root_dir, split=split, language_pair=language_pair)
        if split == "valid":
            split = "val"
        samples = list(dataset)
        expected_samples = [
            (d1, d2)
<<<<<<< HEAD
            for d1, d2 in zip(self.samples[f"{split}.{language_pair[0]}"], self.samples[f"{split}.{language_pair[1]}"])
=======
            for d1, d2 in zip(
                self.samples[f"{split}.{language_pair[0]}"],
                self.samples[f"{split}.{language_pair[1]}"],
            )
>>>>>>> 8808e7ee
        ]
        for sample, expected_sample in zip_equal(samples, expected_samples):
            self.assertEqual(sample, expected_sample)

    @nested_params(["train", "valid", "test"], [("de", "en"), ("en", "de")])
    def test_multi30k_split_argument(self, split, language_pair):
        dataset1 = Multi30k(
            root=self.root_dir, split=split, language_pair=language_pair
        )
        (dataset2,) = Multi30k(
            root=self.root_dir, split=(split,), language_pair=language_pair
        )

        for d1, d2 in zip_equal(dataset1, dataset2):
            self.assertEqual(d1, d2)<|MERGE_RESOLUTION|>--- conflicted
+++ resolved
@@ -5,13 +5,8 @@
 
 from torchtext.datasets import Multi30k
 
-<<<<<<< HEAD
-from ..common.case_utils import TempDirMixin, zip_equal
-from ..common.parameterized_utils import nested_params
-=======
 from ..common.parameterized_utils import nested_params
 from ..common.case_utils import TempDirMixin, zip_equal, get_random_unicode
->>>>>>> 8808e7ee
 from ..common.torchtext_test_case import TorchtextTestCase
 
 
@@ -29,16 +24,9 @@
         txt_file = os.path.join(temp_dataset_dir, file_name)
         with open(txt_file, "w", encoding="utf-8") as f:
             for i in range(5):
-<<<<<<< HEAD
-                rand_string = " ".join(random.choice(string.ascii_letters) for i in range(seed))
-                content = f"{rand_string}\n"
-                f.write(content)
-                mocked_data[file_name].append(content)
-=======
                 rand_string = get_random_unicode(seed)
                 f.write(rand_string + "\n")
                 mocked_data[file_name].append(rand_string)
->>>>>>> 8808e7ee
                 seed += 1
 
     archive = {}
@@ -76,14 +64,10 @@
         samples = list(dataset)
         expected_samples = [
             (d1, d2)
-<<<<<<< HEAD
-            for d1, d2 in zip(self.samples[f"{split}.{language_pair[0]}"], self.samples[f"{split}.{language_pair[1]}"])
-=======
             for d1, d2 in zip(
                 self.samples[f"{split}.{language_pair[0]}"],
                 self.samples[f"{split}.{language_pair[1]}"],
             )
->>>>>>> 8808e7ee
         ]
         for sample, expected_sample in zip_equal(samples, expected_samples):
             self.assertEqual(sample, expected_sample)
