import torch
from test.common.torchtext_test_case import TorchtextTestCase
from test.common.assets import get_asset_path
from torchtext.experimental.transforms import (
    VectorTransform,
    VocabTransform,
    PadTransform,
)
from torchtext.experimental.vocab import vocab_from_file
from torchtext.experimental.vectors import FastText
import shutil
import tempfile
import os


class TestTransforms(TorchtextTestCase):
    def test_vocab_transform(self):
        asset_name = 'vocab_test2.txt'
        asset_path = get_asset_path(asset_name)
        with open(asset_path, 'r') as f:
            vocab_transform = VocabTransform(vocab_from_file(f))
            self.assertEqual(vocab_transform(['of', 'that', 'new']),
                             [7, 18, 24])
            jit_vocab_transform = torch.jit.script(vocab_transform.to_ivalue())
            self.assertEqual(jit_vocab_transform(['of', 'that', 'new', 'that']),
                             [7, 18, 24, 18])

    def test_vector_transform(self):
        asset_name = 'wiki.en.vec'
        asset_path = get_asset_path(asset_name)

        with tempfile.TemporaryDirectory() as dir_name:
            data_path = os.path.join(dir_name, asset_name)
            shutil.copy(asset_path, data_path)
            vector_transform = VectorTransform(FastText(root=dir_name, validate_file=False))
            jit_vector_transform = torch.jit.script(vector_transform.to_ivalue())
            # The first 3 entries in each vector.
            expected_fasttext_simple_en = torch.tensor([[-0.065334, -0.093031, -0.017571],
                                                        [-0.32423, -0.098845, -0.0073467]])
<<<<<<< HEAD
            self.assertEqual(vector_transform([['the', 'world']])[0][:, 0:3], expected_fasttext_simple_en)
            self.assertEqual(jit_vector_transform([['the', 'world']])[0][:, 0:3], expected_fasttext_simple_en)

    def test_padding_func(self):
        pad_id = 2
        pad_transform = PadTransform(pad_id)
        # Test torch.int64
        seq_batch = [torch.tensor([5, 4, 5, 6, 7]), torch.tensor([1, 3]), torch.tensor([7, 5, 8])]
        pad_seq, padding_mask = pad_transform(seq_batch)
        expected_pad_seq = torch.tensor([[5, 4, 5, 6, 7], [1, 3, 2, 2, 2], [7, 5, 8, 2, 2]], dtype=torch.long)
        expected_padding_mask = torch.tensor([[False, False, False, False, False],
                                              [False, False, True, True, True],
                                              [False, False, False, True, True]])
        self.assertEqual(pad_seq, expected_pad_seq)
        self.assertEqual(pad_seq.dtype, torch.long)
        self.assertEqual(padding_mask, expected_padding_mask)
        jit_pad_transform = torch.jit.script(pad_transform)
        jit_pad_seq, jit_padding_mask = jit_pad_transform(seq_batch)
        self.assertEqual(jit_pad_seq, expected_pad_seq)
        self.assertEqual(jit_pad_seq.dtype, torch.long)
        self.assertEqual(jit_padding_mask, expected_padding_mask)

        # Test torch.float32
        seq_batch = [torch.tensor([5.0, 4.0, 5.0, 6.0, 7.0]), torch.tensor([1.0, 3.0]), torch.tensor([7.0, 5.0, 8.0])]
        pad_seq, padding_mask = pad_transform(seq_batch)
        expected_pad_seq = expected_pad_seq.to(torch.float32)
        self.assertEqual(pad_seq, expected_pad_seq)
        self.assertEqual(pad_seq.dtype, torch.float32)
        self.assertEqual(padding_mask, expected_padding_mask)
        jit_pad_seq, jit_padding_mask = jit_pad_transform(seq_batch)
        self.assertEqual(jit_pad_seq, expected_pad_seq)
        self.assertEqual(jit_pad_seq.dtype, torch.float32)
        self.assertEqual(jit_padding_mask, expected_padding_mask)
=======
            self.assertEqual(vector_transform(['the', 'world'])[:, 0:3], expected_fasttext_simple_en)
            self.assertEqual(jit_vector_transform(['the', 'world'])[:, 0:3], expected_fasttext_simple_en)
>>>>>>> 467ee98f
<|MERGE_RESOLUTION|>--- conflicted
+++ resolved
@@ -37,9 +37,8 @@
             # The first 3 entries in each vector.
             expected_fasttext_simple_en = torch.tensor([[-0.065334, -0.093031, -0.017571],
                                                         [-0.32423, -0.098845, -0.0073467]])
-<<<<<<< HEAD
-            self.assertEqual(vector_transform([['the', 'world']])[0][:, 0:3], expected_fasttext_simple_en)
-            self.assertEqual(jit_vector_transform([['the', 'world']])[0][:, 0:3], expected_fasttext_simple_en)
+            self.assertEqual(vector_transform(['the', 'world'])[:, 0:3], expected_fasttext_simple_en)
+            self.assertEqual(jit_vector_transform(['the', 'world'])[:, 0:3], expected_fasttext_simple_en)
 
     def test_padding_func(self):
         pad_id = 2
@@ -70,8 +69,4 @@
         jit_pad_seq, jit_padding_mask = jit_pad_transform(seq_batch)
         self.assertEqual(jit_pad_seq, expected_pad_seq)
         self.assertEqual(jit_pad_seq.dtype, torch.float32)
-        self.assertEqual(jit_padding_mask, expected_padding_mask)
-=======
-            self.assertEqual(vector_transform(['the', 'world'])[:, 0:3], expected_fasttext_simple_en)
-            self.assertEqual(jit_vector_transform(['the', 'world'])[:, 0:3], expected_fasttext_simple_en)
->>>>>>> 467ee98f
+        self.assertEqual(jit_padding_mask, expected_padding_mask)