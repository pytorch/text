--- conflicted
+++ resolved
@@ -35,10 +35,10 @@
             vector_transform = VectorTransform(FastText(root=dir_name, validate_file=False))
             jit_vector_transform = torch.jit.script(vector_transform.to_ivalue())
             # The first 3 entries in each vector.
-<<<<<<< HEAD
-            expected_fasttext_simple_en = torch.tensor([[-0.065334, -0.093031, -0.017571], [-0.32423, -0.098845, -0.0073467]])
-            self.assertEqual(vector_transform(['the', 'world'])[:, 0:3], expected_fasttext_simple_en)
-            self.assertEqual(jit_vector_transform(['the', 'world'])[:, 0:3], expected_fasttext_simple_en)
+            expected_fasttext_simple_en = torch.tensor([[-0.065334, -0.093031, -0.017571],
+                                                        [-0.32423, -0.098845, -0.0073467]])
+            self.assertEqual(vector_transform([['the', 'world']])[0][:, 0:3], expected_fasttext_simple_en)
+            self.assertEqual(jit_vector_transform([['the', 'world']])[0][:, 0:3], expected_fasttext_simple_en)
 
     def test_padding_func(self):
         pad_transform = PadTransform(2)
@@ -53,10 +53,4 @@
         jit_pad_transform = torch.jit.script(pad_transform)
         jit_pad_seq, jit_key_padding_mask = jit_pad_transform(seq_batch)
         self.assertEqual(jit_pad_seq, expected_pad_seq)
-        self.assertEqual(jit_key_padding_mask, expected_key_padding_mask)
-=======
-            expected_fasttext_simple_en = torch.tensor([[-0.065334, -0.093031, -0.017571],
-                                                        [-0.32423, -0.098845, -0.0073467]])
-            self.assertEqual(vector_transform([['the', 'world']])[0][:, 0:3], expected_fasttext_simple_en)
-            self.assertEqual(jit_vector_transform([['the', 'world']])[0][:, 0:3], expected_fasttext_simple_en)
->>>>>>> b62e34be
+        self.assertEqual(jit_key_padding_mask, expected_key_padding_mask)