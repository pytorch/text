import torch
from test.common.assets import get_asset_path
from test.common.torchtext_test_case import TorchtextTestCase
from torchtext.experimental.transforms import (
    basic_english_normalize,
    VectorTransform,
    VocabTransform,
<<<<<<< HEAD
    PadTransform,
=======
    sentencepiece_processor,
    sentencepiece_tokenizer,
    TextSequentialTransforms,
    pretrained_sp_model,
>>>>>>> 8dc2125b
)
from torchtext.utils import download_from_url
from torchtext.experimental.vocab import vocab_from_file
from torchtext.experimental.vectors import FastText
import shutil
import tempfile
import os


class TestTransforms(TorchtextTestCase):
    def test_sentencepiece_processor(self):
        model_path = get_asset_path('spm_example.model')
        spm_transform = sentencepiece_processor(model_path)
        jit_spm_transform = torch.jit.script(spm_transform.to_ivalue())
        test_sample = 'SentencePiece is an unsupervised text tokenizer and detokenizer'
        ref_results = [15340, 4286, 981, 1207, 1681, 17, 84, 684, 8896, 5366,
                       144, 3689, 9, 5602, 12114, 6, 560, 649, 5602, 12114]
        self.assertEqual(spm_transform(test_sample), ref_results)
        self.assertEqual(jit_spm_transform(test_sample), ref_results)
        self.assertEqual(spm_transform.decode(ref_results), test_sample)
        self.assertEqual(jit_spm_transform.decode(ref_results), test_sample)

    def test_sentencepiece_tokenizer(self):
        model_path = get_asset_path('spm_example.model')
        spm_tokenizer = sentencepiece_tokenizer(model_path)
        jit_spm_tokenizer = torch.jit.script(spm_tokenizer.to_ivalue())
        test_sample = 'SentencePiece is an unsupervised text tokenizer and detokenizer'
        ref_results = ['\u2581Sent', 'ence', 'P', 'ie', 'ce', '\u2581is',
                       '\u2581an', '\u2581un', 'super', 'vis', 'ed', '\u2581text',
                       '\u2581to', 'ken', 'izer', '\u2581and',
                       '\u2581de', 'to', 'ken', 'izer']

        self.assertEqual(spm_tokenizer(test_sample), ref_results)
        self.assertEqual(spm_tokenizer.decode(ref_results), test_sample)
        self.assertEqual(jit_spm_tokenizer(test_sample), ref_results)
        self.assertEqual(jit_spm_tokenizer.decode(ref_results), test_sample)

    def test_builtin_pretrained_sentencepiece_processor(self):
        sp_model_path = download_from_url(pretrained_sp_model['text_unigram_25000'])
        spm_tokenizer = sentencepiece_tokenizer(sp_model_path)
        _path = os.path.join(self.project_root, '.data', 'text_unigram_25000.model')
        os.remove(_path)
        test_sample = 'the pretrained spm model names'
        ref_results = ['\u2581the', '\u2581pre', 'trained', '\u2581sp', 'm', '\u2581model', '\u2581names']
        self.assertEqual(spm_tokenizer(test_sample), ref_results)

        sp_model_path = download_from_url(pretrained_sp_model['text_bpe_25000'])
        spm_transform = sentencepiece_processor(sp_model_path)
        _path = os.path.join(self.project_root, '.data', 'text_bpe_25000.model')
        os.remove(_path)
        test_sample = 'the pretrained spm model names'
        ref_results = [13, 1465, 12824, 304, 24935, 5771, 3776]
        self.assertEqual(spm_transform(test_sample), ref_results)

    def test_vocab_transform(self):
        asset_name = 'vocab_test2.txt'
        asset_path = get_asset_path(asset_name)
        with open(asset_path, 'r') as f:
            vocab_transform = VocabTransform(vocab_from_file(f))
            self.assertEqual(vocab_transform(['of', 'that', 'new']),
                             [7, 18, 24])
            jit_vocab_transform = torch.jit.script(vocab_transform.to_ivalue())
            self.assertEqual(jit_vocab_transform(['of', 'that', 'new', 'that']),
                             [7, 18, 24, 18])

    def test_text_sequential_transform(self):
        asset_name = 'vocab_test2.txt'
        asset_path = get_asset_path(asset_name)
        with open(asset_path, 'r') as f:
            pipeline = TextSequentialTransforms(basic_english_normalize(), vocab_from_file(f))
            jit_pipeline = torch.jit.script(pipeline.to_ivalue())
            self.assertEqual(pipeline('of that new'), [7, 18, 24])
            self.assertEqual(jit_pipeline('of that new'), [7, 18, 24])

    def test_vector_transform(self):
        asset_name = 'wiki.en.vec'
        asset_path = get_asset_path(asset_name)

        with tempfile.TemporaryDirectory() as dir_name:
            data_path = os.path.join(dir_name, asset_name)
            shutil.copy(asset_path, data_path)
            vector_transform = VectorTransform(FastText(root=dir_name, validate_file=False))
            jit_vector_transform = torch.jit.script(vector_transform.to_ivalue())
            # The first 3 entries in each vector.
            expected_fasttext_simple_en = torch.tensor([[-0.065334, -0.093031, -0.017571],
                                                        [-0.32423, -0.098845, -0.0073467]])
            self.assertEqual(vector_transform(['the', 'world'])[:, 0:3], expected_fasttext_simple_en)
            self.assertEqual(jit_vector_transform(['the', 'world'])[:, 0:3], expected_fasttext_simple_en)

    def test_padding_func(self):
        pad_id = 2
        pad_transform = PadTransform(pad_id)
        # Test torch.int64
        seq_batch = [torch.tensor([5, 4, 5, 6, 7]), torch.tensor([1, 3]), torch.tensor([7, 5, 8])]
        pad_seq, padding_mask = pad_transform(seq_batch)
        expected_pad_seq = torch.tensor([[5, 4, 5, 6, 7], [1, 3, 2, 2, 2], [7, 5, 8, 2, 2]], dtype=torch.long)
        expected_padding_mask = torch.tensor([[False, False, False, False, False],
                                              [False, False, True, True, True],
                                              [False, False, False, True, True]])
        self.assertEqual(pad_seq, expected_pad_seq)
        self.assertEqual(pad_seq.dtype, torch.long)
        self.assertEqual(padding_mask, expected_padding_mask)
        jit_pad_transform = torch.jit.script(pad_transform)
        jit_pad_seq, jit_padding_mask = jit_pad_transform(seq_batch)
        self.assertEqual(jit_pad_seq, expected_pad_seq)
        self.assertEqual(jit_pad_seq.dtype, torch.long)
        self.assertEqual(jit_padding_mask, expected_padding_mask)

        # Test torch.float32
        seq_batch = [torch.tensor([5.0, 4.0, 5.0, 6.0, 7.0]), torch.tensor([1.0, 3.0]), torch.tensor([7.0, 5.0, 8.0])]
        pad_seq, padding_mask = pad_transform(seq_batch)
        expected_pad_seq = expected_pad_seq.to(torch.float32)
        self.assertEqual(pad_seq, expected_pad_seq)
        self.assertEqual(pad_seq.dtype, torch.float32)
        self.assertEqual(padding_mask, expected_padding_mask)
        jit_pad_seq, jit_padding_mask = jit_pad_transform(seq_batch)
        self.assertEqual(jit_pad_seq, expected_pad_seq)
        self.assertEqual(jit_pad_seq.dtype, torch.float32)
        self.assertEqual(jit_padding_mask, expected_padding_mask)<|MERGE_RESOLUTION|>--- conflicted
+++ resolved
@@ -5,14 +5,11 @@
     basic_english_normalize,
     VectorTransform,
     VocabTransform,
-<<<<<<< HEAD
     PadTransform,
-=======
     sentencepiece_processor,
     sentencepiece_tokenizer,
     TextSequentialTransforms,
     pretrained_sp_model,
->>>>>>> 8dc2125b
 )
 from torchtext.utils import download_from_url
 from torchtext.experimental.vocab import vocab_from_file
