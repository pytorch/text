# -*- coding: utf-8 -*-
from collections import OrderedDict
import os
import platform
import torch
import unittest
from test.common.torchtext_test_case import TorchtextTestCase
from torchtext.experimental.vocab import (
    vocab,
    build_vocab_from_iterator,
)


class TestVocab(TorchtextTestCase):
    def tearDown(self):
        super().tearDown()
        torch._C._jit_clear_class_registry()
        torch.jit._recursive.concrete_type_store = torch.jit._recursive.ConcreteTypeStore()

    # we separate out these errors because Windows runs into seg faults when propagating
    # exceptions from C++ using pybind11
    @unittest.skipIf(platform.system() == "Windows", "Test is known to fail on Windows.")
    def test_has_no_unk(self):
        c = OrderedDict()
        v = vocab(c)
        with self.assertRaisesRegex(RuntimeError, 'bad optional access'):
            v.get_default_index()

        # check if unk is mapped to the first index
        with self.assertRaises(RuntimeError):
            v['not_in_it']
        with self.assertRaises(RuntimeError):
            v['<unk>']

        v.insert_token('not_in_it', 0)
        v.set_default_index(0)
        self.assertEqual(v.get_default_index(), 0)
        self.assertEqual(v['not_in_it'], 0)
        self.assertEqual(v['<unk>'], 0)

    def test_vocab_get_item(self):
        token_to_freq = {'<unk>': 2, 'a': 2, 'b': 2}
        sorted_by_freq_tuples = sorted(token_to_freq.items(), key=lambda x: x[1], reverse=True)
        c = OrderedDict(sorted_by_freq_tuples)
        v = vocab(c, min_freq=2)

        self.assertEqual(v['<unk>'], 0)
        self.assertEqual(v['a'], 1)
        self.assertEqual(v['b'], 2)

    def test_vocab_insert_token(self):
        c = OrderedDict({'<unk>': 2, 'a': 2})

        # add item to end
        v = vocab(c)
        v.set_default_index(0)
        v.insert_token('b', 2)

        expected_itos = ['<unk>', 'a', 'b']
        expected_stoi = {x: index for index, x in enumerate(expected_itos)}

        self.assertEqual(v.get_default_index(), 0)
        self.assertEqual(v.get_itos(), expected_itos)
        self.assertEqual(dict(v.get_stoi()), expected_stoi)

        # add item to middle
        v = vocab(c)
        v.set_default_index(0)
        v.insert_token('b', 0)

        expected_itos = ['b', '<unk>', 'a']
        expected_stoi = {x: index for index, x in enumerate(expected_itos)}

        self.assertEqual(v.get_default_index(), 1)
        self.assertEqual(v.get_itos(), expected_itos)
        self.assertEqual(dict(v.get_stoi()), expected_stoi)

    # we separate out these errors because Windows runs into seg faults when propagating
    # exceptions from C++ using pybind11
    @unittest.skipIf(platform.system() == "Windows", "Test is known to fail on Windows.")
    def test_insert_existing_token(self):
        c = OrderedDict({'a': 2, 'b': 2, 'c': 2})

        # add item to end
        v = vocab(c)
        v.insert_token('<unk>', 2)
        v.set_default_index(2)

        with self.assertRaises(RuntimeError):
            # Test proper error raised when setting a token out of bounds
            v.insert_token('<unk>', 1)

        v.insert_token('d', 1)
        self.assertEqual(v['not_in_it'], 3)

    def test_vocab_append_token(self):
        c = OrderedDict({'a': 2})
        v = vocab(c)
        v.append_token('b')

        expected_itos = ['a', 'b']
        expected_stoi = {x: index for index, x in enumerate(expected_itos)}

        self.assertEqual(v.get_itos(), expected_itos)
        self.assertEqual(dict(v.get_stoi()), expected_stoi)

    def test_vocab_len(self):
        token_to_freq = {'a': 2, 'b': 2, 'c': 2}
        sorted_by_freq_tuples = sorted(token_to_freq.items(), key=lambda x: x[1], reverse=True)
        c = OrderedDict(sorted_by_freq_tuples)
        v = vocab(c)

        self.assertEqual(len(v), 3)

    def test_vocab_basic(self):
        token_to_freq = {'hello': 4, 'world': 3, 'ᑌᑎIᑕOᗪᕮ_Tᕮ᙭T': 5, 'freq_too_low': 2}
        sorted_by_freq_tuples = sorted(token_to_freq.items(), key=lambda x: x[1], reverse=True)

        c = OrderedDict(sorted_by_freq_tuples)
        v = vocab(c, min_freq=3)

        expected_itos = ['ᑌᑎIᑕOᗪᕮ_Tᕮ᙭T', 'hello', 'world']
        expected_stoi = {x: index for index, x in enumerate(expected_itos)}

        self.assertEqual(v.get_itos(), expected_itos)
        self.assertEqual(dict(v.get_stoi()), expected_stoi)

    # we separate out these errors because Windows runs into seg faults when propagating
    # exceptions from C++ using pybind11
    @unittest.skipIf(platform.system() == "Windows", "Test is known to fail on Windows.")
    def test_vocab_jit(self):
        token_to_freq = {'hello': 4, 'world': 3, 'ᑌᑎIᑕOᗪᕮ_Tᕮ᙭T': 5, 'freq_too_low': 2}
        sorted_by_freq_tuples = sorted(token_to_freq.items(), key=lambda x: x[1], reverse=True)

        c = OrderedDict(sorted_by_freq_tuples)
        v = vocab(c, min_freq=3)
        jit_v = torch.jit.script(v.to_ivalue())

        expected_itos = ['ᑌᑎIᑕOᗪᕮ_Tᕮ᙭T', 'hello', 'world']
        expected_stoi = {x: index for index, x in enumerate(expected_itos)}

        assert not v.is_jitable
        assert v.to_ivalue().is_jitable

        self.assertEqual(jit_v.get_itos(), expected_itos)
        self.assertEqual(dict(jit_v.get_stoi()), expected_stoi)

    # we separate out these errors because Windows runs into seg faults when propagating
    # exceptions from C++ using pybind11
    @unittest.skipIf(platform.system() == "Windows", "Test is known to fail on Windows.")
    def test_vocab_forward(self):
        token_to_freq = {'a': 2, 'b': 2, 'c': 2}
        sorted_by_freq_tuples = sorted(token_to_freq.items(), key=lambda x: x[1], reverse=True)

        c = OrderedDict(sorted_by_freq_tuples)
        v = vocab(c)
        jit_v = torch.jit.script(v.to_ivalue())

        tokens = ['b', 'a', 'c']
        expected_indices = [1, 0, 2]

        self.assertEqual(v(tokens), expected_indices)
        self.assertEqual(jit_v(tokens), expected_indices)

    def test_vocab_lookup_token(self):
        token_to_freq = {'a': 2, 'b': 2, 'c': 2}
        sorted_by_freq_tuples = sorted(token_to_freq.items(), key=lambda x: x[1], reverse=True)
        c = OrderedDict(sorted_by_freq_tuples)
        v = vocab(c)

        self.assertEqual(v.lookup_token(0), 'a')

    def test_vocab_lookup_tokens(self):
        token_to_freq = {'a': 2, 'b': 2, 'c': 2}
        sorted_by_freq_tuples = sorted(token_to_freq.items(), key=lambda x: x[1], reverse=True)
        c = OrderedDict(sorted_by_freq_tuples)
        v = vocab(c)

        indices = [1, 0, 2]
        expected_tokens = ['b', 'a', 'c']

        self.assertEqual(v.lookup_tokens(indices), expected_tokens)

    def test_vocab_lookup_indices(self):
        token_to_freq = {'a': 2, 'b': 2, 'c': 2}
        sorted_by_freq_tuples = sorted(token_to_freq.items(), key=lambda x: x[1], reverse=True)
        c = OrderedDict(sorted_by_freq_tuples)
        v = vocab(c)

        tokens = ['b', 'a', 'c']
        expected_indices = [1, 0, 2]

        self.assertEqual(v.lookup_indices(tokens), expected_indices)

    # we separate out these errors because Windows runs into seg faults when propagating
    # exceptions from C++ using pybind11
    @unittest.skipIf(platform.system() == "Windows", "Test is known to fail on Windows.")
    def test_errors_vocab_cpp(self):
        token_to_freq = {'hello': 4, 'world': 3, 'ᑌᑎIᑕOᗪᕮ_Tᕮ᙭T': 5, 'freq_too_low': 2}
        sorted_by_freq_tuples = sorted(token_to_freq.items(), key=lambda x: x[1], reverse=True)
        c = OrderedDict(sorted_by_freq_tuples)

        with self.assertRaises(RuntimeError):
            # Test proper error raised when setting a token out of bounds
            v = vocab(c, min_freq=3)
            v.insert_token('new_token', 100)

        with self.assertRaises(RuntimeError):
            # Test proper error raised when looking up a token out of bounds
            v = vocab(c)
            v.lookup_token(100)

    # we separate out these errors because Windows runs into seg faults when propagating
    # exceptions from C++ using pybind11
    @unittest.skipIf(platform.system() == "Windows", "Test is known to fail on Windows.")
    def test_errors_vocab_python(self):
        token_to_freq = {'hello': 4, 'world': 3, 'ᑌᑎIᑕOᗪᕮ_Tᕮ᙭T': 5, 'freq_too_low': 2}
        sorted_by_freq_tuples = sorted(token_to_freq.items(), key=lambda x: x[1], reverse=True)
        c = OrderedDict(sorted_by_freq_tuples)
        v = vocab(c)

        with self.assertRaises(RuntimeError):
            # Test proper error raised when setting unk token to None
            v(['not_in_vocab'])

    def test_vocab_load_and_save(self):
        token_to_freq = {'hello': 4, 'world': 3, 'ᑌᑎIᑕOᗪᕮ_Tᕮ᙭T': 5, 'freq_too_low': 2}
        sorted_by_freq_tuples = sorted(token_to_freq.items(), key=lambda x: x[1], reverse=True)

        c = OrderedDict(sorted_by_freq_tuples)
        v = vocab(c, min_freq=3)
        v.set_default_index(1)
        expected_itos = ['ᑌᑎIᑕOᗪᕮ_Tᕮ᙭T', 'hello', 'world']
        expected_stoi = {x: index for index, x in enumerate(expected_itos)}

        self.assertEqual(v.get_itos(), expected_itos)
        self.assertEqual(dict(v.get_stoi()), expected_stoi)

<<<<<<< HEAD
        vocab_path = os.path.join(self.test_dir, 'vocab.pt')
        torch.save(v.to_ivalue(), vocab_path)
        loaded_v = torch.load(vocab_path)

        self.assertEqual(v.get_itos(), expected_itos)
        self.assertEqual(dict(loaded_v.get_stoi()), expected_stoi)
        self.assertEqual(loaded_v.get_default_index(), v.get_default_index())
=======
        with self.subTest('pybind'):
            vocab_path = os.path.join(self.test_dir, 'vocab_pybind.pt')
            torch.save(v, vocab_path)
            loaded_v = torch.load(vocab_path)
            self.assertEqual(v.get_itos(), expected_itos)
            self.assertEqual(dict(loaded_v.get_stoi()), expected_stoi)

        with self.subTest('torchscript'):
            vocab_path = os.path.join(self.test_dir, 'vocab_torchscript.pt')
            torch.save(v.to_ivalue(), vocab_path)
            loaded_v = torch.load(vocab_path)
            self.assertEqual(v.get_itos(), expected_itos)
            self.assertEqual(dict(loaded_v.get_stoi()), expected_stoi)
>>>>>>> 479d58fe

    def test_build_vocab_iterator(self):
        iterator = [['hello', 'hello', 'hello', 'freq_low', 'hello', 'world', 'world', 'world', 'ᑌᑎIᑕOᗪᕮ_Tᕮ᙭T',
                    'ᑌᑎIᑕOᗪᕮ_Tᕮ᙭T', 'ᑌᑎIᑕOᗪᕮ_Tᕮ᙭T', 'freq_low', 'ᑌᑎIᑕOᗪᕮ_Tᕮ᙭T', 'ᑌᑎIᑕOᗪᕮ_Tᕮ᙭T']]
        v = build_vocab_from_iterator(iterator)
        expected_itos = ['ᑌᑎIᑕOᗪᕮ_Tᕮ᙭T', 'hello', 'world', 'freq_low']
        expected_stoi = {x: index for index, x in enumerate(expected_itos)}
        self.assertEqual(v.get_itos(), expected_itos)
        self.assertEqual(dict(v.get_stoi()), expected_stoi)<|MERGE_RESOLUTION|>--- conflicted
+++ resolved
@@ -236,15 +236,6 @@
         self.assertEqual(v.get_itos(), expected_itos)
         self.assertEqual(dict(v.get_stoi()), expected_stoi)
 
-<<<<<<< HEAD
-        vocab_path = os.path.join(self.test_dir, 'vocab.pt')
-        torch.save(v.to_ivalue(), vocab_path)
-        loaded_v = torch.load(vocab_path)
-
-        self.assertEqual(v.get_itos(), expected_itos)
-        self.assertEqual(dict(loaded_v.get_stoi()), expected_stoi)
-        self.assertEqual(loaded_v.get_default_index(), v.get_default_index())
-=======
         with self.subTest('pybind'):
             vocab_path = os.path.join(self.test_dir, 'vocab_pybind.pt')
             torch.save(v, vocab_path)
@@ -258,7 +249,6 @@
             loaded_v = torch.load(vocab_path)
             self.assertEqual(v.get_itos(), expected_itos)
             self.assertEqual(dict(loaded_v.get_stoi()), expected_stoi)
->>>>>>> 479d58fe
 
     def test_build_vocab_iterator(self):
         iterator = [['hello', 'hello', 'hello', 'freq_low', 'hello', 'world', 'world', 'world', 'ᑌᑎIᑕOᗪᕮ_Tᕮ᙭T',
