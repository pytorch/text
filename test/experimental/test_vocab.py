# -*- coding: utf-8 -*-
from collections import OrderedDict
import os
import platform
import torch
import unittest

from test.common.assets import get_asset_path
from test.common.torchtext_test_case import TorchtextTestCase
# from torchtext.experimental.transforms import basic_english_normalize
from torchtext.experimental.vocab import (
    vocab,
    vocab_from_file,
)
#    vocab_from_raw_text_file


class TestVocab(TorchtextTestCase):
    def tearDown(self):
        super().tearDown()
        torch._C._jit_clear_class_registry()
        torch.jit._recursive.concrete_type_store = torch.jit._recursive.ConcreteTypeStore()

    def test_has_unk(self):
        c = OrderedDict()
        v = vocab(c)

        # check if unk is mapped to the first index
        self.assertEqual(v['not_in_it'], 0)
        self.assertEqual(v['<unk>'], 0)

    def test_new_unk(self):
        c = OrderedDict()
        v = vocab(c, unk_token="<new_unk>")

        # check if new_unk is mapped to the first index
        self.assertEqual(v['<new_unk>'], 0)
        self.assertEqual(v['not_in_it'], 0)

    def test_vocab_get_item(self):
        token_to_freq = {'<unk>': 2, 'a': 2, 'b': 2}
        sorted_by_freq_tuples = sorted(token_to_freq.items(), key=lambda x: x[1], reverse=True)
        c = OrderedDict(sorted_by_freq_tuples)
        v = vocab(c, min_freq=2)

        self.assertEqual(v['<unk>'], 0)
        self.assertEqual(v['a'], 1)
        self.assertEqual(v['b'], 2)

    def test_vocab_insert_token(self):
        c = OrderedDict({'<unk>': 2, 'a': 2})

        # add item to end
        v = vocab(c)
        v.insert_token('b', 2)

        expected_itos = ['<unk>', 'a', 'b']
        expected_stoi = {x: index for index, x in enumerate(expected_itos)}

        self.assertEqual(v.get_itos(), expected_itos)
        self.assertEqual(dict(v.get_stoi()), expected_stoi)

        # add item to middle
        v = vocab(c)
        v.insert_token('b', 0)

        expected_itos = ['b', '<unk>', 'a']
        expected_stoi = {x: index for index, x in enumerate(expected_itos)}

        self.assertEqual(v.get_itos(), expected_itos)
        self.assertEqual(dict(v.get_stoi()), expected_stoi)

    def test_vocab_append_token(self):
        c = OrderedDict({'a': 2})
        v = vocab(c)
        v.append_token('b')

        expected_itos = ['<unk>', 'a', 'b']
        expected_stoi = {x: index for index, x in enumerate(expected_itos)}

        self.assertEqual(v.get_itos(), expected_itos)
        self.assertEqual(dict(v.get_stoi()), expected_stoi)

    def test_vocab_len(self):
        token_to_freq = {'a': 2, 'b': 2, 'c': 2}
        sorted_by_freq_tuples = sorted(token_to_freq.items(), key=lambda x: x[1], reverse=True)
        c = OrderedDict(sorted_by_freq_tuples)
        v = vocab(c)

        self.assertEqual(len(v), 4)

    def test_vocab_basic(self):
        token_to_freq = {'hello': 4, 'world': 3, 'ᑌᑎIᑕOᗪᕮ_Tᕮ᙭T': 5, 'freq_too_low': 2}
        sorted_by_freq_tuples = sorted(token_to_freq.items(), key=lambda x: x[1], reverse=True)

        c = OrderedDict(sorted_by_freq_tuples)
        v = vocab(c, min_freq=3)

        expected_itos = ['<unk>', 'ᑌᑎIᑕOᗪᕮ_Tᕮ᙭T', 'hello', 'world']
        expected_stoi = {x: index for index, x in enumerate(expected_itos)}

        self.assertEqual(v.get_itos(), expected_itos)
        self.assertEqual(dict(v.get_stoi()), expected_stoi)

    def test_vocab_jit(self):
        token_to_freq = {'hello': 4, 'world': 3, 'ᑌᑎIᑕOᗪᕮ_Tᕮ᙭T': 5, 'freq_too_low': 2}
        sorted_by_freq_tuples = sorted(token_to_freq.items(), key=lambda x: x[1], reverse=True)

        c = OrderedDict(sorted_by_freq_tuples)
        v = vocab(c, min_freq=3)
        jit_v = torch.jit.script(v.to_ivalue())

        expected_itos = ['<unk>', 'ᑌᑎIᑕOᗪᕮ_Tᕮ᙭T', 'hello', 'world']
        expected_stoi = {x: index for index, x in enumerate(expected_itos)}

        assert not v.is_jitable
        assert v.to_ivalue().is_jitable

        self.assertEqual(jit_v.get_itos(), expected_itos)
        self.assertEqual(dict(jit_v.get_stoi()), expected_stoi)

    def test_vocab_forward(self):
        token_to_freq = {'a': 2, 'b': 2, 'c': 2}
        sorted_by_freq_tuples = sorted(token_to_freq.items(), key=lambda x: x[1], reverse=True)

        c = OrderedDict(sorted_by_freq_tuples)
        v = vocab(c)
        jit_v = torch.jit.script(v.to_ivalue())

        tokens = [['b', 'a', 'c']]
        expected_indices = [[2, 1, 3]]

        self.assertEqual(v(tokens), expected_indices)
        self.assertEqual(jit_v(tokens), expected_indices)

    def test_vocab_lookup_token(self):
        token_to_freq = {'a': 2, 'b': 2, 'c': 2}
        sorted_by_freq_tuples = sorted(token_to_freq.items(), key=lambda x: x[1], reverse=True)
        c = OrderedDict(sorted_by_freq_tuples)
        v = vocab(c)

        self.assertEqual(v.lookup_token(1), 'a')

    def test_vocab_lookup_tokens(self):
        token_to_freq = {'a': 2, 'b': 2, 'c': 2}
        sorted_by_freq_tuples = sorted(token_to_freq.items(), key=lambda x: x[1], reverse=True)
        c = OrderedDict(sorted_by_freq_tuples)
        v = vocab(c)

        indices = [2, 1, 3]
        expected_tokens = ['b', 'a', 'c']

        self.assertEqual(v.lookup_tokens(indices), expected_tokens)

    def test_vocab_lookup_indices(self):
        token_to_freq = {'a': 2, 'b': 2, 'c': 2}
        sorted_by_freq_tuples = sorted(token_to_freq.items(), key=lambda x: x[1], reverse=True)
        c = OrderedDict(sorted_by_freq_tuples)
        v = vocab(c)

        tokens = ['b', 'a', 'c']
        expected_indices = [2, 1, 3]

        self.assertEqual(v.lookup_indices(tokens), expected_indices)

    # we separate out these errors because Windows runs into seg faults when propagating
    # exceptions from C++ using pybind11
    @unittest.skipIf(platform.system() == "Windows", "Test is known to fail on Windows.")
    def test_errors_vocab_cpp(self):
        token_to_freq = {'hello': 4, 'world': 3, 'ᑌᑎIᑕOᗪᕮ_Tᕮ᙭T': 5, 'freq_too_low': 2}
        sorted_by_freq_tuples = sorted(token_to_freq.items(), key=lambda x: x[1], reverse=True)
        c = OrderedDict(sorted_by_freq_tuples)

        with self.assertRaises(RuntimeError):
            # Test proper error raised when setting a token out of bounds
            v = vocab(c, min_freq=3)
            v.insert_token('new_token', 100)

        with self.assertRaises(RuntimeError):
            # Test proper error raised when looking up a token out of bounds
            v = vocab(c)
            v.lookup_token(100)

    def test_errors_vocab_python(self):
        token_to_freq = {'hello': 4, 'world': 3, 'ᑌᑎIᑕOᗪᕮ_Tᕮ᙭T': 5, 'freq_too_low': 2}
        sorted_by_freq_tuples = sorted(token_to_freq.items(), key=lambda x: x[1], reverse=True)
        c = OrderedDict(sorted_by_freq_tuples)

        with self.assertRaises(ValueError):
            # Test proper error raised when setting unk token to None
            vocab(c, unk_token=None)

    def test_vocab_load_and_save(self):
        token_to_freq = {'hello': 4, 'world': 3, 'ᑌᑎIᑕOᗪᕮ_Tᕮ᙭T': 5, 'freq_too_low': 2}
        sorted_by_freq_tuples = sorted(token_to_freq.items(), key=lambda x: x[1], reverse=True)

        c = OrderedDict(sorted_by_freq_tuples)
        v = vocab(c, min_freq=3)

        expected_itos = ['<unk>', 'ᑌᑎIᑕOᗪᕮ_Tᕮ᙭T', 'hello', 'world']
        expected_stoi = {x: index for index, x in enumerate(expected_itos)}

        self.assertEqual(v.get_itos(), expected_itos)
        self.assertEqual(dict(v.get_stoi()), expected_stoi)

        vocab_path = os.path.join(self.test_dir, 'vocab.pt')
        torch.save(v.to_ivalue(), vocab_path)
        loaded_v = torch.load(vocab_path)

        self.assertEqual(v.get_itos(), expected_itos)
        self.assertEqual(dict(loaded_v.get_stoi()), expected_stoi)

    def test_vocab_from_file(self):
        asset_name = 'vocab_test.txt'
        asset_path = get_asset_path(asset_name)
<<<<<<< HEAD
        f = open(asset_path, 'r')
        v = vocab_from_file(f, unk_token='<new_unk>')

        expected_itos = ['<new_unk>', 'c', 'a', 'b']
        expected_stoi = {x: index for index, x in enumerate(expected_itos)}

        self.assertEqual(v.get_itos(), expected_itos)
        self.assertEqual(dict(v.get_stoi()), expected_stoi)

    def test_vocab_from_raw_text_file(self):
        asset_name = 'vocab_raw_text_test.txt'
        asset_path = get_asset_path(asset_name)
        f = open(asset_path, 'r')

        tokenizer = basic_english_normalize()
        jit_tokenizer = torch.jit.script(tokenizer.to_ivalue())
        v = vocab_from_raw_text_file(f, jit_tokenizer, unk_token='<new_unk>')

        expected_itos = ['<new_unk>', 'after', 'talks', "'", 'newall', '.', 'mogul', 'federal',
                         'firm', 'parent', 'stricken', 'with', 'disappointed', 'are', 'they',
                         'say', 'fears', 'turner', 'at', 'workers', 'representing', 'unions',
                         'pension', 'n', 't', 'for']
        expected_stoi = {x: index for index, x in enumerate(expected_itos)}

        self.assertEqual(v.get_itos(), expected_itos)
        self.assertEqual(dict(v.get_stoi()), expected_stoi)
=======
        with open(asset_path, 'r') as f:
            v = vocab_from_file(f, unk_token='<new_unk>')

            expected_itos = ['<new_unk>', 'a', 'b', 'c']
            expected_stoi = {x: index for index, x in enumerate(expected_itos)}

            self.assertEqual(v.get_itos(), expected_itos)
            self.assertEqual(dict(v.get_stoi()), expected_stoi)

    # [TODO]
    # def test_vocab_from_raw_text_file(self):
    #    asset_name = 'vocab_raw_text_test.txt'
    #    asset_path = get_asset_path(asset_name)
    #    with open(asset_path, 'r') as f:
    #
    #        tokenizer = basic_english_normalize()
    #        jit_tokenizer = torch.jit.script(tokenizer.to_ivalue())
    #        v = vocab_from_raw_text_file(f, jit_tokenizer, unk_token='<new_unk>')
    #
    #        expected_itos = ['<new_unk>', 'fears', 'for', 't', 'n', 'pension', 'after',
    #                         'talks', 'unions', 'representing', 'workers', 'at', 'turner',
    #                         'newall', 'say', 'they', 'are', "'", 'disappointed', 'with',
    #                         'stricken', 'parent', 'firm', 'federal', 'mogul', '.']
    #        expected_stoi = {x: index for index, x in enumerate(expected_itos)}
    #
    #        self.assertEqual(v.get_itos(), expected_itos)
            self.assertEqual(dict(v.get_stoi()), expected_stoi)
>>>>>>> ee177fef
<|MERGE_RESOLUTION|>--- conflicted
+++ resolved
@@ -11,8 +11,8 @@
 from torchtext.experimental.vocab import (
     vocab,
     vocab_from_file,
+    # vocab_from_raw_text_file
 )
-#    vocab_from_raw_text_file
 
 
 class TestVocab(TorchtextTestCase):
@@ -213,7 +213,6 @@
     def test_vocab_from_file(self):
         asset_name = 'vocab_test.txt'
         asset_path = get_asset_path(asset_name)
-<<<<<<< HEAD
         f = open(asset_path, 'r')
         v = vocab_from_file(f, unk_token='<new_unk>')
 
@@ -223,49 +222,21 @@
         self.assertEqual(v.get_itos(), expected_itos)
         self.assertEqual(dict(v.get_stoi()), expected_stoi)
 
-    def test_vocab_from_raw_text_file(self):
-        asset_name = 'vocab_raw_text_test.txt'
-        asset_path = get_asset_path(asset_name)
-        f = open(asset_path, 'r')
-
-        tokenizer = basic_english_normalize()
-        jit_tokenizer = torch.jit.script(tokenizer.to_ivalue())
-        v = vocab_from_raw_text_file(f, jit_tokenizer, unk_token='<new_unk>')
-
-        expected_itos = ['<new_unk>', 'after', 'talks', "'", 'newall', '.', 'mogul', 'federal',
-                         'firm', 'parent', 'stricken', 'with', 'disappointed', 'are', 'they',
-                         'say', 'fears', 'turner', 'at', 'workers', 'representing', 'unions',
-                         'pension', 'n', 't', 'for']
-        expected_stoi = {x: index for index, x in enumerate(expected_itos)}
-
-        self.assertEqual(v.get_itos(), expected_itos)
-        self.assertEqual(dict(v.get_stoi()), expected_stoi)
-=======
-        with open(asset_path, 'r') as f:
-            v = vocab_from_file(f, unk_token='<new_unk>')
-
-            expected_itos = ['<new_unk>', 'a', 'b', 'c']
-            expected_stoi = {x: index for index, x in enumerate(expected_itos)}
-
-            self.assertEqual(v.get_itos(), expected_itos)
-            self.assertEqual(dict(v.get_stoi()), expected_stoi)
-
-    # [TODO]
+    # TODO: Update cpp function to use a list of strings from the JITed tokenizer
     # def test_vocab_from_raw_text_file(self):
-    #    asset_name = 'vocab_raw_text_test.txt'
-    #    asset_path = get_asset_path(asset_name)
-    #    with open(asset_path, 'r') as f:
-    #
-    #        tokenizer = basic_english_normalize()
-    #        jit_tokenizer = torch.jit.script(tokenizer.to_ivalue())
-    #        v = vocab_from_raw_text_file(f, jit_tokenizer, unk_token='<new_unk>')
-    #
-    #        expected_itos = ['<new_unk>', 'fears', 'for', 't', 'n', 'pension', 'after',
-    #                         'talks', 'unions', 'representing', 'workers', 'at', 'turner',
-    #                         'newall', 'say', 'they', 'are', "'", 'disappointed', 'with',
-    #                         'stricken', 'parent', 'firm', 'federal', 'mogul', '.']
-    #        expected_stoi = {x: index for index, x in enumerate(expected_itos)}
-    #
-    #        self.assertEqual(v.get_itos(), expected_itos)
-            self.assertEqual(dict(v.get_stoi()), expected_stoi)
->>>>>>> ee177fef
+    #     asset_name = 'vocab_raw_text_test.txt'
+    #     asset_path = get_asset_path(asset_name)
+    #     f = open(asset_path, 'r')
+
+    #     tokenizer = basic_english_normalize()
+    #     jit_tokenizer = torch.jit.script(tokenizer.to_ivalue())
+    #     v = vocab_from_raw_text_file(f, jit_tokenizer, unk_token='<new_unk>')
+
+    #     expected_itos = ['<new_unk>', 'after', 'talks', "'", 'newall', '.', 'mogul', 'federal',
+    #                      'firm', 'parent', 'stricken', 'with', 'disappointed', 'are', 'they',
+    #                      'say', 'fears', 'turner', 'at', 'workers', 'representing', 'unions',
+    #                      'pension', 'n', 't', 'for']
+    #     expected_stoi = {x: index for index, x in enumerate(expected_itos)}
+
+    #     self.assertEqual(v.get_itos(), expected_itos)
+    #     self.assertEqual(dict(v.get_stoi()), expected_stoi)