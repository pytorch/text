# -*- coding: utf-8 -*-
from collections import OrderedDict
import os
import platform
import torch
import unittest
from test.common.torchtext_test_case import TorchtextTestCase
from torchtext.experimental.vocab import (
    vocab,
    build_vocab_from_iterator,
)


class TestVocab(TorchtextTestCase):
    def tearDown(self):
        super().tearDown()
        torch._C._jit_clear_class_registry()
        torch.jit._recursive.concrete_type_store = torch.jit._recursive.ConcreteTypeStore()

    def test_has_unk(self):
        c = OrderedDict()
        v = vocab(c)

        # check if unk is mapped to the first index
        self.assertEqual(v['not_in_it'], 0)
        self.assertEqual(v['<unk>'], 0)

    def test_new_unk(self):
        c = OrderedDict()
        v = vocab(c, unk_token="<new_unk>")

        # check if new_unk is mapped to the first index
        self.assertEqual(v['<new_unk>'], 0)
        self.assertEqual(v['not_in_it'], 0)

    def test_vocab_get_item(self):
        token_to_freq = {'<unk>': 2, 'a': 2, 'b': 2}
        sorted_by_freq_tuples = sorted(token_to_freq.items(), key=lambda x: x[1], reverse=True)
        c = OrderedDict(sorted_by_freq_tuples)
        v = vocab(c, min_freq=2)

        self.assertEqual(v['<unk>'], 0)
        self.assertEqual(v['a'], 1)
        self.assertEqual(v['b'], 2)

    def test_vocab_insert_token(self):
        c = OrderedDict({'<unk>': 2, 'a': 2})

        # add item to end
        v = vocab(c)
        v.insert_token('b', 2)

        expected_itos = ['<unk>', 'a', 'b']
        expected_stoi = {x: index for index, x in enumerate(expected_itos)}

        self.assertEqual(v.get_itos(), expected_itos)
        self.assertEqual(dict(v.get_stoi()), expected_stoi)

        # add item to middle
        v = vocab(c)
        v.insert_token('b', 0)

        expected_itos = ['b', '<unk>', 'a']
        expected_stoi = {x: index for index, x in enumerate(expected_itos)}

        self.assertEqual(v.get_itos(), expected_itos)
        self.assertEqual(dict(v.get_stoi()), expected_stoi)

    def test_vocab_append_token(self):
        c = OrderedDict({'a': 2})
        v = vocab(c)
        v.append_token('b')

        expected_itos = ['<unk>', 'a', 'b']
        expected_stoi = {x: index for index, x in enumerate(expected_itos)}

        self.assertEqual(v.get_itos(), expected_itos)
        self.assertEqual(dict(v.get_stoi()), expected_stoi)

    def test_vocab_len(self):
        token_to_freq = {'a': 2, 'b': 2, 'c': 2}
        sorted_by_freq_tuples = sorted(token_to_freq.items(), key=lambda x: x[1], reverse=True)
        c = OrderedDict(sorted_by_freq_tuples)
        v = vocab(c)

        self.assertEqual(len(v), 4)

    def test_vocab_basic(self):
        token_to_freq = {'hello': 4, 'world': 3, 'ᑌᑎIᑕOᗪᕮ_Tᕮ᙭T': 5, 'freq_too_low': 2}
        sorted_by_freq_tuples = sorted(token_to_freq.items(), key=lambda x: x[1], reverse=True)

        c = OrderedDict(sorted_by_freq_tuples)
        v = vocab(c, min_freq=3)

        expected_itos = ['<unk>', 'ᑌᑎIᑕOᗪᕮ_Tᕮ᙭T', 'hello', 'world']
        expected_stoi = {x: index for index, x in enumerate(expected_itos)}

        self.assertEqual(v.get_itos(), expected_itos)
        self.assertEqual(dict(v.get_stoi()), expected_stoi)

    def test_vocab_jit(self):
        token_to_freq = {'hello': 4, 'world': 3, 'ᑌᑎIᑕOᗪᕮ_Tᕮ᙭T': 5, 'freq_too_low': 2}
        sorted_by_freq_tuples = sorted(token_to_freq.items(), key=lambda x: x[1], reverse=True)

        c = OrderedDict(sorted_by_freq_tuples)
        v = vocab(c, min_freq=3)
        jit_v = torch.jit.script(v)

        expected_itos = ['<unk>', 'ᑌᑎIᑕOᗪᕮ_Tᕮ᙭T', 'hello', 'world']
        expected_stoi = {x: index for index, x in enumerate(expected_itos)}

        assert not v.is_jitable
        assert v.__prepare_scriptable__().is_jitable

        self.assertEqual(jit_v.get_itos(), expected_itos)
        self.assertEqual(dict(jit_v.get_stoi()), expected_stoi)

    def test_vocab_forward(self):
        token_to_freq = {'a': 2, 'b': 2, 'c': 2}
        sorted_by_freq_tuples = sorted(token_to_freq.items(), key=lambda x: x[1], reverse=True)

        c = OrderedDict(sorted_by_freq_tuples)
        v = vocab(c)
        jit_v = torch.jit.script(v)

        tokens = ['b', 'a', 'c']
        expected_indices = [2, 1, 3]

        self.assertEqual(v(tokens), expected_indices)
        self.assertEqual(jit_v(tokens), expected_indices)

    def test_vocab_lookup_token(self):
        token_to_freq = {'a': 2, 'b': 2, 'c': 2}
        sorted_by_freq_tuples = sorted(token_to_freq.items(), key=lambda x: x[1], reverse=True)
        c = OrderedDict(sorted_by_freq_tuples)
        v = vocab(c)

        self.assertEqual(v.lookup_token(1), 'a')

    def test_vocab_lookup_tokens(self):
        token_to_freq = {'a': 2, 'b': 2, 'c': 2}
        sorted_by_freq_tuples = sorted(token_to_freq.items(), key=lambda x: x[1], reverse=True)
        c = OrderedDict(sorted_by_freq_tuples)
        v = vocab(c)

        indices = [2, 1, 3]
        expected_tokens = ['b', 'a', 'c']

        self.assertEqual(v.lookup_tokens(indices), expected_tokens)

    def test_vocab_lookup_indices(self):
        token_to_freq = {'a': 2, 'b': 2, 'c': 2}
        sorted_by_freq_tuples = sorted(token_to_freq.items(), key=lambda x: x[1], reverse=True)
        c = OrderedDict(sorted_by_freq_tuples)
        v = vocab(c)

        tokens = ['b', 'a', 'c']
        expected_indices = [2, 1, 3]

        self.assertEqual(v.lookup_indices(tokens), expected_indices)

    # we separate out these errors because Windows runs into seg faults when propagating
    # exceptions from C++ using pybind11
    @unittest.skipIf(platform.system() == "Windows", "Test is known to fail on Windows.")
    def test_errors_vocab_cpp(self):
        token_to_freq = {'hello': 4, 'world': 3, 'ᑌᑎIᑕOᗪᕮ_Tᕮ᙭T': 5, 'freq_too_low': 2}
        sorted_by_freq_tuples = sorted(token_to_freq.items(), key=lambda x: x[1], reverse=True)
        c = OrderedDict(sorted_by_freq_tuples)

        with self.assertRaises(RuntimeError):
            # Test proper error raised when setting a token out of bounds
            v = vocab(c, min_freq=3)
            v.insert_token('new_token', 100)

        with self.assertRaises(RuntimeError):
            # Test proper error raised when looking up a token out of bounds
            v = vocab(c)
            v.lookup_token(100)

    def test_errors_vocab_python(self):
        token_to_freq = {'hello': 4, 'world': 3, 'ᑌᑎIᑕOᗪᕮ_Tᕮ᙭T': 5, 'freq_too_low': 2}
        sorted_by_freq_tuples = sorted(token_to_freq.items(), key=lambda x: x[1], reverse=True)
        c = OrderedDict(sorted_by_freq_tuples)

        with self.assertRaises(ValueError):
            # Test proper error raised when setting unk token to None
            vocab(c, unk_token=None)

    def test_vocab_load_and_save(self):
        token_to_freq = {'hello': 4, 'world': 3, 'ᑌᑎIᑕOᗪᕮ_Tᕮ᙭T': 5, 'freq_too_low': 2}
        sorted_by_freq_tuples = sorted(token_to_freq.items(), key=lambda x: x[1], reverse=True)

        c = OrderedDict(sorted_by_freq_tuples)
        v = vocab(c, min_freq=3)

        expected_itos = ['<unk>', 'ᑌᑎIᑕOᗪᕮ_Tᕮ᙭T', 'hello', 'world']
        expected_stoi = {x: index for index, x in enumerate(expected_itos)}

        self.assertEqual(v.get_itos(), expected_itos)
        self.assertEqual(dict(v.get_stoi()), expected_stoi)

<<<<<<< HEAD
        vocab_path = os.path.join(self.test_dir, 'vocab.pt')
        torch.save(v.__prepare_scriptable__(), vocab_path)
        loaded_v = torch.load(vocab_path)

        self.assertEqual(v.get_itos(), expected_itos)
        self.assertEqual(dict(loaded_v.get_stoi()), expected_stoi)
=======
        with self.subTest('pybind'):
            vocab_path = os.path.join(self.test_dir, 'vocab_pybind.pt')
            torch.save(v, vocab_path)
            loaded_v = torch.load(vocab_path)
            self.assertEqual(v.get_itos(), expected_itos)
            self.assertEqual(dict(loaded_v.get_stoi()), expected_stoi)

        with self.subTest('torchscript'):
            vocab_path = os.path.join(self.test_dir, 'vocab_torchscript.pt')
            torch.save(v.to_ivalue(), vocab_path)
            loaded_v = torch.load(vocab_path)
            self.assertEqual(v.get_itos(), expected_itos)
            self.assertEqual(dict(loaded_v.get_stoi()), expected_stoi)
>>>>>>> 479d58fe

    def test_build_vocab_iterator(self):
        iterator = [['hello', 'hello', 'hello', 'freq_low', 'hello', 'world', 'world', 'world', 'ᑌᑎIᑕOᗪᕮ_Tᕮ᙭T',
                    'ᑌᑎIᑕOᗪᕮ_Tᕮ᙭T', 'ᑌᑎIᑕOᗪᕮ_Tᕮ᙭T', 'freq_low', 'ᑌᑎIᑕOᗪᕮ_Tᕮ᙭T', 'ᑌᑎIᑕOᗪᕮ_Tᕮ᙭T']]
        v = build_vocab_from_iterator(iterator)
        expected_itos = ['<unk>', 'ᑌᑎIᑕOᗪᕮ_Tᕮ᙭T', 'hello', 'world', 'freq_low']
        expected_stoi = {x: index for index, x in enumerate(expected_itos)}
        self.assertEqual(v.get_itos(), expected_itos)
        self.assertEqual(dict(v.get_stoi()), expected_stoi)<|MERGE_RESOLUTION|>--- conflicted
+++ resolved
@@ -199,14 +199,6 @@
         self.assertEqual(v.get_itos(), expected_itos)
         self.assertEqual(dict(v.get_stoi()), expected_stoi)
 
-<<<<<<< HEAD
-        vocab_path = os.path.join(self.test_dir, 'vocab.pt')
-        torch.save(v.__prepare_scriptable__(), vocab_path)
-        loaded_v = torch.load(vocab_path)
-
-        self.assertEqual(v.get_itos(), expected_itos)
-        self.assertEqual(dict(loaded_v.get_stoi()), expected_stoi)
-=======
         with self.subTest('pybind'):
             vocab_path = os.path.join(self.test_dir, 'vocab_pybind.pt')
             torch.save(v, vocab_path)
@@ -216,11 +208,10 @@
 
         with self.subTest('torchscript'):
             vocab_path = os.path.join(self.test_dir, 'vocab_torchscript.pt')
-            torch.save(v.to_ivalue(), vocab_path)
+            torch.save(v.__prepare_scriptable__(), vocab_path)
             loaded_v = torch.load(vocab_path)
             self.assertEqual(v.get_itos(), expected_itos)
             self.assertEqual(dict(loaded_v.get_stoi()), expected_stoi)
->>>>>>> 479d58fe
 
     def test_build_vocab_iterator(self):
         iterator = [['hello', 'hello', 'hello', 'freq_low', 'hello', 'world', 'world', 'world', 'ᑌᑎIᑕOᗪᕮ_Tᕮ᙭T',
