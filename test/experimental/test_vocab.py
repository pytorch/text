--- conflicted
+++ resolved
@@ -71,11 +71,8 @@
         v = vocab(c)
         v.append_token('b')
 
-<<<<<<< HEAD
         print([v['b'], v['a'], v['<unk>'], v.get_stoi(), v.get_itos()])
         self.assertEqual([v['b'], v['a'], v['<unk>'], v.get_stoi(), v.get_itos()], [2, 0, 1, {'a': 1, '<unk>': 1, 'b': 2}, ['a', '<unk>', 'b']])
-=======
->>>>>>> 347edc8d
         self.assertEqual(len(v), 3)
         self.assertEqual(v['b'], 2)
 
