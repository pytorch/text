# -*- coding: utf-8 -*-
import os
import shutil
import tempfile

import torch

from test.common.assets import get_asset_path
from test.common.torchtext_test_case import TorchtextTestCase
from torchtext.experimental.vectors import (
    FastText,
    GloVe,
    vectors,
    vectors_from_file_object
)


class TestVectors(TorchtextTestCase):
    def tearDown(self):
        super().tearDown()
        torch._C._jit_clear_class_registry()
        torch.jit._recursive.concrete_type_store = torch.jit._recursive.ConcreteTypeStore()

    def test_empty_vectors(self):
        tokens = []
        vecs = torch.empty(0, dtype=torch.float)
        unk_tensor = torch.tensor([0], dtype=torch.float)

        vectors_obj = vectors(tokens, vecs, unk_tensor)
        self.assertEqual(vectors_obj['not_in_it'], unk_tensor)

    def test_empty_unk(self):
        tensorA = torch.tensor([1, 0], dtype=torch.float)
        expected_unk_tensor = torch.tensor([0, 0], dtype=torch.float)

        tokens = ['a']
        vecs = tensorA.unsqueeze(0)
        vectors_obj = vectors(tokens, vecs)

        self.assertEqual(vectors_obj['not_in_it'], expected_unk_tensor)

    def test_vectors_basic(self):
        tensorA = torch.tensor([1, 0], dtype=torch.float)
        tensorB = torch.tensor([0, 1], dtype=torch.float)

        unk_tensor = torch.tensor([0, 0], dtype=torch.float)
        tokens = ['a', 'b']
        vecs = torch.stack((tensorA, tensorB), 0)
        vectors_obj = vectors(tokens, vecs, unk_tensor=unk_tensor)

        self.assertEqual(vectors_obj['a'], tensorA)
        self.assertEqual(vectors_obj['b'], tensorB)
        self.assertEqual(vectors_obj['not_in_it'], unk_tensor)

    def test_vectors_jit(self):
        tensorA = torch.tensor([1, 0], dtype=torch.float)
        tensorB = torch.tensor([0, 1], dtype=torch.float)

        unk_tensor = torch.tensor([0, 0], dtype=torch.float)
        tokens = ['a', 'b']
        vecs = torch.stack((tensorA, tensorB), 0)
        vectors_obj = vectors(tokens, vecs, unk_tensor=unk_tensor)
        jit_vectors_obj = torch.jit.script(vectors_obj)

        self.assertEqual(vectors_obj['a'], jit_vectors_obj['a'])
        self.assertEqual(vectors_obj['b'], jit_vectors_obj['b'])
        self.assertEqual(vectors_obj['not_in_it'], jit_vectors_obj['not_in_it'])

    def test_vectors_lookup_vectors(self):
        tensorA = torch.tensor([1, 0], dtype=torch.float)
        tensorB = torch.tensor([0, 1], dtype=torch.float)

        unk_tensor = torch.tensor([0, 0], dtype=torch.float)
        tokens = ['a', 'b']
        vecs = torch.stack((tensorA, tensorB), 0)
        vectors_obj = vectors(tokens, vecs, unk_tensor=unk_tensor)

        tokens_to_lookup = ['a', 'b', 'c']
        expected_vectors = torch.stack((tensorA, tensorB, unk_tensor), 0)
        vectors_by_tokens = vectors_obj.lookup_vectors(tokens_to_lookup)

        self.assertEqual(expected_vectors, vectors_by_tokens)

    def test_vectors_add_item(self):
        tensorA = torch.tensor([1, 0], dtype=torch.float)
        unk_tensor = torch.tensor([0, 0], dtype=torch.float)

        tokens = ['a']
<<<<<<< HEAD
        vecs = tensorA.unsqueeze(0)
        vectors_obj = vectors(tokens, vecs, unk_tensor=unk_tensor)
=======
        vectors = tensorA.unsqueeze(0)
        vectors_obj = Vectors(tokens, vectors, unk_tensor=unk_tensor)
>>>>>>> 8d0f7cb1

        tensorB = torch.tensor([0, 1], dtype=torch.float)
        vectors_obj['b'] = tensorB

        self.assertEqual(vectors_obj['a'], tensorA)
        self.assertEqual(vectors_obj['b'], tensorB)
        self.assertEqual(vectors_obj['not_in_it'], unk_tensor)

    def test_vectors_load_and_save(self):
        tensorA = torch.tensor([1, 0], dtype=torch.float)
        tensorB = torch.tensor([0, 1], dtype=torch.float)
        expected_unk_tensor = torch.tensor([0, 0], dtype=torch.float)

<<<<<<< HEAD
        tokens = ['a']
        vecs = tensorA.unsqueeze(0)
        vectors_obj = vectors(tokens, vecs)
=======
        tokens = ['a', 'b']
        vectors = torch.stack((tensorA, tensorB), 0)
        vectors_obj = Vectors(tokens, vectors)
>>>>>>> 8d0f7cb1

        tensorC = torch.tensor([1, 1], dtype=torch.float)
        vectors_obj['b'] = tensorC

        vector_path = os.path.join(self.test_dir, 'vectors.pt')
        torch.save(vectors_obj, vector_path)
        loaded_vectors_obj = torch.load(vector_path)

        self.assertEqual(loaded_vectors_obj['a'], tensorA)
        self.assertEqual(loaded_vectors_obj['b'], tensorC)
        self.assertEqual(loaded_vectors_obj['not_in_it'], expected_unk_tensor)

    def test_errors(self):
        tokens = []
        vecs = torch.empty(0, dtype=torch.float)

        with self.assertRaises(ValueError):
            # Test proper error raised when passing in empty tokens and vectors and
            # not passing in a user defined unk_tensor
            vectors(tokens, vecs)

        tensorA = torch.tensor([1, 0, 0], dtype=torch.float)
        tensorB = torch.tensor([0, 1, 0], dtype=torch.float)
        tokens = ['a', 'b', 'c']
        vecs = torch.stack((tensorA, tensorB,), 0)

        with self.assertRaises(RuntimeError):
            # Test proper error raised when tokens and vectors have different sizes
            vectors(tokens, vecs)

        tensorC = torch.tensor([0, 0, 1], dtype=torch.float)
        tokens = ['a', 'a', 'c']
        vecs = torch.stack((tensorA, tensorB, tensorC), 0)

        with self.assertRaises(RuntimeError):
            # Test proper error raised when tokens have duplicates
            # TODO (Nayef211): use self.assertRaisesRegex() to check
            # the key of the duplicate token in the error message
            vectors(tokens, vecs)

        tensorC = torch.tensor([0, 0, 1], dtype=torch.int8)
        tokens = ['a']
        vecs = tensorC.unsqueeze(0)

        with self.assertRaises(TypeError):
            # Test proper error raised when vector is not of type torch.float
            vectors(tokens, vecs)

        with tempfile.TemporaryDirectory() as dir_name:
            # Test proper error raised when incorrect filename or dim passed into GloVe
            asset_name = 'glove.6B.zip'
            asset_path = get_asset_path(asset_name)
            data_path = os.path.join(dir_name, asset_name)
            shutil.copy(asset_path, data_path)

            with self.assertRaises(ValueError):
                # incorrect name
                GloVe(name='UNK', dim=50, root=dir_name, validate_file=False)

            with self.assertRaises(ValueError):
                # incorrect dim
                GloVe(name='6B', dim=500, root=dir_name, validate_file=False)

    def test_vectors_from_file(self):
        asset_name = 'vectors_test.csv'
        asset_path = get_asset_path(asset_name)
        f = open(asset_path, 'r')
        vectors_obj = vectors_from_file_object(f)

        expected_tensorA = torch.tensor([1, 0, 0], dtype=torch.float)
        expected_tensorB = torch.tensor([0, 1, 0], dtype=torch.float)
        expected_unk_tensor = torch.tensor([0, 0, 0], dtype=torch.float)

        self.assertEqual(vectors_obj['a'], expected_tensorA)
        self.assertEqual(vectors_obj['b'], expected_tensorB)
        self.assertEqual(vectors_obj['not_in_it'], expected_unk_tensor)

    def test_fast_text(self):
        # copy the asset file into the expected download location
        # note that this is just a file with the first 100 entries of the FastText english dataset
        asset_name = 'wiki.en.vec'
        asset_path = get_asset_path(asset_name)

        with tempfile.TemporaryDirectory() as dir_name:
            data_path = os.path.join(dir_name, asset_name)
            shutil.copy(asset_path, data_path)
            vectors_obj = FastText(root=dir_name, validate_file=False)
            jit_vectors_obj = torch.jit.script(vectors_obj)

            # The first 3 entries in each vector.
            expected_fasttext_simple_en = {
                'the': [-0.065334, -0.093031, -0.017571],
                'world': [-0.32423, -0.098845, -0.0073467],
            }

            for word in expected_fasttext_simple_en.keys():
                self.assertEqual(vectors_obj[word][:3], expected_fasttext_simple_en[word])
                self.assertEqual(jit_vectors_obj[word][:3], expected_fasttext_simple_en[word])

    def test_glove(self):
        # copy the asset file into the expected download location
        # note that this is just a zip file with the first 100 entries of the GloVe 840B dataset
        asset_name = 'glove.840B.300d.zip'
        asset_path = get_asset_path(asset_name)

        with tempfile.TemporaryDirectory() as dir_name:
            data_path = os.path.join(dir_name, asset_name)
            shutil.copy(asset_path, data_path)
            vectors_obj = GloVe(root=dir_name, validate_file=False)
            jit_vectors_obj = torch.jit.script(vectors_obj)

            # The first 3 entries in each vector.
            expected_glove = {
                'the': [0.27204, -0.06203, -0.1884],
                'people': [-0.19686, 0.11579, -0.41091],
            }

            for word in expected_glove.keys():
                self.assertEqual(vectors_obj[word][:3], expected_glove[word])
                self.assertEqual(jit_vectors_obj[word][:3], expected_glove[word])

    def test_glove_different_dims(self):
        # copy the asset file into the expected download location
        # note that this is just a zip file with 1 line txt files used to test that the
        # correct files are being loaded
        asset_name = 'glove.6B.zip'
        asset_path = get_asset_path(asset_name)

        with tempfile.TemporaryDirectory() as dir_name:
            data_path = os.path.join(dir_name, asset_name)
            shutil.copy(asset_path, data_path)

            glove_50d = GloVe(name='6B', dim=50, root=dir_name, validate_file=False)
            glove_100d = GloVe(name='6B', dim=100, root=dir_name, validate_file=False)
            glove_200d = GloVe(name='6B', dim=200, root=dir_name, validate_file=False)
            glove_300d = GloVe(name='6B', dim=300, root=dir_name, validate_file=False)
            vectors_objects = [glove_50d, glove_100d, glove_200d, glove_300d]

            # The first 3 entries in each vector.
            expected_glove_50d = {
                'the': [0.418, 0.24968, -0.41242],
            }
            expected_glove_100d = {
                'the': [-0.038194, -0.24487, 0.72812],
            }
            expected_glove_200d = {
                'the': [-0.071549, 0.093459, 0.023738],
            }
            expected_glove_300d = {
                'the': [0.04656, 0.21318, -0.0074364],
            }
            expected_gloves = [expected_glove_50d, expected_glove_100d, expected_glove_200d, expected_glove_300d]

            for vectors_obj, expected_glove in zip(vectors_objects, expected_gloves):
                for word in expected_glove.keys():
                    self.assertEqual(vectors_obj[word][:3], expected_glove[word])<|MERGE_RESOLUTION|>--- conflicted
+++ resolved
@@ -86,13 +86,8 @@
         unk_tensor = torch.tensor([0, 0], dtype=torch.float)
 
         tokens = ['a']
-<<<<<<< HEAD
         vecs = tensorA.unsqueeze(0)
         vectors_obj = vectors(tokens, vecs, unk_tensor=unk_tensor)
-=======
-        vectors = tensorA.unsqueeze(0)
-        vectors_obj = Vectors(tokens, vectors, unk_tensor=unk_tensor)
->>>>>>> 8d0f7cb1
 
         tensorB = torch.tensor([0, 1], dtype=torch.float)
         vectors_obj['b'] = tensorB
@@ -106,15 +101,9 @@
         tensorB = torch.tensor([0, 1], dtype=torch.float)
         expected_unk_tensor = torch.tensor([0, 0], dtype=torch.float)
 
-<<<<<<< HEAD
-        tokens = ['a']
-        vecs = tensorA.unsqueeze(0)
+        tokens = ['a', 'b']
+        vecs = torch.stack((tensorA, tensorB), 0)
         vectors_obj = vectors(tokens, vecs)
-=======
-        tokens = ['a', 'b']
-        vectors = torch.stack((tensorA, tensorB), 0)
-        vectors_obj = Vectors(tokens, vectors)
->>>>>>> 8d0f7cb1
 
         tensorC = torch.tensor([1, 1], dtype=torch.float)
         vectors_obj['b'] = tensorC
