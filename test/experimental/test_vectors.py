# -*- coding: utf-8 -*-
import os
import platform
import torch
import unittest
from test.common.torchtext_test_case import TorchtextTestCase
from torchtext.experimental.vectors import (
    build_vectors,
)


class TestVectors(TorchtextTestCase):
    def tearDown(self):
        super().tearDown()
        torch._C._jit_clear_class_registry()
        torch.jit._recursive.concrete_type_store = torch.jit._recursive.ConcreteTypeStore()

    def test_empty_vectors(self):
        tokens = []
        vecs = torch.empty(0, dtype=torch.float)
        unk_tensor = torch.tensor([0], dtype=torch.float)

        vectors_obj = build_vectors(tokens, vecs, unk_tensor)
        self.assertEqual(vectors_obj['not_in_it'], unk_tensor)

    def test_empty_unk(self):
        tensorA = torch.tensor([1, 0], dtype=torch.float)
        expected_unk_tensor = torch.tensor([0, 0], dtype=torch.float)

        tokens = ['a']
        vecs = tensorA.unsqueeze(0)
        vectors_obj = build_vectors(tokens, vecs)

        self.assertEqual(vectors_obj['not_in_it'], expected_unk_tensor)

    def test_vectors_basic(self):
        tensorA = torch.tensor([1, 0], dtype=torch.float)
        tensorB = torch.tensor([0, 1], dtype=torch.float)

        unk_tensor = torch.tensor([0, 0], dtype=torch.float)
        tokens = ['a', 'b']
        vecs = torch.stack((tensorA, tensorB), 0)
        vectors_obj = build_vectors(tokens, vecs, unk_tensor=unk_tensor)

        self.assertEqual(vectors_obj['a'], tensorA)
        self.assertEqual(vectors_obj['b'], tensorB)
        self.assertEqual(vectors_obj['not_in_it'], unk_tensor)

    def test_vectors_jit(self):
        tensorA = torch.tensor([1, 0], dtype=torch.float)
        tensorB = torch.tensor([0, 1], dtype=torch.float)

        unk_tensor = torch.tensor([0, 0], dtype=torch.float)
        tokens = ['a', 'b']
        vecs = torch.stack((tensorA, tensorB), 0)
        vectors_obj = build_vectors(tokens, vecs, unk_tensor=unk_tensor)
        jit_vectors_obj = torch.jit.script(vectors_obj)

        assert not vectors_obj.is_jitable
        assert vectors_obj.__prepare_scriptable__().is_jitable

        self.assertEqual(vectors_obj['a'], jit_vectors_obj['a'])
        self.assertEqual(vectors_obj['b'], jit_vectors_obj['b'])
        self.assertEqual(vectors_obj['not_in_it'], jit_vectors_obj['not_in_it'])

    def test_vectors_forward(self):
        tensorA = torch.tensor([1, 0], dtype=torch.float)
        tensorB = torch.tensor([0, 1], dtype=torch.float)

        unk_tensor = torch.tensor([0, 0], dtype=torch.float)
        tokens = ['a', 'b']
        vecs = torch.stack((tensorA, tensorB), 0)
        vectors_obj = build_vectors(tokens, vecs, unk_tensor=unk_tensor)
        jit_vectors_obj = torch.jit.script(vectors_obj)

        tokens_to_lookup = ['a', 'b', 'c']
        expected_vectors = torch.stack((tensorA, tensorB, unk_tensor), 0)
        vectors_by_tokens = vectors_obj(tokens_to_lookup)
        jit_vectors_by_tokens = jit_vectors_obj(tokens_to_lookup)

        self.assertEqual(expected_vectors, vectors_by_tokens)
        self.assertEqual(expected_vectors, jit_vectors_by_tokens)

    def test_vectors_lookup_vectors(self):
        tensorA = torch.tensor([1, 0], dtype=torch.float)
        tensorB = torch.tensor([0, 1], dtype=torch.float)

        unk_tensor = torch.tensor([0, 0], dtype=torch.float)
        tokens = ['a', 'b']
        vecs = torch.stack((tensorA, tensorB), 0)
        vectors_obj = build_vectors(tokens, vecs, unk_tensor=unk_tensor)

        tokens_to_lookup = ['a', 'b', 'c']
        expected_vectors = torch.stack((tensorA, tensorB, unk_tensor), 0)
        vectors_by_tokens = vectors_obj.lookup_vectors(tokens_to_lookup)

        self.assertEqual(expected_vectors, vectors_by_tokens)

    def test_vectors_add_item(self):
        tensorA = torch.tensor([1, 0], dtype=torch.float)
        unk_tensor = torch.tensor([0, 0], dtype=torch.float)

        tokens = ['a']
        vecs = tensorA.unsqueeze(0)
        vectors_obj = build_vectors(tokens, vecs, unk_tensor=unk_tensor)

        tensorB = torch.tensor([0, 1], dtype=torch.float)
        vectors_obj['b'] = tensorB

        self.assertEqual(vectors_obj['a'], tensorA)
        self.assertEqual(vectors_obj['b'], tensorB)
        self.assertEqual(vectors_obj['not_in_it'], unk_tensor)

    def test_vectors_update(self):
        tensorA = torch.tensor([1, 0], dtype=torch.float)
        tensorB = torch.tensor([0, 1], dtype=torch.float)
        tensorC = torch.tensor([1, 1], dtype=torch.float)

        expected_unk_tensor = torch.tensor([0, 0], dtype=torch.float)

        tokens = ['a', 'b']
        vecs = torch.stack((tensorA, tensorB), 0)
        vectors_obj = build_vectors(tokens, vecs)

        vectors_obj['b'] = tensorC

<<<<<<< HEAD
        vector_path = os.path.join(self.test_dir, 'vectors.pt')
        torch.save(vectors_obj.__prepare_scriptable__(), vector_path)
        loaded_vectors_obj = torch.load(vector_path)
=======
        self.assertEqual(vectors_obj['a'], tensorA)
        self.assertEqual(vectors_obj['b'], tensorC)
        self.assertEqual(vectors_obj['not_in_it'], expected_unk_tensor)

    def test_vectors_load_and_save(self):
        tensorA = torch.tensor([1, 0], dtype=torch.float)
        tensorB = torch.tensor([0, 1], dtype=torch.float)
        expected_unk_tensor = torch.tensor([0, 0], dtype=torch.float)

        tokens = ['a', 'b']
        vecs = torch.stack((tensorA, tensorB), 0)
        vectors_obj = build_vectors(tokens, vecs)

        with self.subTest('pybind'):
            vector_path = os.path.join(self.test_dir, 'vectors_pybind.pt')
            torch.save(vectors_obj, vector_path)
            loaded_vectors_obj = torch.load(vector_path)

            self.assertEqual(loaded_vectors_obj['a'], tensorA)
            self.assertEqual(loaded_vectors_obj['b'], tensorB)
            self.assertEqual(loaded_vectors_obj['not_in_it'], expected_unk_tensor)

        with self.subTest('torchscript'):
            vector_path = os.path.join(self.test_dir, 'vectors_torchscript.pt')
            torch.save(vectors_obj.to_ivalue(), vector_path)
            loaded_vectors_obj = torch.load(vector_path)
>>>>>>> 479d58fe

            self.assertEqual(loaded_vectors_obj['a'], tensorA)
            self.assertEqual(loaded_vectors_obj['b'], tensorB)
            self.assertEqual(loaded_vectors_obj['not_in_it'], expected_unk_tensor)

    # we separate out these errors because Windows runs into seg faults when propagating
    # exceptions from C++ using pybind11
    @unittest.skipIf(platform.system() == "Windows", "Test is known to fail on Windows.")
    def test_errors_vectors_cpp(self):
        tensorA = torch.tensor([1, 0, 0], dtype=torch.float)
        tensorB = torch.tensor([0, 1, 0], dtype=torch.float)
        tensorC = torch.tensor([0, 0, 1], dtype=torch.float)
        tokens = ['a', 'a', 'c']
        vecs = torch.stack((tensorA, tensorB, tensorC), 0)

        with self.assertRaises(RuntimeError):
            # Test proper error raised when tokens have duplicates
            # TODO: use self.assertRaisesRegex() to check
            # the key of the duplicate token in the error message
            build_vectors(tokens, vecs)<|MERGE_RESOLUTION|>--- conflicted
+++ resolved
@@ -124,11 +124,6 @@
 
         vectors_obj['b'] = tensorC
 
-<<<<<<< HEAD
-        vector_path = os.path.join(self.test_dir, 'vectors.pt')
-        torch.save(vectors_obj.__prepare_scriptable__(), vector_path)
-        loaded_vectors_obj = torch.load(vector_path)
-=======
         self.assertEqual(vectors_obj['a'], tensorA)
         self.assertEqual(vectors_obj['b'], tensorC)
         self.assertEqual(vectors_obj['not_in_it'], expected_unk_tensor)
@@ -153,9 +148,8 @@
 
         with self.subTest('torchscript'):
             vector_path = os.path.join(self.test_dir, 'vectors_torchscript.pt')
-            torch.save(vectors_obj.to_ivalue(), vector_path)
+            torch.save(vectors_obj.__prepare_scriptable__(), vector_path)
             loaded_vectors_obj = torch.load(vector_path)
->>>>>>> 479d58fe
 
             self.assertEqual(loaded_vectors_obj['a'], tensorA)
             self.assertEqual(loaded_vectors_obj['b'], tensorB)
