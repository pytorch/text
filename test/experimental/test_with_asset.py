import torch
import torchtext
from test.common.torchtext_test_case import TorchtextTestCase
from ..common.assets import get_asset_path, conditional_remove
from torchtext.experimental.transforms import (
    sentencepiece_tokenizer,
    basic_english_normalize,
    VocabTransform,
    PRETRAINED_SP_MODEL,
    sentencepiece_processor,
    TextSequentialTransforms,
)
from torch.utils.data import DataLoader
from torchtext.experimental.vocab import (
    load_vocab_from_file,
    build_vocab_from_text_file,
)
import unittest
import platform
import shutil
import tempfile
import os
from torchtext.experimental.vectors import (
    GloVe,
    build_vectors,
    FastText,
    load_vectors_from_file_path,
)
from torchtext.utils import download_from_url


class TestWithAsset(TorchtextTestCase):
    def _helper_test_func(self, length, target_length, results, target_results):
        self.assertEqual(length, target_length)
        if isinstance(target_results, list):
            target_results = torch.tensor(target_results, dtype=torch.int64)
        if isinstance(target_results, tuple):
            target_results = tuple(torch.tensor(item, dtype=torch.int64) for item in target_results)
        self.assertEqual(results, target_results)

    def test_wikitext103(self):
        from torchtext.experimental.datasets import WikiText103
        cachedir = os.path.join(self.project_root, ".data", "wikitext-103")
        conditional_remove(cachedir)
        cachefile = os.path.join(self.project_root, ".data", "wikitext-103-v1.zip")
        conditional_remove(cachefile)

        asset_name = 'wikitext103_vocab.pt'
        asset_path = get_asset_path(asset_name)
        with open(asset_path, 'rb') as f:
            builtin_vocab = torch.load(f)
        train_dataset, valid_dataset, test_dataset = WikiText103(vocab=builtin_vocab)
        self._helper_test_func(len(train_dataset), 1801350, train_dataset[10][:5],
                               [2, 69, 12, 14, 265])
        self._helper_test_func(len(test_dataset), 4358, test_dataset[28][:5],
                               [10, 10, 10, 1329, 10])
        self._helper_test_func(len(valid_dataset), 3760, valid_dataset[11][:5],
                               [2, 25864, 5, 361, 4])

        vocab = train_dataset.get_vocab()
        tokens_ids = [vocab[token] for token in 'the player characters rest'.split()]
        self.assertEqual(tokens_ids, [2, 320, 437, 687])

        # Add test for the subset of the standard datasets
        train_dataset, test_dataset = torchtext.experimental.datasets.raw.WikiText103(split=('train', 'test'))
        self._helper_test_func(len(train_dataset), 1801350, next(iter(train_dataset)), ' \n')
        self._helper_test_func(len(test_dataset), 4358, next(iter(test_dataset)), ' \n')
        train_dataset, test_dataset = WikiText103(vocab=builtin_vocab, split=('train', 'test'))
        self._helper_test_func(len(train_dataset), 1801350, train_dataset[10][:5],
                               [2, 69, 12, 14, 265])
        self._helper_test_func(len(test_dataset), 4358, test_dataset[28][:5],
                               [10, 10, 10, 1329, 10])
        conditional_remove(cachedir)
        conditional_remove(cachefile)


class TestTransformsWithAsset(TorchtextTestCase):
    # we separate out these errors because Windows runs into seg faults when propagating
    # exceptions from C++ using pybind11
    @unittest.skipIf(platform.system() == "Windows", "Test is known to fail on Windows.")
    def test_vocab_transform(self):
        asset_name = 'vocab_test2.txt'
        asset_path = get_asset_path(asset_name)
        with open(asset_path, 'r') as f:
            vocab_transform = VocabTransform(load_vocab_from_file(f))
            self.assertEqual(vocab_transform(['of', 'that', 'new']),
                             [7, 18, 24])
            jit_vocab_transform = torch.jit.script(vocab_transform)
            self.assertEqual(jit_vocab_transform(['of', 'that', 'new', 'that']),
                             [7, 18, 24, 18])

    def test_errors_vectors_python(self):
        tokens = []
        vecs = torch.empty(0, dtype=torch.float)

        with self.assertRaises(ValueError):
            # Test proper error raised when passing in empty tokens and vectors and
            # not passing in a user defined unk_tensor
            build_vectors(tokens, vecs)

        tensorA = torch.tensor([1, 0, 0], dtype=torch.int8)
        tokens = ['a']
        vecs = tensorA.unsqueeze(0)

        with self.assertRaises(TypeError):
            # Test proper error raised when vector is not of type torch.float
            build_vectors(tokens, vecs)

        with tempfile.TemporaryDirectory() as dir_name:
            # Test proper error raised when incorrect filename or dim passed into GloVe
            asset_name = 'glove.6B.zip'
            asset_path = get_asset_path(asset_name)
            data_path = os.path.join(dir_name, asset_name)
            shutil.copy(asset_path, data_path)

            with self.assertRaises(ValueError):
                # incorrect name
                GloVe(name='UNK', dim=50, root=dir_name, validate_file=False)

            with self.assertRaises(ValueError):
                # incorrect dim
                GloVe(name='6B', dim=500, root=dir_name, validate_file=False)

    def test_glove(self):
        # copy the asset file into the expected download location
        # note that this is just a zip file with the first 100 entries of the GloVe 840B dataset
        asset_name = 'glove.840B.300d.zip'
        asset_path = get_asset_path(asset_name)

        with tempfile.TemporaryDirectory() as dir_name:
            data_path = os.path.join(dir_name, asset_name)
            shutil.copy(asset_path, data_path)
            vectors_obj = GloVe(root=dir_name, validate_file=False)
            jit_vectors_obj = torch.jit.script(vectors_obj)

            # The first 3 entries in each vector.
            expected_glove = {
                'the': [0.27204, -0.06203, -0.1884],
                'people': [-0.19686, 0.11579, -0.41091],
            }

            for word in expected_glove.keys():
                self.assertEqual(vectors_obj[word][:3], expected_glove[word])
                self.assertEqual(jit_vectors_obj[word][:3], expected_glove[word])

    def test_glove_different_dims(self):
        # copy the asset file into the expected download location
        # note that this is just a zip file with 1 line txt files used to test that the
        # correct files are being loaded
        asset_name = 'glove.6B.zip'
        asset_path = get_asset_path(asset_name)

        with tempfile.TemporaryDirectory() as dir_name:
            data_path = os.path.join(dir_name, asset_name)
            shutil.copy(asset_path, data_path)

            glove_50d = GloVe(name='6B', dim=50, root=dir_name, validate_file=False)
            glove_100d = GloVe(name='6B', dim=100, root=dir_name, validate_file=False)
            glove_200d = GloVe(name='6B', dim=200, root=dir_name, validate_file=False)
            glove_300d = GloVe(name='6B', dim=300, root=dir_name, validate_file=False)
            vectors_objects = [glove_50d, glove_100d, glove_200d, glove_300d]

            # The first 3 entries in each vector.
            expected_glove_50d = {
                'the': [0.418, 0.24968, -0.41242],
            }
            expected_glove_100d = {
                'the': [-0.038194, -0.24487, 0.72812],
            }
            expected_glove_200d = {
                'the': [-0.071549, 0.093459, 0.023738],
            }
            expected_glove_300d = {
                'the': [0.04656, 0.21318, -0.0074364],
            }
            expected_gloves = [expected_glove_50d, expected_glove_100d, expected_glove_200d, expected_glove_300d]

            for vectors_obj, expected_glove in zip(vectors_objects, expected_gloves):
                for word in expected_glove.keys():
                    self.assertEqual(vectors_obj[word][:3], expected_glove[word])

    def test_vocab_from_file(self):
        asset_name = 'vocab_test.txt'
        asset_path = get_asset_path(asset_name)
        with open(asset_path, 'r') as f:
            v = load_vocab_from_file(f)
            v.insert_token('<new_unk>', 0)
            expected_itos = ['<new_unk>', 'b', 'a', 'c']
            expected_stoi = {x: index for index, x in enumerate(expected_itos)}
            self.assertEqual(v.get_itos(), expected_itos)
            self.assertEqual(dict(v.get_stoi()), expected_stoi)

    def test_vocab_from_raw_text_file(self):
        asset_name = 'vocab_raw_text_test.txt'
        asset_path = get_asset_path(asset_name)
        with open(asset_path, 'r') as f:
            tokenizer = basic_english_normalize()
<<<<<<< HEAD
            jit_tokenizer = torch.jit.script(tokenizer.to_ivalue())
            v = build_vocab_from_text_file(f, jit_tokenizer)
            expected_itos = ["'", 'after', 'talks', '.', 'are', 'at', 'disappointed',
=======
            jit_tokenizer = torch.jit.script(tokenizer)
            v = build_vocab_from_text_file(f, jit_tokenizer, unk_token='<new_unk>')
            expected_itos = ['<new_unk>', "'", 'after', 'talks', '.', 'are', 'at', 'disappointed',
>>>>>>> 9053d951
                             'fears', 'federal', 'firm', 'for', 'mogul', 'n', 'newall', 'parent',
                             'pension', 'representing', 'say', 'stricken', 't', 'they', 'turner',
                             'unions', 'with', 'workers']
            expected_stoi = {x: index for index, x in enumerate(expected_itos)}
            self.assertEqual(v.get_itos(), expected_itos)
            self.assertEqual(dict(v.get_stoi()), expected_stoi)

    def test_builtin_pretrained_sentencepiece_processor(self):
        sp_model_path = download_from_url(PRETRAINED_SP_MODEL['text_unigram_25000'])
        spm_tokenizer = sentencepiece_tokenizer(sp_model_path)
        _path = os.path.join(self.project_root, '.data', 'text_unigram_25000.model')
        os.remove(_path)
        test_sample = 'the pretrained spm model names'
        ref_results = ['\u2581the', '\u2581pre', 'trained', '\u2581sp', 'm', '\u2581model', '\u2581names']
        self.assertEqual(spm_tokenizer(test_sample), ref_results)

        sp_model_path = download_from_url(PRETRAINED_SP_MODEL['text_bpe_25000'])
        spm_transform = sentencepiece_processor(sp_model_path)
        _path = os.path.join(self.project_root, '.data', 'text_bpe_25000.model')
        os.remove(_path)
        test_sample = 'the pretrained spm model names'
        ref_results = [13, 1465, 12824, 304, 24935, 5771, 3776]
        self.assertEqual(spm_transform(test_sample), ref_results)

    # we separate out these errors because Windows runs into seg faults when propagating
    # exceptions from C++ using pybind11
    @unittest.skipIf(platform.system() == "Windows", "Test is known to fail on Windows.")
    def test_sentencepiece_with_dataloader(self):
        example_strings = ['the pretrained spm model names'] * 64
        ref_results = torch.tensor([[13, 1465, 12824, 304, 24935, 5771, 3776]] * 16, dtype=torch.long)

        # Windows doesn't support the nested function pickle
        # Move the batch function out of the test_sentencepiece_with_dataloader test
        sp_model_path = download_from_url(PRETRAINED_SP_MODEL['text_bpe_25000'])
        spm_processor = sentencepiece_processor(sp_model_path)

        def batch_func(data):
            return torch.tensor([spm_processor(text) for text in data], dtype=torch.long)

        dataloader = DataLoader(example_strings, batch_size=16, num_workers=2,
                                collate_fn=batch_func)
        for item in dataloader:
            self.assertEqual(item, ref_results)

    def test_text_sequential_transform(self):
        asset_name = 'vocab_test2.txt'
        asset_path = get_asset_path(asset_name)
        with open(asset_path, 'r') as f:
            pipeline = TextSequentialTransforms(basic_english_normalize(), load_vocab_from_file(f))
            jit_pipeline = torch.jit.script(pipeline)
            self.assertEqual(pipeline('of that new'), [7, 18, 24])
            self.assertEqual(jit_pipeline('of that new'), [7, 18, 24])

    def test_vectors_from_file(self):
        asset_name = 'vectors_test.csv'
        asset_path = get_asset_path(asset_name)
        vectors_obj = load_vectors_from_file_path(asset_path)

        expected_tensorA = torch.tensor([1, 0, 0], dtype=torch.float)
        expected_tensorB = torch.tensor([0, 1, 0], dtype=torch.float)
        expected_unk_tensor = torch.tensor([0, 0, 0], dtype=torch.float)

        self.assertEqual(vectors_obj['a'], expected_tensorA)
        self.assertEqual(vectors_obj['b'], expected_tensorB)
        self.assertEqual(vectors_obj['not_in_it'], expected_unk_tensor)

    def test_fast_text(self):
        # copy the asset file into the expected download location
        # note that this is just a file with the first 100 entries of the FastText english dataset
        asset_name = 'wiki.en.vec'
        asset_path = get_asset_path(asset_name)

        with tempfile.TemporaryDirectory() as dir_name:
            data_path = os.path.join(dir_name, asset_name)
            shutil.copy(asset_path, data_path)
            vectors_obj = FastText(root=dir_name, validate_file=False)
            jit_vectors_obj = torch.jit.script(vectors_obj)

            # The first 3 entries in each vector.
            expected_fasttext_simple_en = {
                'the': [-0.065334, -0.093031, -0.017571],
                'world': [-0.32423, -0.098845, -0.0073467],
            }

            for word in expected_fasttext_simple_en.keys():
                self.assertEqual(vectors_obj[word][:3], expected_fasttext_simple_en[word])
                self.assertEqual(jit_vectors_obj[word][:3], expected_fasttext_simple_en[word])<|MERGE_RESOLUTION|>--- conflicted
+++ resolved
@@ -195,15 +195,9 @@
         asset_path = get_asset_path(asset_name)
         with open(asset_path, 'r') as f:
             tokenizer = basic_english_normalize()
-<<<<<<< HEAD
-            jit_tokenizer = torch.jit.script(tokenizer.to_ivalue())
+            jit_tokenizer = torch.jit.script(tokenizer)
             v = build_vocab_from_text_file(f, jit_tokenizer)
             expected_itos = ["'", 'after', 'talks', '.', 'are', 'at', 'disappointed',
-=======
-            jit_tokenizer = torch.jit.script(tokenizer)
-            v = build_vocab_from_text_file(f, jit_tokenizer, unk_token='<new_unk>')
-            expected_itos = ['<new_unk>', "'", 'after', 'talks', '.', 'are', 'at', 'disappointed',
->>>>>>> 9053d951
                              'fears', 'federal', 'firm', 'for', 'mogul', 'n', 'newall', 'parent',
                              'pension', 'representing', 'say', 'stricken', 't', 'they', 'turner',
                              'unions', 'with', 'workers']
