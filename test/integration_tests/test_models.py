--- conflicted
+++ resolved
@@ -24,10 +24,7 @@
     "roberta_large": ROBERTA_LARGE_ENCODER,
 }
 
-<<<<<<< HEAD
-=======
 
->>>>>>> 50871343
 @parameterized_class(
     ("model_name",),
     [
@@ -58,11 +55,7 @@
         torch.testing.assert_close(actual, expected)
 
     @parameterized.expand(["jit", "not_jit"])
-<<<<<<< HEAD
-    def test_xlmr_base_model(self, name):
-=======
     def test_models(self, name):
->>>>>>> 50871343
         configuration, type = self.model_name.split("_")
 
         expected_asset_name = f"{configuration}.{type}.output.pt"
@@ -71,53 +64,10 @@
             test_text = "XLMR base Model Comparison"
         else:
             test_text = "Roberta base Model Comparison"
-<<<<<<< HEAD
 
         self._roberta_encoders(
             is_jit=is_jit,
             encoder=BUNDLERS[configuration + "_" + type],
             expected_asset_name=expected_asset_name,
             test_text=test_text,
-        )
-
-    # @parameterized.expand([("jit", True), ("not_jit", False)])
-    # def test_xlmr_large_model(self, name, is_jit):
-    #     expected_asset_name = "xlmr.large.output.pt"
-    #     test_text = "XLMR base Model Comparison"
-    #     self._roberta_encoders(
-    #         is_jit=is_jit,
-    #         encoder=XLMR_LARGE_ENCODER,
-    #         expected_asset_name=expected_asset_name,
-    #         test_text=test_text,
-    #     )
-
-    # @parameterized.expand([("jit", True), ("not_jit", False)])
-    # def test_roberta_base_model(self, name, is_jit):
-    #     expected_asset_name = "roberta.base.output.pt"
-    #     test_text = "Roberta base Model Comparison"
-    #     self._roberta_encoders(
-    #         is_jit=is_jit,
-    #         encoder=ROBERTA_BASE_ENCODER,
-    #         expected_asset_name=expected_asset_name,
-    #         test_text=test_text,
-    #     )
-
-    # @parameterized.expand([("jit", True), ("not_jit", False)])
-    # def test_robeta_large_model(self, name, is_jit):
-    #     expected_asset_name = "roberta.large.output.pt"
-    #     test_text = "Roberta base Model Comparison"
-    #     self._roberta_encoders(
-    #         is_jit=is_jit,
-    #         encoder=ROBERTA_LARGE_ENCODER,
-    #         expected_asset_name=expected_asset_name,
-    #         test_text=test_text,
-    #     )
-=======
-
-        self._roberta_encoders(
-            is_jit=is_jit,
-            encoder=BUNDLERS[configuration + "_" + type],
-            expected_asset_name=expected_asset_name,
-            test_text=test_text,
-        )
->>>>>>> 50871343
+        )