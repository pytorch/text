--- conflicted
+++ resolved
@@ -224,13 +224,6 @@
         if attn_mask is not None:
             torch._assert(attn_mask.dim() == 2, "Expected attn_mask of dim 2 but got {}".format(attn_mask.dim()))
             torch._assert(attn_mask.is_floating_point() or attn_mask.dtype == torch.bool, f"Only float or bool types are supported for attn_mask not {attn_mask.dtype}")
-<<<<<<< HEAD
-=======
-            if attn_mask.dtype == torch.bool:
-                new_attn_mask = torch.zeros_like(attn_mask, dtype=input.dtype)
-                new_attn_mask.masked_fill_(attn_mask, -1e8 if input.dtype == torch.float32 else -1e4)
-                attn_mask = new_attn_mask
->>>>>>> d857e4fa
 
         if not hasattr(self, "normalize_before"):
             self.normalize_before = False
@@ -293,14 +286,6 @@
     def forward(self, tokens: torch.Tensor, attn_mask: Optional[torch.Tensor] = None) -> Union[torch.Tensor, List[torch.Tensor]]:
         if attn_mask is not None:
             torch._assert(attn_mask.is_floating_point() or attn_mask.dtype == torch.bool, f"Only float or bool types are supported for attn_mask not {attn_mask.dtype}")
-<<<<<<< HEAD
-
-=======
-            if attn_mask.dtype == torch.bool:
-                new_attn_mask = torch.zeros_like(attn_mask, dtype=input.dtype)
-                new_attn_mask.masked_fill_(attn_mask, -1e8 if input.dtype == torch.float32 else -1e4)
-                attn_mask = new_attn_mask
->>>>>>> d857e4fa
         padding_mask = tokens.eq(self.padding_idx)
 
         token_embeddings = self.token_embedding(tokens)
