--- conflicted
+++ resolved
@@ -15,10 +15,6 @@
 )
 
 import torchtext.transforms as T
-<<<<<<< HEAD
-from .transforms import get_xlmr_transform
-=======
->>>>>>> c0e1c38b
 
 from torchtext import _TEXT_BUCKET
 
