from dataclasses import dataclass
from functools import partial
from urllib.parse import urljoin

from typing import Optional, Callable, Dict, Union
from torchtext._download_hooks import load_state_dict_from_url
from torch.nn import Module
import torch
import logging

logger = logging.getLogger(__name__)

from .model import (
    RobertaEncoderConf,
    RobertaModel,
    _get_model,
)

from .transforms import get_xlmr_transform

from torchtext import _TEXT_BUCKET


@dataclass
class RobertaModelBundle:
    """RobertaModelBundle(_params: torchtext.models.RobertaEncoderParams, _path: Optional[str] = None, _head: Optional[torch.nn.Module] = None, transform: Optional[Callable] = None)

    Example - Pretrained encoder
        >>> import torch, torchtext
        >>> xlmr_base = torchtext.models.XLMR_BASE_ENCODER
        >>> model = xlmr_base.get_model()
        >>> transform = xlmr_base.transform()
        >>> model_input = torch.tensor(transform(["Hello World"]))
        >>> output = model(model_input)
        >>> output.shape
        torch.Size([1, 4, 768])
        >>> input_batch = ["Hello world", "How are you!"]
        >>> from torchtext.functional import to_tensor
        >>> model_input = to_tensor(transform(input_batch), padding_value=transform.pad_idx)
        >>> output = model(model_input)
        >>> output.shape
        torch.Size([2, 6, 768])

    Example - Pretrained encoder attached to un-initialized classification head
        >>> import torch, torchtext
        >>> xlmr_large = torchtext.models.XLMR_LARGE_ENCODER
        >>> classifier_head = torchtext.models.RobertaClassificationHead(num_classes=2, input_dim = xlmr_large.encoderConf.embedding_dim)
        >>> classification_model = xlmr_large.get_model(head=classifier_head)
        >>> transform = xlmr_large.transform()
        >>> model_input = torch.tensor(transform(["Hello World"]))
        >>> output = classification_model(model_input)
        >>> output.shape
        torch.Size([1, 2])

    Example - User-specified configuration and checkpoint
        >>> from torchtext.models import RobertaEncoderConf, RobertaModelBundle, RobertaClassificationHead
        >>> model_weights_path = "https://download.pytorch.org/models/text/xlmr.base.encoder.pt"
        >>> roberta_encoder_conf = RobertaEncoderConf(vocab_size=250002)
        >>> roberta_bundle = RobertaModelBundle(_encoder_conf=roberta_encoder_conf, _path=model_weights_path)
        >>> encoder = roberta_bundle.get_model()
        >>> classifier_head = RobertaClassificationHead(num_classes=2, input_dim=768)
        >>> classifier = roberta_bundle.get_model(head=classifier_head)
        >>> # using from_config
        >>> encoder = RobertaModelBundle.from_config(config=roberta_encoder_conf, checkpoint=model_weights_path)
        >>> classifier = RobertaModelBundle.from_config(config=roberta_encoder_conf, head=classifier_head, checkpoint=model_weights_path)
    """
    _encoder_conf: RobertaEncoderConf
    _path: Optional[str] = None
    _head: Optional[Module] = None
    transform: Optional[Callable] = None

<<<<<<< HEAD
    def get_model(self,
                  head: Optional[Module] = None,
                  load_weights: bool = True,
                  freeze_encoder: bool = False,
                  *,
                  dl_kwargs=None) -> RobertaModel:
=======
    def get_model(self, head: Optional[Module] = None, load_weights: bool = True, freeze_encoder: bool = False, *, dl_kwargs=None) -> RobertaModel:
        r"""get_model(head: Optional[torch.nn.Module] = None, load_weights: bool = True, freeze_encoder: bool = False, *, dl_kwargs=None) -> torctext.models.RobertaModel
        """
>>>>>>> e691934d

        if load_weights:
            assert self._path is not None, "load_weights cannot be True. The pre-trained model weights are not available for the current object"

        if freeze_encoder:
            if not load_weights or not self._path:
                logger.warn("The encoder is not loaded with pre-trained weights. Setting freeze_encoder to True will hinder encoder from learning appropriate weights.")

        if head is not None:
            input_head = head
            if self._head is not None:
                logger.log("A custom head module was provided, discarding the default head module.")
        else:
            input_head = self._head

        model = _get_model(self._encoder_conf, input_head, freeze_encoder)

        if not load_weights:
            return model

        dl_kwargs = {} if dl_kwargs is None else dl_kwargs
        state_dict = load_state_dict_from_url(self._path, **dl_kwargs)
        if input_head is not None:
            model.load_state_dict(state_dict, strict=False)
        else:
            model.load_state_dict(state_dict, strict=True)
        return model

    @classmethod
    def from_config(
        self,
        config: RobertaEncoderConf,
        head: Optional[Module] = None,
        freeze_encoder: bool = False,
        checkpoint: Optional[Union[str, Dict[str, torch.Tensor]]] = None,
        *,
        dl_kwargs=None,
    ) -> RobertaModel:
        """Class method to intantiate model with user-defined encoder configuration and checkpoint

        Args:
            config: An instance of class RobertaEncoderConf that defined the encoder configuration
            head: A module to be attached to the encoder to perform specific task
            freeze_encoder: Indicates whether to freeze the encoder weights
            checkpoint: Path to or actual model state_dict. state_dict can have partial weights i.e only for encoder.
        """
        model = _get_model(config, head, freeze_encoder)
        if checkpoint is not None:
            if torch.jit.isinstance(checkpoint, Dict[str, torch.Tensor]):
                state_dict = checkpoint
            elif isinstance(checkpoint, str):
                dl_kwargs = {} if dl_kwargs is None else dl_kwargs
                state_dict = load_state_dict_from_url(checkpoint, **dl_kwargs)
            else:
                raise TypeError("checkpoint must be of type `str` or `Dict[str, torch.Tensor]` but got {}".format(type(checkpoint)))
            if head is not None:
                model.load_state_dict(state_dict, strict=False)
            else:
                model.load_state_dict(state_dict, strict=True)
            return model

    @property
    def encoderConf(self) -> RobertaEncoderConf:
        return self._encoder_conf


XLMR_BASE_ENCODER = RobertaModelBundle(
    _path=urljoin(_TEXT_BUCKET, "xlmr.base.encoder.pt"),
    _encoder_conf=RobertaEncoderConf(vocab_size=250002),
    transform=partial(get_xlmr_transform,
                      vocab_path=urljoin(_TEXT_BUCKET, "xlmr.vocab.pt"),
                      spm_model_path=urljoin(_TEXT_BUCKET, "xlmr.sentencepiece.bpe.model"),
                      )
)

XLMR_BASE_ENCODER.__doc__ = (
    '''
    XLM-R Encoder with base configuration

    Please refer to :func:`torchtext.models.RobertaModelBundle` for the usage.
    '''
)


XLMR_LARGE_ENCODER = RobertaModelBundle(
    _path=urljoin(_TEXT_BUCKET, "xlmr.large.encoder.pt"),
    _encoder_conf=RobertaEncoderConf(vocab_size=250002, embedding_dim=1024, ffn_dimension=4096, num_attention_heads=16, num_encoder_layers=24),
    transform=partial(get_xlmr_transform,
                      vocab_path=urljoin(_TEXT_BUCKET, "xlmr.vocab.pt"),
                      spm_model_path=urljoin(_TEXT_BUCKET, "xlmr.sentencepiece.bpe.model"),
                      )
)

XLMR_LARGE_ENCODER.__doc__ = (
    '''
    XLM-R Encoder with Large configuration

    Please refer to :func:`torchtext.models.RobertaModelBundle` for the usage.
    '''
)<|MERGE_RESOLUTION|>--- conflicted
+++ resolved
@@ -69,18 +69,14 @@
     _head: Optional[Module] = None
     transform: Optional[Callable] = None
 
-<<<<<<< HEAD
     def get_model(self,
                   head: Optional[Module] = None,
                   load_weights: bool = True,
                   freeze_encoder: bool = False,
                   *,
                   dl_kwargs=None) -> RobertaModel:
-=======
-    def get_model(self, head: Optional[Module] = None, load_weights: bool = True, freeze_encoder: bool = False, *, dl_kwargs=None) -> RobertaModel:
         r"""get_model(head: Optional[torch.nn.Module] = None, load_weights: bool = True, freeze_encoder: bool = False, *, dl_kwargs=None) -> torctext.models.RobertaModel
         """
->>>>>>> e691934d
 
         if load_weights:
             assert self._path is not None, "load_weights cannot be True. The pre-trained model weights are not available for the current object"
