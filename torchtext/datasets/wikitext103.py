--- conflicted
+++ resolved
@@ -1,10 +1,4 @@
 import os
-<<<<<<< HEAD
-from typing import Tuple, Union
-
-from torchtext.data.datasets_utils import _add_docstring_header, _create_dataset_directory, _wrap_split_argument
-
-=======
 from typing import Union, Tuple
 
 from torchtext._internal.module_utils import is_module_available
@@ -17,7 +11,6 @@
     from torchdata.datapipes.iter import FileOpener, HttpReader, IterableWrapper
 
 
->>>>>>> 8808e7ee
 URL = "https://s3.amazonaws.com/research.metamind.io/wikitext/wikitext-103-v1.zip"
 
 MD5 = "9ddaacaf6af0710eda8c456decff7832"
@@ -67,23 +60,14 @@
         hash_dict={os.path.join(root, os.path.basename(URL)): MD5},
         hash_type="md5",
     )
-<<<<<<< HEAD
-    cache_compressed_dp = HttpReader(cache_compressed_dp).end_caching(mode="wb", same_filepath_fn=True)
-=======
     cache_compressed_dp = HttpReader(cache_compressed_dp).end_caching(
         mode="wb", same_filepath_fn=True
     )
->>>>>>> 8808e7ee
     cache_decompressed_dp = cache_compressed_dp.on_disk_cache(
         filepath_fn=lambda x: os.path.join(root, _EXTRACTED_FILES[split])
     )
     # Extract zip and filter the appropriate split file
     cache_decompressed_dp = (
-<<<<<<< HEAD
-        FileOpener(cache_decompressed_dp, mode="b").read_from_zip().filter(lambda x: _EXTRACTED_FILES[split] in x[0])
-    )
-    cache_decompressed_dp = cache_decompressed_dp.end_caching(mode="wb", same_filepath_fn=True)
-=======
         FileOpener(cache_decompressed_dp, mode="b")
         .read_from_zip()
         .filter(lambda x: _EXTRACTED_FILES[split] in x[0])
@@ -91,6 +75,5 @@
     cache_decompressed_dp = cache_decompressed_dp.end_caching(
         mode="wb", same_filepath_fn=True
     )
->>>>>>> 8808e7ee
     data_dp = FileOpener(cache_decompressed_dp, mode="b")
     return data_dp.readlines(strip_newline=False, decode=True, return_path=False)