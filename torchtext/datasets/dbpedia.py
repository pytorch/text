--- conflicted
+++ resolved
@@ -1,18 +1,3 @@
-<<<<<<< HEAD
-from typing import Tuple, Union
-
-from torchtext._internal.module_utils import is_module_available
-
-if is_module_available("torchdata"):
-    from torchdata.datapipes.iter import FileOpener, GDriveReader, IterableWrapper
-
-import os
-
-from torchtext.data.datasets_utils import _add_docstring_header, _create_dataset_directory, _wrap_split_argument
-
-URL = "https://drive.google.com/uc?export=download&id=0Bz8a_Dbh9QhbQ2Vic1kxMmZZQ1k"
-
-=======
 import os
 from typing import Union, Tuple
 
@@ -28,7 +13,6 @@
 
 URL = "https://drive.google.com/uc?export=download&id=0Bz8a_Dbh9QhbQ2Vic1kxMmZZQ1k"
 
->>>>>>> 8808e7ee
 MD5 = "dca7b1ae12b1091090db52aa7ec5ca64"
 
 NUM_LINES = {
@@ -38,14 +22,10 @@
 
 _PATH = "dbpedia_csv.tar.gz"
 
-<<<<<<< HEAD
-_EXTRACTED_FILES = {"train": os.path.join("dbpedia_csv", "train.csv"), "test": os.path.join("dbpedia_csv", "test.csv")}
-=======
 _EXTRACTED_FILES = {
     "train": os.path.join("dbpedia_csv", "train.csv"),
     "test": os.path.join("dbpedia_csv", "test.csv"),
 }
->>>>>>> 8808e7ee
 
 DATASET_NAME = "DBpedia"
 
@@ -75,11 +55,6 @@
         )
 
     url_dp = IterableWrapper([URL])
-<<<<<<< HEAD
-
-    cache_dp = url_dp.on_disk_cache(
-        filepath_fn=lambda x: os.path.join(root, _PATH), hash_dict={os.path.join(root, _PATH): MD5}, hash_type="md5"
-=======
     cache_compressed_dp = url_dp.on_disk_cache(
         filepath_fn=lambda x: os.path.join(root, _PATH),
         hash_dict={os.path.join(root, _PATH): MD5},
@@ -87,7 +62,6 @@
     )
     cache_compressed_dp = GDriveReader(cache_compressed_dp).end_caching(
         mode="wb", same_filepath_fn=True
->>>>>>> 8808e7ee
     )
 
     cache_decompressed_dp = cache_compressed_dp.on_disk_cache(
