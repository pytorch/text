<<<<<<< HEAD
from typing import Tuple, Union

from torchtext._internal.module_utils import is_module_available

if is_module_available("torchdata"):
    from torchdata.datapipes.iter import FileOpener, GDriveReader, IterableWrapper

import os

from torchtext.data.datasets_utils import _add_docstring_header, _create_dataset_directory, _wrap_split_argument

URL = "https://drive.google.com/uc?export=download&id=0Bz8a_Dbh9QhbNUpYQ2N3SGlFaDg"

=======
import os
from typing import Union, Tuple

from torchtext._internal.module_utils import is_module_available
from torchtext.data.datasets_utils import (
    _wrap_split_argument,
    _create_dataset_directory,
)

if is_module_available("torchdata"):
    from torchdata.datapipes.iter import FileOpener, GDriveReader, IterableWrapper


URL = "https://drive.google.com/uc?export=download&id=0Bz8a_Dbh9QhbNUpYQ2N3SGlFaDg"

>>>>>>> 8808e7ee
MD5 = "620c8ae4bd5a150b730f1ba9a7c6a4d3"

NUM_LINES = {
    "train": 560000,
    "test": 38000,
}

_PATH = "yelp_review_polarity_csv.tar.gz"

DATASET_NAME = "YelpReviewPolarity"

_EXTRACTED_FILES = {
    "train": os.path.join("yelp_review_polarity_csv", "train.csv"),
    "test": os.path.join("yelp_review_polarity_csv", "test.csv"),
}


@_create_dataset_directory(dataset_name=DATASET_NAME)
@_wrap_split_argument(("train", "test"))
def YelpReviewPolarity(root: str, split: Union[Tuple[str], str]):
    """YelpReviewPolarity Dataset

    For additional details refer to https://arxiv.org/abs/1509.01626

    Number of lines per split:
        - train: 560000
        - test: 38000

    Args:
        root: Directory where the datasets are saved. Default: os.path.expanduser('~/.torchtext/cache')
        split: split or splits to be returned. Can be a string or tuple of strings. Default: (`train`, `test`)

    :returns: DataPipe that yields tuple of label (1 to 2) and text containing the review
    :rtype: (int, str)
    """
    if not is_module_available("torchdata"):
        raise ModuleNotFoundError(
            "Package `torchdata` not found. Please install following instructions at `https://github.com/pytorch/data`"
        )

    url_dp = IterableWrapper([URL])

    cache_compressed_dp = url_dp.on_disk_cache(
<<<<<<< HEAD
        filepath_fn=lambda x: os.path.join(root, _PATH), hash_dict={os.path.join(root, _PATH): MD5}, hash_type="md5"
=======
        filepath_fn=lambda x: os.path.join(root, _PATH),
        hash_dict={os.path.join(root, _PATH): MD5},
        hash_type="md5",
    )
    cache_compressed_dp = GDriveReader(cache_compressed_dp).end_caching(
        mode="wb", same_filepath_fn=True
>>>>>>> 8808e7ee
    )

    cache_decompressed_dp = cache_compressed_dp.on_disk_cache(
        filepath_fn=lambda x: os.path.join(root, _EXTRACTED_FILES[split])
    )
    cache_decompressed_dp = FileOpener(cache_decompressed_dp, mode="b")

    cache_decompressed_dp = cache_decompressed_dp.read_from_tar()

    cache_decompressed_dp = cache_decompressed_dp.filter(
        lambda x: _EXTRACTED_FILES[split] in x[0]
    )
    cache_decompressed_dp = cache_decompressed_dp.end_caching(
        mode="wb", same_filepath_fn=True
    )
    data_dp = FileOpener(cache_decompressed_dp, mode="b")

    return data_dp.parse_csv().map(fn=lambda t: (int(t[0]), " ".join(t[1:])))<|MERGE_RESOLUTION|>--- conflicted
+++ resolved
@@ -1,18 +1,3 @@
-<<<<<<< HEAD
-from typing import Tuple, Union
-
-from torchtext._internal.module_utils import is_module_available
-
-if is_module_available("torchdata"):
-    from torchdata.datapipes.iter import FileOpener, GDriveReader, IterableWrapper
-
-import os
-
-from torchtext.data.datasets_utils import _add_docstring_header, _create_dataset_directory, _wrap_split_argument
-
-URL = "https://drive.google.com/uc?export=download&id=0Bz8a_Dbh9QhbNUpYQ2N3SGlFaDg"
-
-=======
 import os
 from typing import Union, Tuple
 
@@ -28,7 +13,6 @@
 
 URL = "https://drive.google.com/uc?export=download&id=0Bz8a_Dbh9QhbNUpYQ2N3SGlFaDg"
 
->>>>>>> 8808e7ee
 MD5 = "620c8ae4bd5a150b730f1ba9a7c6a4d3"
 
 NUM_LINES = {
@@ -72,16 +56,12 @@
     url_dp = IterableWrapper([URL])
 
     cache_compressed_dp = url_dp.on_disk_cache(
-<<<<<<< HEAD
-        filepath_fn=lambda x: os.path.join(root, _PATH), hash_dict={os.path.join(root, _PATH): MD5}, hash_type="md5"
-=======
         filepath_fn=lambda x: os.path.join(root, _PATH),
         hash_dict={os.path.join(root, _PATH): MD5},
         hash_type="md5",
     )
     cache_compressed_dp = GDriveReader(cache_compressed_dp).end_caching(
         mode="wb", same_filepath_fn=True
->>>>>>> 8808e7ee
     )
 
     cache_decompressed_dp = cache_compressed_dp.on_disk_cache(
