import os
from pathlib import Path
from typing import Tuple, Union

from torchtext._internal.module_utils import is_module_available
<<<<<<< HEAD
from torchtext.data.datasets_utils import _add_docstring_header, _create_dataset_directory, _wrap_split_argument
=======
from torchtext.data.datasets_utils import _create_dataset_directory
from torchtext.data.datasets_utils import _wrap_split_argument
>>>>>>> 8808e7ee

if is_module_available("torchdata"):
    from torchdata.datapipes.iter import FileOpener, HttpReader, IterableWrapper


URL = "http://ai.stanford.edu/~amaas/data/sentiment/aclImdb_v1.tar.gz"

MD5 = "7c2ac02c03563afcf9b574c7e56c153a"

NUM_LINES = {
    "train": 25000,
    "test": 25000,
}

_PATH = "aclImdb_v1.tar.gz"

DATASET_NAME = "IMDB"


@_create_dataset_directory(dataset_name=DATASET_NAME)
@_wrap_split_argument(("train", "test"))
def IMDB(root: str, split: Union[Tuple[str], str]):
    """IMDB Dataset

    For additional details refer to http://ai.stanford.edu/~amaas/data/sentiment/

    Number of lines per split:
        - train: 25000
        - test: 25000

    Args:
        root: Directory where the datasets are saved. Default: os.path.expanduser('~/.torchtext/cache')
        split: split or splits to be returned. Can be a string or tuple of strings. Default: (`train`, `test`)

    :returns: DataPipe that yields tuple of label (1 to 2) and text containing the movie review
    :rtype: (int, str)
    """
    if not is_module_available("torchdata"):
        raise ModuleNotFoundError(
            "Package `torchdata` not found. Please install following instructions at `https://github.com/pytorch/data`"
        )

    url_dp = IterableWrapper([URL])

    cache_compressed_dp = url_dp.on_disk_cache(
<<<<<<< HEAD
        filepath_fn=lambda x: os.path.join(root, _PATH), hash_dict={os.path.join(root, _PATH): MD5}, hash_type="md5"
=======
        filepath_fn=lambda x: os.path.join(root, _PATH),
        hash_dict={os.path.join(root, _PATH): MD5},
        hash_type="md5",
    )
    cache_compressed_dp = HttpReader(cache_compressed_dp).end_caching(
        mode="wb", same_filepath_fn=True
>>>>>>> 8808e7ee
    )

    labels = {"neg", "pos"}
    decompressed_folder = "aclImdb_v1"
    cache_decompressed_dp = cache_compressed_dp.on_disk_cache(
        filepath_fn=lambda x: [
            os.path.join(root, decompressed_folder, split, label) for label in labels
        ]
    )
    cache_decompressed_dp = FileOpener(cache_decompressed_dp, mode="b")
    cache_decompressed_dp = cache_decompressed_dp.read_from_tar()

    def filter_imdb_data(key, fname):
        # eg. fname = "aclImdb/train/neg/12416_3.txt"
        *_, split, label, file = Path(fname).parts
        return key == split and label in labels

    cache_decompressed_dp = cache_decompressed_dp.filter(
        lambda t: filter_imdb_data(split, t[0])
    )

    # eg. "aclImdb/train/neg/12416_3.txt" -> "neg"
    cache_decompressed_dp = cache_decompressed_dp.map(
        lambda t: (Path(t[0]).parts[-2], t[1])
    )
    cache_decompressed_dp = cache_decompressed_dp.readlines(decode=True)
    cache_decompressed_dp = (
        cache_decompressed_dp.lines_to_paragraphs()
    )  # group by label in cache file
    cache_decompressed_dp = cache_decompressed_dp.map(lambda x: (x[0], x[1].encode()))
    cache_decompressed_dp = cache_decompressed_dp.end_caching(
        mode="wb",
        filepath_fn=lambda x: os.path.join(root, decompressed_folder, split, x),
        skip_read=True
    )

    # TODO: read in text mode with utf-8 encoding, see: https://github.com/pytorch/pytorch/issues/72713
    data_dp = FileOpener(cache_decompressed_dp, mode="b")
    # get label from cache file, eg. "aclImdb_v1/train/neg" -> "neg"
    return data_dp.readlines(decode=True).map(lambda t: (Path(t[0]).parts[-1], t[1]))<|MERGE_RESOLUTION|>--- conflicted
+++ resolved
@@ -3,12 +3,8 @@
 from typing import Tuple, Union
 
 from torchtext._internal.module_utils import is_module_available
-<<<<<<< HEAD
-from torchtext.data.datasets_utils import _add_docstring_header, _create_dataset_directory, _wrap_split_argument
-=======
 from torchtext.data.datasets_utils import _create_dataset_directory
 from torchtext.data.datasets_utils import _wrap_split_argument
->>>>>>> 8808e7ee
 
 if is_module_available("torchdata"):
     from torchdata.datapipes.iter import FileOpener, HttpReader, IterableWrapper
@@ -54,16 +50,12 @@
     url_dp = IterableWrapper([URL])
 
     cache_compressed_dp = url_dp.on_disk_cache(
-<<<<<<< HEAD
-        filepath_fn=lambda x: os.path.join(root, _PATH), hash_dict={os.path.join(root, _PATH): MD5}, hash_type="md5"
-=======
         filepath_fn=lambda x: os.path.join(root, _PATH),
         hash_dict={os.path.join(root, _PATH): MD5},
         hash_type="md5",
     )
     cache_compressed_dp = HttpReader(cache_compressed_dp).end_caching(
         mode="wb", same_filepath_fn=True
->>>>>>> 8808e7ee
     )
 
     labels = {"neg", "pos"}
