--- conflicted
+++ resolved
@@ -1,35 +1,18 @@
-<<<<<<< HEAD
-from typing import Union, Tuple
-
-from torchtext._internal.module_utils import is_module_available
-
-if is_module_available("torchdata"):
-    from torchdata.datapipes.iter import FileOpener, GDriveReader, IterableWrapper
-
-import os
-
-=======
 import os
 from typing import Union, Tuple
 
 from torchtext._internal.module_utils import is_module_available
->>>>>>> eb61b3fb
 from torchtext.data.datasets_utils import (
     _wrap_split_argument,
     _create_dataset_directory,
 )
 
-<<<<<<< HEAD
-URL = "https://drive.google.com/uc?export=download&id=0Bz8a_Dbh9QhbUkVqNEszd0pHaFE"
-
-=======
 if is_module_available("torchdata"):
     from torchdata.datapipes.iter import FileOpener, GDriveReader, IterableWrapper
 
 
 URL = "https://drive.google.com/uc?export=download&id=0Bz8a_Dbh9QhbUkVqNEszd0pHaFE"
 
->>>>>>> eb61b3fb
 MD5 = "0c1700ba70b73f964dd8de569d3fd03e"
 
 NUM_LINES = {
