<<<<<<< HEAD
from typing import Tuple, Union

from torchtext._internal.module_utils import is_module_available

if is_module_available("torchdata"):
    from torchdata.datapipes.iter import FileOpener, GDriveReader, IterableWrapper

import os

from torchtext.data.datasets_utils import _add_docstring_header, _create_dataset_directory, _wrap_split_argument

URL = "https://drive.google.com/uc?export=download&id=0Bz8a_Dbh9QhbUkVqNEszd0pHaFE"

=======
import os
from typing import Union, Tuple

from torchtext._internal.module_utils import is_module_available
from torchtext.data.datasets_utils import (
    _wrap_split_argument,
    _create_dataset_directory,
)

if is_module_available("torchdata"):
    from torchdata.datapipes.iter import FileOpener, GDriveReader, IterableWrapper


URL = "https://drive.google.com/uc?export=download&id=0Bz8a_Dbh9QhbUkVqNEszd0pHaFE"

>>>>>>> 8808e7ee
MD5 = "0c1700ba70b73f964dd8de569d3fd03e"

NUM_LINES = {
    "train": 450000,
    "test": 60000,
}

_PATH = "sogou_news_csv.tar.gz"

_EXTRACTED_FILES = {
    "train": os.path.join("sogou_news_csv", "train.csv"),
    "test": os.path.join("sogou_news_csv", "test.csv"),
}

<<<<<<< HEAD
_EXTRACTED_FILES_MD5 = {"train": "f36156164e6eac2feda0e30ad857eef0", "test": "59e493c41cee050329446d8c45615b38"}
=======
_EXTRACTED_FILES_MD5 = {
    "train": "f36156164e6eac2feda0e30ad857eef0",
    "test": "59e493c41cee050329446d8c45615b38",
}
>>>>>>> 8808e7ee

DATASET_NAME = "SogouNews"


@_create_dataset_directory(dataset_name=DATASET_NAME)
@_wrap_split_argument(("train", "test"))
def SogouNews(root: str, split: Union[Tuple[str], str]):
    """SogouNews Dataset

   For additional details refer to https://arxiv.org/abs/1509.01626

    Number of lines per split:
        - train: 450000
        - test: 60000

    Args:
        root: Directory where the datasets are saved. Default: os.path.expanduser('~/.torchtext/cache')
        split: split or splits to be returned. Can be a string or tuple of strings. Default: (`train`, `test`)

    :returns: DataPipe that yields tuple of label (1 to 5) and text containing the news title and contents
    :rtype: (int, str)
    """
    if not is_module_available("torchdata"):
        raise ModuleNotFoundError(
            "Package `torchdata` not found. Please install following instructions at `https://github.com/pytorch/data`"
        )

    url_dp = IterableWrapper([URL])
    cache_compressed_dp = url_dp.on_disk_cache(
        filepath_fn=lambda x: os.path.join(root, _PATH),
        hash_dict={os.path.join(root, _PATH): MD5},
        hash_type="md5",
    )
    cache_compressed_dp = GDriveReader(cache_compressed_dp).end_caching(
        mode="wb", same_filepath_fn=True
    )
<<<<<<< HEAD
    cache_dp = GDriveReader(cache_dp).end_caching(mode="wb", same_filepath_fn=True)
    cache_dp = FileOpener(cache_dp, mode="b")
    extracted_files = cache_dp.read_from_tar()
    filter_extracted_files = extracted_files.filter(lambda x: _EXTRACTED_FILES[split] in x[0])
    return filter_extracted_files.parse_csv().map(fn=lambda t: (int(t[0]), " ".join(t[1:])))
=======

    cache_decompressed_dp = cache_compressed_dp.on_disk_cache(
        filepath_fn=lambda x: os.path.join(root, _EXTRACTED_FILES[split])
    )
    cache_decompressed_dp = (
        FileOpener(cache_decompressed_dp, mode="b")
        .read_from_tar()
        .filter(lambda x: _EXTRACTED_FILES[split] in x[0])
    )
    cache_decompressed_dp = cache_decompressed_dp.end_caching(
        mode="wb", same_filepath_fn=True
    )

    data_dp = FileOpener(cache_decompressed_dp, mode="b")
    return data_dp.parse_csv().map(fn=lambda t: (int(t[0]), " ".join(t[1:])))
>>>>>>> 8808e7ee
<|MERGE_RESOLUTION|>--- conflicted
+++ resolved
@@ -1,18 +1,3 @@
-<<<<<<< HEAD
-from typing import Tuple, Union
-
-from torchtext._internal.module_utils import is_module_available
-
-if is_module_available("torchdata"):
-    from torchdata.datapipes.iter import FileOpener, GDriveReader, IterableWrapper
-
-import os
-
-from torchtext.data.datasets_utils import _add_docstring_header, _create_dataset_directory, _wrap_split_argument
-
-URL = "https://drive.google.com/uc?export=download&id=0Bz8a_Dbh9QhbUkVqNEszd0pHaFE"
-
-=======
 import os
 from typing import Union, Tuple
 
@@ -28,7 +13,6 @@
 
 URL = "https://drive.google.com/uc?export=download&id=0Bz8a_Dbh9QhbUkVqNEszd0pHaFE"
 
->>>>>>> 8808e7ee
 MD5 = "0c1700ba70b73f964dd8de569d3fd03e"
 
 NUM_LINES = {
@@ -43,14 +27,10 @@
     "test": os.path.join("sogou_news_csv", "test.csv"),
 }
 
-<<<<<<< HEAD
-_EXTRACTED_FILES_MD5 = {"train": "f36156164e6eac2feda0e30ad857eef0", "test": "59e493c41cee050329446d8c45615b38"}
-=======
 _EXTRACTED_FILES_MD5 = {
     "train": "f36156164e6eac2feda0e30ad857eef0",
     "test": "59e493c41cee050329446d8c45615b38",
 }
->>>>>>> 8808e7ee
 
 DATASET_NAME = "SogouNews"
 
@@ -87,13 +67,6 @@
     cache_compressed_dp = GDriveReader(cache_compressed_dp).end_caching(
         mode="wb", same_filepath_fn=True
     )
-<<<<<<< HEAD
-    cache_dp = GDriveReader(cache_dp).end_caching(mode="wb", same_filepath_fn=True)
-    cache_dp = FileOpener(cache_dp, mode="b")
-    extracted_files = cache_dp.read_from_tar()
-    filter_extracted_files = extracted_files.filter(lambda x: _EXTRACTED_FILES[split] in x[0])
-    return filter_extracted_files.parse_csv().map(fn=lambda t: (int(t[0]), " ".join(t[1:])))
-=======
 
     cache_decompressed_dp = cache_compressed_dp.on_disk_cache(
         filepath_fn=lambda x: os.path.join(root, _EXTRACTED_FILES[split])
@@ -108,5 +81,4 @@
     )
 
     data_dp = FileOpener(cache_decompressed_dp, mode="b")
-    return data_dp.parse_csv().map(fn=lambda t: (int(t[0]), " ".join(t[1:])))
->>>>>>> 8808e7ee
+    return data_dp.parse_csv().map(fn=lambda t: (int(t[0]), " ".join(t[1:])))