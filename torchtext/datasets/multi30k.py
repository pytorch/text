--- conflicted
+++ resolved
@@ -1,15 +1,3 @@
-<<<<<<< HEAD
-from typing import Tuple, Union
-
-from torchtext._internal.module_utils import is_module_available
-
-if is_module_available("torchdata"):
-    from torchdata.datapipes.iter import FileOpener, HttpReader, IterableWrapper
-
-import os
-
-from torchtext.data.datasets_utils import _create_dataset_directory, _wrap_split_argument
-=======
 import os
 from typing import Union, Tuple
 
@@ -18,7 +6,6 @@
     _wrap_split_argument,
     _create_dataset_directory,
 )
->>>>>>> 8808e7ee
 
 if is_module_available("torchdata"):
     from torchdata.datapipes.iter import FileOpener, HttpReader, IterableWrapper
@@ -53,13 +40,9 @@
 
 @_create_dataset_directory(dataset_name=DATASET_NAME)
 @_wrap_split_argument(("train", "valid", "test"))
-<<<<<<< HEAD
-def Multi30k(root: str, split: Union[Tuple[str], str], language_pair: Tuple[str] = ("de", "en")):
-=======
 def Multi30k(
     root: str, split: Union[Tuple[str], str], language_pair: Tuple[str] = ("de", "en")
 ):
->>>>>>> 8808e7ee
     """Multi30k dataset
 
     For additional details refer to https://www.statmt.org/wmt16/multimodal-task.html#task1
@@ -78,10 +61,6 @@
     :rtype: (str, str)
     """
 
-<<<<<<< HEAD
-    assert len(language_pair) == 2, "language_pair must contain only 2 elements: src and tgt language respectively"
-    assert tuple(sorted(language_pair)) == ("de", "en"), "language_pair must be either ('de','en') or ('en', 'de')"
-=======
     assert (
         len(language_pair) == 2
     ), "language_pair must contain only 2 elements: src and tgt language respectively"
@@ -89,7 +68,6 @@
         "de",
         "en",
     ), "language_pair must be either ('de','en') or ('en', 'de')"
->>>>>>> 8808e7ee
 
     if not is_module_available("torchdata"):
         raise ModuleNotFoundError(
@@ -102,12 +80,9 @@
         filepath_fn=lambda x: os.path.join(root, os.path.basename(URL[split])),
         hash_dict={os.path.join(root, os.path.basename(URL[split])): MD5[split]},
         hash_type="sha256",
-<<<<<<< HEAD
-=======
     )
     cache_compressed_dp = HttpReader(cache_compressed_dp).end_caching(
         mode="wb", same_filepath_fn=True
->>>>>>> 8808e7ee
     )
 
     src_cache_decompressed_dp = cache_compressed_dp.on_disk_cache(
@@ -118,13 +93,9 @@
         .read_from_tar()
         .filter(lambda x: f"{_PREFIX[split]}.{language_pair[0]}" in x[0])
     )
-<<<<<<< HEAD
-    src_cache_decompressed_dp = src_cache_decompressed_dp.end_caching(mode="wb", same_filepath_fn=True)
-=======
     src_cache_decompressed_dp = src_cache_decompressed_dp.end_caching(
         mode="wb", same_filepath_fn=True
     )
->>>>>>> 8808e7ee
 
     tgt_cache_decompressed_dp = cache_compressed_dp.on_disk_cache(
         filepath_fn=lambda x: os.path.join(root, f"{_PREFIX[split]}.{language_pair[1]}")
@@ -134,15 +105,6 @@
         .read_from_tar()
         .filter(lambda x: f"{_PREFIX[split]}.{language_pair[1]}" in x[0])
     )
-<<<<<<< HEAD
-    tgt_cache_decompressed_dp = tgt_cache_decompressed_dp.end_caching(mode="wb", same_filepath_fn=True)
-
-    src_data_dp = FileOpener(src_cache_decompressed_dp, mode="b").readlines(
-        decode=True, return_path=False, strip_newline=False
-    )
-    tgt_data_dp = FileOpener(tgt_cache_decompressed_dp, mode="b").readlines(
-        decode=True, return_path=False, strip_newline=False
-=======
     tgt_cache_decompressed_dp = tgt_cache_decompressed_dp.end_caching(
         mode="wb", same_filepath_fn=True
     )
@@ -152,7 +114,6 @@
     )
     tgt_data_dp = FileOpener(tgt_cache_decompressed_dp, mode="b").readlines(
         decode=True, return_path=False, strip_newline=True
->>>>>>> 8808e7ee
     )
 
     return src_data_dp.zip(tgt_data_dp)