<<<<<<< HEAD
from typing import Tuple, Union

from torchtext._internal.module_utils import is_module_available

if is_module_available("torchdata"):
    from torchdata.datapipes.iter import FileOpener, GDriveReader, IterableWrapper

import os

from torchtext.data.datasets_utils import _add_docstring_header, _create_dataset_directory, _wrap_split_argument

URL = "https://drive.google.com/uc?export=download&id=0Bz8a_Dbh9QhbZVhsUnRWRDhETzA"

=======
import os
from typing import Union, Tuple

from torchtext._internal.module_utils import is_module_available
from torchtext.data.datasets_utils import (
    _wrap_split_argument,
    _create_dataset_directory,
)

if is_module_available("torchdata"):
    from torchdata.datapipes.iter import FileOpener, GDriveReader, IterableWrapper


URL = "https://drive.google.com/uc?export=download&id=0Bz8a_Dbh9QhbZVhsUnRWRDhETzA"

>>>>>>> 8808e7ee
MD5 = "57d28bd5d930e772930baddf36641c7c"

NUM_LINES = {
    "train": 3000000,
    "test": 650000,
}

_PATH = "amazon_review_full_csv.tar.gz"

_EXTRACTED_FILES = {
    "train": os.path.join("amazon_review_full_csv", "train.csv"),
    "test": os.path.join("amazon_review_full_csv", "test.csv"),
}

<<<<<<< HEAD
_EXTRACTED_FILES_MD5 = {"train": "31b268b09fd794e0ca5a1f59a0358677", "test": "0f1e78ab60f625f2a30eab6810ef987c"}
=======
_EXTRACTED_FILES_MD5 = {
    "train": "31b268b09fd794e0ca5a1f59a0358677",
    "test": "0f1e78ab60f625f2a30eab6810ef987c",
}
>>>>>>> 8808e7ee

DATASET_NAME = "AmazonReviewFull"


@_create_dataset_directory(dataset_name=DATASET_NAME)
@_wrap_split_argument(("train", "test"))
def AmazonReviewFull(root: str, split: Union[Tuple[str], str]):
    """AmazonReviewFull Dataset

    For additional details refer to https://arxiv.org/abs/1509.01626

    Number of lines per split:
        - train: 3000000
        - test: 650000

    Args:
        root: Directory where the datasets are saved. Default: os.path.expanduser('~/.torchtext/cache')
        split: split or splits to be returned. Can be a string or tuple of strings. Default: (`train`, `test`)

    :returns: DataPipe that yields tuple of label (1 to 5) and text containing the review title and text
    :rtype: (int, str)
    """
    if not is_module_available("torchdata"):
        raise ModuleNotFoundError(
            "Package `torchdata` not found. Please install following instructions at `https://github.com/pytorch/data`"
        )

    url_dp = IterableWrapper([URL])
<<<<<<< HEAD

    cache_dp = url_dp.on_disk_cache(
        filepath_fn=lambda x: os.path.join(root, _PATH), hash_dict={os.path.join(root, _PATH): MD5}, hash_type="md5"
=======
    cache_compressed_dp = url_dp.on_disk_cache(
        filepath_fn=lambda x: os.path.join(root, _PATH),
        hash_dict={os.path.join(root, _PATH): MD5},
        hash_type="md5",
    )
    cache_compressed_dp = GDriveReader(cache_compressed_dp).end_caching(
        mode="wb", same_filepath_fn=True
>>>>>>> 8808e7ee
    )

    cache_decompressed_dp = cache_compressed_dp.on_disk_cache(
        filepath_fn=lambda x: os.path.join(root, _EXTRACTED_FILES[split])
    )
    cache_decompressed_dp = (
        FileOpener(cache_decompressed_dp, mode="b")
        .read_from_tar()
        .filter(lambda x: _EXTRACTED_FILES[split] in x[0])
    )
    cache_decompressed_dp = cache_decompressed_dp.end_caching(
        mode="wb", same_filepath_fn=True
    )

    data_dp = FileOpener(cache_decompressed_dp, mode="b")
    return data_dp.parse_csv().map(fn=lambda t: (int(t[0]), " ".join(t[1:])))<|MERGE_RESOLUTION|>--- conflicted
+++ resolved
@@ -1,18 +1,3 @@
-<<<<<<< HEAD
-from typing import Tuple, Union
-
-from torchtext._internal.module_utils import is_module_available
-
-if is_module_available("torchdata"):
-    from torchdata.datapipes.iter import FileOpener, GDriveReader, IterableWrapper
-
-import os
-
-from torchtext.data.datasets_utils import _add_docstring_header, _create_dataset_directory, _wrap_split_argument
-
-URL = "https://drive.google.com/uc?export=download&id=0Bz8a_Dbh9QhbZVhsUnRWRDhETzA"
-
-=======
 import os
 from typing import Union, Tuple
 
@@ -28,7 +13,6 @@
 
 URL = "https://drive.google.com/uc?export=download&id=0Bz8a_Dbh9QhbZVhsUnRWRDhETzA"
 
->>>>>>> 8808e7ee
 MD5 = "57d28bd5d930e772930baddf36641c7c"
 
 NUM_LINES = {
@@ -43,14 +27,10 @@
     "test": os.path.join("amazon_review_full_csv", "test.csv"),
 }
 
-<<<<<<< HEAD
-_EXTRACTED_FILES_MD5 = {"train": "31b268b09fd794e0ca5a1f59a0358677", "test": "0f1e78ab60f625f2a30eab6810ef987c"}
-=======
 _EXTRACTED_FILES_MD5 = {
     "train": "31b268b09fd794e0ca5a1f59a0358677",
     "test": "0f1e78ab60f625f2a30eab6810ef987c",
 }
->>>>>>> 8808e7ee
 
 DATASET_NAME = "AmazonReviewFull"
 
@@ -79,11 +59,6 @@
         )
 
     url_dp = IterableWrapper([URL])
-<<<<<<< HEAD
-
-    cache_dp = url_dp.on_disk_cache(
-        filepath_fn=lambda x: os.path.join(root, _PATH), hash_dict={os.path.join(root, _PATH): MD5}, hash_type="md5"
-=======
     cache_compressed_dp = url_dp.on_disk_cache(
         filepath_fn=lambda x: os.path.join(root, _PATH),
         hash_dict={os.path.join(root, _PATH): MD5},
@@ -91,7 +66,6 @@
     )
     cache_compressed_dp = GDriveReader(cache_compressed_dp).end_caching(
         mode="wb", same_filepath_fn=True
->>>>>>> 8808e7ee
     )
 
     cache_decompressed_dp = cache_compressed_dp.on_disk_cache(
