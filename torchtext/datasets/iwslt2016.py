--- conflicted
+++ resolved
@@ -1,9 +1,6 @@
 import os
 
-<<<<<<< HEAD
-=======
 from torchtext._internal.module_utils import is_module_available
->>>>>>> 8808e7ee
 from torchtext.data.datasets_utils import (
     _clean_files,
     _create_dataset_directory,
@@ -34,23 +31,6 @@
 }
 
 NUM_LINES = {
-<<<<<<< HEAD
-    "train": {"train": {("ar", "en"): 224126, ("de", "en"): 196884, ("en", "fr"): 220400, ("cs", "en"): 114390}},
-    "valid": {
-        "dev2010": {("ar", "en"): 887, ("de", "en"): 887, ("en", "fr"): 887, ("cs", "en"): 480},
-        "tst2010": {("ar", "en"): 1569, ("de", "en"): 1565, ("en", "fr"): 1664, ("cs", "en"): 1511},
-        "tst2011": {("ar", "en"): 1199, ("de", "en"): 1433, ("en", "fr"): 818, ("cs", "en"): 1013},
-        "tst2012": {("ar", "en"): 1702, ("de", "en"): 1700, ("en", "fr"): 1124, ("cs", "en"): 1385},
-        "tst2013": {("ar", "en"): 1169, ("de", "en"): 993, ("en", "fr"): 1026, ("cs", "en"): 1327},
-        "tst2014": {("ar", "en"): 1107, ("de", "en"): 1305, ("en", "fr"): 1305},
-    },
-    "test": {
-        "dev2010": {("ar", "en"): 887, ("de", "en"): 887, ("en", "fr"): 887, ("cs", "en"): 480},
-        "tst2010": {("ar", "en"): 1569, ("de", "en"): 1565, ("en", "fr"): 1664, ("cs", "en"): 1511},
-        "tst2011": {("ar", "en"): 1199, ("de", "en"): 1433, ("en", "fr"): 818, ("cs", "en"): 1013},
-        "tst2012": {("ar", "en"): 1702, ("de", "en"): 1700, ("en", "fr"): 1124, ("cs", "en"): 1385},
-        "tst2013": {("ar", "en"): 1169, ("de", "en"): 993, ("en", "fr"): 1026, ("cs", "en"): 1327},
-=======
     "train": {
         "train": {
             ("ar", "en"): 224126,
@@ -123,7 +103,6 @@
             ("en", "fr"): 1026,
             ("cs", "en"): 1327,
         },
->>>>>>> 8808e7ee
         "tst2014": {("ar", "en"): 1107, ("de", "en"): 1305, ("en", "fr"): 1305},
     },
 }
@@ -154,32 +133,23 @@
     cache_inner_decompressed_dp = cache_inner_decompressed_dp.filter(
         lambda x: os.path.basename(uncleaned_filename) in x[0]
     )
-<<<<<<< HEAD
-    cache_inner_decompressed_dp = cache_inner_decompressed_dp.map(lambda x: _clean_files(full_filepath, x[0], x[1]))
-    cache_inner_decompressed_dp = cache_inner_decompressed_dp.end_caching(mode="wb", same_filepath_fn=True)
-=======
     cache_inner_decompressed_dp = cache_inner_decompressed_dp.map(
         lambda x: _clean_files(full_filepath, x[0], x[1])
     )
     cache_inner_decompressed_dp = cache_inner_decompressed_dp.end_caching(
         mode="wb", same_filepath_fn=True
     )
->>>>>>> 8808e7ee
     return cache_inner_decompressed_dp
 
 
 @_create_dataset_directory(dataset_name=DATASET_NAME)
 @_wrap_split_argument(("train", "valid", "test"))
 def IWSLT2016(
-<<<<<<< HEAD
-    root=".data", split=("train", "valid", "test"), language_pair=("de", "en"), valid_set="tst2013", test_set="tst2014"
-=======
     root=".data",
     split=("train", "valid", "test"),
     language_pair=("de", "en"),
     valid_set="tst2013",
     test_set="tst2014",
->>>>>>> 8808e7ee
 ):
     """IWSLT2016 dataset
 
@@ -234,13 +204,9 @@
             )
         )
 
-<<<<<<< HEAD
-    assert len(language_pair) == 2, "language_pair must contain only 2 elements: src and tgt language respectively"
-=======
     assert (
         len(language_pair) == 2
     ), "language_pair must contain only 2 elements: src and tgt language respectively"
->>>>>>> 8808e7ee
 
     src_language, tgt_language = language_pair[0], language_pair[1]
 
@@ -254,13 +220,6 @@
     if tgt_language not in SUPPORTED_DATASETS["language_pair"][src_language]:
         raise ValueError(
             "tgt_language '{}' is not valid for give src_language '{}'. Supported target language are {}".format(
-<<<<<<< HEAD
-                tgt_language, src_language, SUPPORTED_DATASETS["language_pair"][src_language]
-            )
-        )
-
-    if valid_set not in SUPPORTED_DATASETS["valid_test"] or valid_set in SET_NOT_EXISTS[language_pair]:
-=======
                 tgt_language,
                 src_language,
                 SUPPORTED_DATASETS["language_pair"][src_language],
@@ -271,18 +230,10 @@
         valid_set not in SUPPORTED_DATASETS["valid_test"]
         or valid_set in SET_NOT_EXISTS[language_pair]
     ):
->>>>>>> 8808e7ee
         raise ValueError(
             "valid_set '{}' is not valid for given language pair {}. Supported validation sets are {}".format(
                 valid_set,
                 language_pair,
-<<<<<<< HEAD
-                [s for s in SUPPORTED_DATASETS["valid_test"] if s not in SET_NOT_EXISTS[language_pair]],
-            )
-        )
-
-    if test_set not in SUPPORTED_DATASETS["valid_test"] or test_set in SET_NOT_EXISTS[language_pair]:
-=======
                 [
                     s
                     for s in SUPPORTED_DATASETS["valid_test"]
@@ -295,18 +246,10 @@
         test_set not in SUPPORTED_DATASETS["valid_test"]
         or test_set in SET_NOT_EXISTS[language_pair]
     ):
->>>>>>> 8808e7ee
         raise ValueError(
             "test_set '{}' is not valid for give language pair {}. Supported test sets are {}".format(
                 valid_set,
                 language_pair,
-<<<<<<< HEAD
-                [s for s in SUPPORTED_DATASETS["valid_test"] if s not in SET_NOT_EXISTS[language_pair]],
-            )
-        )
-
-    file_path_by_lang_and_split, uncleaned_filenames_by_lang_and_split = _generate_iwslt_files_for_lang_and_split(
-=======
                 [
                     s
                     for s in SUPPORTED_DATASETS["valid_test"]
@@ -319,19 +262,14 @@
         file_path_by_lang_and_split,
         uncleaned_filenames_by_lang_and_split,
     ) = _generate_iwslt_files_for_lang_and_split(
->>>>>>> 8808e7ee
         SUPPORTED_DATASETS["year"], src_language, tgt_language, valid_set, test_set
     )
 
     url_dp = IterableWrapper([URL])
     cache_compressed_dp = url_dp.on_disk_cache(
-<<<<<<< HEAD
-        filepath_fn=lambda x: os.path.join(root, _PATH), hash_dict={os.path.join(root, _PATH): MD5}, hash_type="md5"
-=======
         filepath_fn=lambda x: os.path.join(root, _PATH),
         hash_dict={os.path.join(root, _PATH): MD5},
         hash_type="md5",
->>>>>>> 8808e7ee
     )
     cache_compressed_dp = GDriveReader(cache_compressed_dp)
     cache_compressed_dp = cache_compressed_dp.end_caching(
@@ -344,12 +282,6 @@
     # because we're lazily extracting from the outer tarfile. Thus,
     # /root/2016-01/texts/.../src-tgt.tgz will never be in /root/2016-01.tgz/texts/.../src-tgt.tgz
     inner_iwslt_tar = (
-<<<<<<< HEAD
-        os.path.join(root, os.path.splitext(_PATH)[0], "texts", src_language, tgt_language, languages) + ".tgz"
-    )
-
-    cache_decompressed_dp = cache_compressed_dp.on_disk_cache(filepath_fn=lambda x: inner_iwslt_tar)
-=======
         os.path.join(
             root,
             os.path.splitext(_PATH)[0],
@@ -364,19 +296,14 @@
     cache_decompressed_dp = cache_compressed_dp.on_disk_cache(
         filepath_fn=lambda x: inner_iwslt_tar
     )
->>>>>>> 8808e7ee
     cache_decompressed_dp = (
         FileOpener(cache_decompressed_dp, mode="b")
         .read_from_tar()
         .filter(lambda x: os.path.basename(inner_iwslt_tar) in x[0])
     )
-<<<<<<< HEAD
-    cache_decompressed_dp = cache_decompressed_dp.end_caching(mode="wb", same_filepath_fn=True)
-=======
     cache_decompressed_dp = cache_decompressed_dp.end_caching(
         mode="wb", same_filepath_fn=True
     )
->>>>>>> 8808e7ee
 
     src_filename = file_path_by_lang_and_split[src_language][split]
     uncleaned_src_filename = uncleaned_filenames_by_lang_and_split[src_language][split]
