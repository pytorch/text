from .language_modeling import LanguageModelingDataset, WikiText2, PennTreebank  # NOQA
from .snli import SNLI
from .sst import SST
from .translation import TranslationDataset, Multi30k, IWSLT, WMT14  # NOQA
from .sequence_tagging import SequenceTaggingDataset, UDPOS, CoNLL2000Chunking # NOQA
from .trec import TREC
from .imdb import IMDB
from .babi import BABI20


__all__ = ['LanguageModelingDataset',
           'SNLI',
           'SST',
           'TranslationDataset',
           'Multi30k',
           'IWSLT',
           'WMT14'
           'WikiText2',
           'PennTreeBank',
           'TREC',
           'IMDB',
           'SequenceTaggingDataset',
           'UDPOS',
<<<<<<< HEAD
           'CoNLL2000Chunking']
=======
           'BABI20']
>>>>>>> 37452ca7
<|MERGE_RESOLUTION|>--- conflicted
+++ resolved
@@ -21,8 +21,5 @@
            'IMDB',
            'SequenceTaggingDataset',
            'UDPOS',
-<<<<<<< HEAD
-           'CoNLL2000Chunking']
-=======
-           'BABI20']
->>>>>>> 37452ca7
+           'CoNLL2000Chunking',
+           'BABI20']