--- conflicted
+++ resolved
@@ -15,11 +15,8 @@
 from .mrpc import MRPC
 from .multi30k import Multi30k
 from .penntreebank import PennTreebank
-<<<<<<< HEAD
 from .qnli import QNLI
-=======
 from .qqp import QQP
->>>>>>> c5f08db5
 from .sogounews import SogouNews
 from .squad1 import SQuAD1
 from .squad2 import SQuAD2
@@ -48,11 +45,8 @@
     "MRPC": MRPC,
     "Multi30k": Multi30k,
     "PennTreebank": PennTreebank,
-<<<<<<< HEAD
     "QNLI": QNLI,
-=======
     "QQP": QQP,
->>>>>>> c5f08db5
     "SQuAD1": SQuAD1,
     "SQuAD2": SQuAD2,
     "SogouNews": SogouNews,
