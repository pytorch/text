--- conflicted
+++ resolved
@@ -2,14 +2,6 @@
 import re
 import logging
 import torch
-<<<<<<< HEAD
-from torchtext.utils import download_from_url, extract_archive
-from torchtext import data
-
-import random
-from tqdm import tqdm
-
-=======
 import csv
 from torchtext.utils import download_from_url, extract_archive, unicode_csv_reader
 from torchtext.data.utils import generate_ngrams
@@ -38,7 +30,6 @@
         'https://drive.google.com/uc?export=download&id=0Bz8a_Dbh9QhbZVhsUnRWRDhETzA'
 }
 
->>>>>>> 46784787
 # TODO: Replicate below
 #  tr '[:upper:]' '[:lower:]' | sed -e 's/^/__label__/g' | \
 #    sed -e "s/'/ ' /g" -e 's/"//g' -e 's/\./ \. /g' -e 's/<br \/>/ /g' \
@@ -47,23 +38,14 @@
 _normalize_pattern_re = re.compile(r'[\W_]+')
 
 def text_normalize(line):
-<<<<<<< HEAD
-=======
     """
     Basic normalization for a line of text.
     Normalization includes
     - lowercasing
     - replacing all non-alphanumeric characters with whitespace
     Returns a list of tokens after splitting on whitespace.
->>>>>>> 46784787
     """
-    Basic normalization for a line of text.
-
-<<<<<<< HEAD
-    Normalization includes
-    - lowercasing
-    - replacing all non-alphanumeric characters with whitespace
-=======
+
     line = line.lower()
     line = _normalize_pattern_re.sub(' ', line)
 
@@ -106,18 +88,9 @@
              - YahooAnswers
              - AmazonReviewPolarity
              - AmazonReviewFull
->>>>>>> 46784787
-
-    Returns a list of tokens after splitting on whitespace.
+
     """
 
-<<<<<<< HEAD
-    line = line.lower()
-    line = _normalize_pattern_re.sub(' ', line)
-
-
-    return line.split()
-=======
     def __init__(self, root, ngrams):
         """Initiate text-classification dataset.
 
@@ -376,7 +349,6 @@
             >>> text_cls = torchtext.datasets.AmazonReviewFull(ngrams=3)
 
         """
->>>>>>> 46784787
 
         super(AmazonReviewFull, self).__init__(
                                                root, ngrams)