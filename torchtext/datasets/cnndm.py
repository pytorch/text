<<<<<<< HEAD
import collections
import hashlib
import os
import struct
import subprocess
import sys
=======
import hashlib
import os
>>>>>>> b9c816e1
from functools import partial
from typing import Union, Tuple

from torchtext._internal.module_utils import is_module_available

if is_module_available("torchdata"):
    from torchdata.datapipes.iter import (
        FileOpener,
        IterableWrapper,
<<<<<<< HEAD
        StreamReader,
=======
>>>>>>> b9c816e1
        OnlineReader,
        FileLister,
        GDriveReader,
    )
<<<<<<< HEAD
    from torchtext._download_hooks import HttpReader
=======
>>>>>>> b9c816e1


dm_single_close_quote = "\u2019"  # unicode
dm_double_close_quote = "\u201d"
END_TOKENS = [
    ".",
    "!",
    "?",
    "...",
    "'",
    "`",
    '"',
    dm_single_close_quote,
    dm_double_close_quote,
    ")",
]  # acceptable ways to end a sentence
SENTENCE_START = "<s>"
SENTENCE_END = "</s>"
<<<<<<< HEAD

DATASET_NAME = "CNNDM"
=======
>>>>>>> b9c816e1

URL_LIST = {
    "train": "https://raw.githubusercontent.com/abisee/cnn-dailymail/master/url_lists/all_train.txt",
    "val": "https://raw.githubusercontent.com/abisee/cnn-dailymail/master/url_lists/all_val.txt",
    "test": "https://raw.githubusercontent.com/abisee/cnn-dailymail/master/url_lists/all_test.txt",
}

URL_LIST_MD5 = {
    "train": "c8ca98cfcb6cf3f99a404552568490bc",
    "val": "83a3c483b3ed38b1392285bed668bfee",
    "test": "4f3ac04669934dbc746b7061e68a0258",
}

STORIES_LIST = {
    "cnn": "https://drive.google.com/uc?export=download&id=0BwmD_VLjROrfTHk4NFg2SndKcjQ",
    "dailymail": "https://drive.google.com/uc?export=download&id=0BwmD_VLjROrfM1BxdkxVaTY2bWs",
}

PATH_LIST = {
    "cnn": "cnn_stories.tgz",
    "dailymail": "dailymail_stories.tgz",
}

STORIES_MD5 = {"cnn": "85ac23a1926a831e8f46a6b8eaf57263", "dailymail": "f9c5f565e8abe86c38bfa4ae8f96fd72"}

_EXTRACTED_FOLDERS = {
    "cnn": os.path.join("cnn", "stories"),
    "daily_mail": os.path.join("dailymail", "stories"),
}


def _filepath_fn(root: str, source: str, _=None):
    return os.path.join(root, PATH_LIST[source])


def _extracted_file_path_fn(root: str, source: str, t):
    return os.path.join(root, _EXTRACTED_FOLDERS[source])


def _modify_res(t):
    return t[1]


def _get_url_list(split: str):

    url_dp = IterableWrapper([URL_LIST[split]])
    online_dp = OnlineReader(url_dp)
    return online_dp.readlines().map(_modify_res)


def _get_stories(root: str, source: str):
<<<<<<< HEAD
=======

>>>>>>> b9c816e1
    story_dp = IterableWrapper([STORIES_LIST[source]])

    cache_compressed_dp = story_dp.on_disk_cache(
        filepath_fn=partial(_filepath_fn, root, source),
        hash_dict={_filepath_fn(root, source): STORIES_MD5[source]},
        hash_type="md5",
    )

    cache_compressed_dp = GDriveReader(cache_compressed_dp).end_caching(mode="wb", same_filepath_fn=True)
<<<<<<< HEAD
    # cache_decompressed_dp = cache_compressed_dp.on_disk_cache()
    cache_decompressed_dp = FileOpener(cache_compressed_dp, mode="b").load_from_tar()
    # .map(lambda t: (os.path.join(root, source, "stories", os.path.basename(t[0])), t[1]))
    # cache_decompressed_dp = cache_decompressed_dp.end_caching(mode="wb", same_filepath_fn=False)
    stories = cache_decompressed_dp
    stories = stories.map(lambda t: _get_art_abs(t[1]))
    return stories
=======
    cache_decompressed_dp = cache_compressed_dp.on_disk_cache(filepath_fn=partial(_extracted_filepath_fn, root, source))
    cache_decompressed_dp = FileOpener(cache_decompressed_dp, mode="b").load_from_tar()
    cache_decompressed_dp = cache_decompressed_dp.end_caching(mode="wb", same_filepath_fn=True)

    stories = FileLister(cache_compressed_dp)
    stories = FileOpener(stories, mode="b")
    stories = stories.load_from_tar()

    stories_dict = {}

    for filename, stream in stories:
        stories_dict[filename] = stream

    return stories_dict
>>>>>>> b9c816e1


def _hashhex(s):
    """Returns a heximal formated SHA1 hash of the input string."""
    h = hashlib.sha1()
    h.update(s)
    return h.hexdigest()


def _get_url_hashes(url_list):
    return [_hashhex(url) for url in url_list]


<<<<<<< HEAD
=======
def _read_text_file(text_file):

    lines = []
    with open(text_file, "r") as f:
        for line in f:
            lines.append(line.strip())

    return lines


>>>>>>> b9c816e1
def _fix_missing_period(line):
    """Adds a period to a line that is missing a period"""
    if "@highlight" in line:
        return line
    if line == "":
        return line
    if line[-1] in END_TOKENS:
        return line
    # print line[-1]
    return line + " ."


def _get_art_abs(story_file):
<<<<<<< HEAD
=======
    # lines = _read_text_file(story_file)
>>>>>>> b9c816e1
    lines = story_file.readlines()
    # Lowercase everything
    lines = [line.decode().lower() for line in lines]

    # Put periods on the ends of lines that are missing them (this is a problem in the dataset because many image captions don't end in periods; consequently they end up in the body of the article as run-on sentences)
    lines = [_fix_missing_period(line) for line in lines]

    # Separate out article and abstract sentences
    article_lines = []
    highlights = []
    next_is_highlight = False
    for idx, line in enumerate(lines):
        if line == "":
            continue  # empty line
        elif line.startswith("@highlight"):
            next_is_highlight = True
        elif next_is_highlight:
            highlights.append(line)
        else:
            article_lines.append(line)

    # Make article into a single string
    article = " ".join(article_lines)

    # Make abstract into a signle string, putting <s> and </s> tags around the sentences
    abstract = " ".join(["%s %s %s" % (SENTENCE_START, sent, SENTENCE_END) for sent in highlights])

    return article, abstract


def _get_story_files(url_hash):
    return url_hash + ".story"


@_create_dataset_directory(dataset_name=DATASET_NAME)
@_wrap_split_argument(("train", "test"))
def CNNDM(root: str, split: Union[Tuple[str], str]):
    urls = list(_get_url_list(split))

    cnn_stories = _get_stories(root, "cnn")
<<<<<<< HEAD
    # dm_stories = _get_stories(root, 'dailymail')

    # Things to figure out
    # * combine the contents of cnn/dm tars to get all (filepaths, streams)
    # * filter files based on which split we're working with
    # * gow to split up these helper functions
    # * store the .story filenames corresponding to each split on disk so we can pass that into the filepath_fn of the on_disk_cache_dp which caches the files extracted from the tar
    # * how to cache the contents of the extracted tar file
=======
    dm_stories = _get_stories(root, "dailymail")

    url_hashes = _get_url_hashes(urls)
    story_fnames = [s + ".story" for s in url_hashes]
    # num_stories = len(story_fnames)
>>>>>>> b9c816e1

    return cnn_stories

<<<<<<< HEAD
    url_hashes = _get_url_hashes(urls)
    story_fnames = url_hashes.map(_get_story_files)
    # story_fnames = [s+".story" for s in url_hashes]

    # for story in story_fnames:
    def _parse_story_file(story):
=======
>>>>>>> b9c816e1
        if os.path.join(root, _EXTRACTED_FILES["cnn"], story) in cnn_stories:
            story_file = cnn_stories[os.path.join(root, _EXTRACTED_FILES["cnn"], story)]
        elif os.path.join(root, _EXTRACTED_FILES["dailymail"], story) in cnn_stories:
            story_file = dm_stories[os.path.join(root, _EXTRACTED_FILES["cnn"], story)]
        else:
            print(
                f"Error: Couldn't find story file {story} in either cnn or dailymail directories. Was there an error when loading the files?"
            )

        return _get_art_abs(story_file)

<<<<<<< HEAD
    return story_fnames.map(_parse_story_file)
=======
    return cnn_stories
>>>>>>> b9c816e1


if __name__ == "__main__":

    print("start")
    out = CNNDM(os.path.expanduser("~/.torchtext/cache"), "train")
    # print(out['/data/home/pabbo/.torchtext/cache/dailymail_stories.tgz/dailymail/stories/70afd5d444a63b17ae663b1ff5b13d4fe1d507f6.story'].read().decode())
    # print(out['/data/home/pabbo/.torchtext/cache/cnn_stories.tgz/cnn/stories/ee8871b15c50d0db17b0179a6d2beab35065f1e9.story'].read().decode())
    # print(out[:10])<|MERGE_RESOLUTION|>--- conflicted
+++ resolved
@@ -1,14 +1,9 @@
-<<<<<<< HEAD
 import collections
 import hashlib
 import os
 import struct
 import subprocess
 import sys
-=======
-import hashlib
-import os
->>>>>>> b9c816e1
 from functools import partial
 from typing import Union, Tuple
 
@@ -18,18 +13,11 @@
     from torchdata.datapipes.iter import (
         FileOpener,
         IterableWrapper,
-<<<<<<< HEAD
-        StreamReader,
-=======
->>>>>>> b9c816e1
         OnlineReader,
         FileLister,
         GDriveReader,
     )
-<<<<<<< HEAD
     from torchtext._download_hooks import HttpReader
-=======
->>>>>>> b9c816e1
 
 
 dm_single_close_quote = "\u2019"  # unicode
@@ -48,11 +36,7 @@
 ]  # acceptable ways to end a sentence
 SENTENCE_START = "<s>"
 SENTENCE_END = "</s>"
-<<<<<<< HEAD
-
 DATASET_NAME = "CNNDM"
-=======
->>>>>>> b9c816e1
 
 URL_LIST = {
     "train": "https://raw.githubusercontent.com/abisee/cnn-dailymail/master/url_lists/all_train.txt",
@@ -104,10 +88,6 @@
 
 
 def _get_stories(root: str, source: str):
-<<<<<<< HEAD
-=======
-
->>>>>>> b9c816e1
     story_dp = IterableWrapper([STORIES_LIST[source]])
 
     cache_compressed_dp = story_dp.on_disk_cache(
@@ -117,7 +97,6 @@
     )
 
     cache_compressed_dp = GDriveReader(cache_compressed_dp).end_caching(mode="wb", same_filepath_fn=True)
-<<<<<<< HEAD
     # cache_decompressed_dp = cache_compressed_dp.on_disk_cache()
     cache_decompressed_dp = FileOpener(cache_compressed_dp, mode="b").load_from_tar()
     # .map(lambda t: (os.path.join(root, source, "stories", os.path.basename(t[0])), t[1]))
@@ -125,22 +104,6 @@
     stories = cache_decompressed_dp
     stories = stories.map(lambda t: _get_art_abs(t[1]))
     return stories
-=======
-    cache_decompressed_dp = cache_compressed_dp.on_disk_cache(filepath_fn=partial(_extracted_filepath_fn, root, source))
-    cache_decompressed_dp = FileOpener(cache_decompressed_dp, mode="b").load_from_tar()
-    cache_decompressed_dp = cache_decompressed_dp.end_caching(mode="wb", same_filepath_fn=True)
-
-    stories = FileLister(cache_compressed_dp)
-    stories = FileOpener(stories, mode="b")
-    stories = stories.load_from_tar()
-
-    stories_dict = {}
-
-    for filename, stream in stories:
-        stories_dict[filename] = stream
-
-    return stories_dict
->>>>>>> b9c816e1
 
 
 def _hashhex(s):
@@ -154,19 +117,6 @@
     return [_hashhex(url) for url in url_list]
 
 
-<<<<<<< HEAD
-=======
-def _read_text_file(text_file):
-
-    lines = []
-    with open(text_file, "r") as f:
-        for line in f:
-            lines.append(line.strip())
-
-    return lines
-
-
->>>>>>> b9c816e1
 def _fix_missing_period(line):
     """Adds a period to a line that is missing a period"""
     if "@highlight" in line:
@@ -180,10 +130,6 @@
 
 
 def _get_art_abs(story_file):
-<<<<<<< HEAD
-=======
-    # lines = _read_text_file(story_file)
->>>>>>> b9c816e1
     lines = story_file.readlines()
     # Lowercase everything
     lines = [line.decode().lower() for line in lines]
@@ -222,9 +168,8 @@
 @_wrap_split_argument(("train", "test"))
 def CNNDM(root: str, split: Union[Tuple[str], str]):
     urls = list(_get_url_list(split))
-
+    
     cnn_stories = _get_stories(root, "cnn")
-<<<<<<< HEAD
     # dm_stories = _get_stories(root, 'dailymail')
 
     # Things to figure out
@@ -233,25 +178,15 @@
     # * gow to split up these helper functions
     # * store the .story filenames corresponding to each split on disk so we can pass that into the filepath_fn of the on_disk_cache_dp which caches the files extracted from the tar
     # * how to cache the contents of the extracted tar file
-=======
-    dm_stories = _get_stories(root, "dailymail")
-
-    url_hashes = _get_url_hashes(urls)
-    story_fnames = [s + ".story" for s in url_hashes]
-    # num_stories = len(story_fnames)
->>>>>>> b9c816e1
 
     return cnn_stories
 
-<<<<<<< HEAD
     url_hashes = _get_url_hashes(urls)
     story_fnames = url_hashes.map(_get_story_files)
     # story_fnames = [s+".story" for s in url_hashes]
 
     # for story in story_fnames:
     def _parse_story_file(story):
-=======
->>>>>>> b9c816e1
         if os.path.join(root, _EXTRACTED_FILES["cnn"], story) in cnn_stories:
             story_file = cnn_stories[os.path.join(root, _EXTRACTED_FILES["cnn"], story)]
         elif os.path.join(root, _EXTRACTED_FILES["dailymail"], story) in cnn_stories:
@@ -263,11 +198,7 @@
 
         return _get_art_abs(story_file)
 
-<<<<<<< HEAD
     return story_fnames.map(_parse_story_file)
-=======
-    return cnn_stories
->>>>>>> b9c816e1
 
 
 if __name__ == "__main__":
