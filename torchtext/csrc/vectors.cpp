--- conflicted
+++ resolved
@@ -14,17 +14,10 @@
 namespace torchtext {
 namespace {
 
-<<<<<<< HEAD
 // TODO: Instead of using Dict, could just use Vectors class
 typedef Dict<std::string, torch::Tensor> VectorsDict;
 typedef Dict<std::string, int64_t> IndexDict;
 typedef std::vector<std::string> StringList;
-
-struct Vectors : torch::CustomClassHolder {
-public:
-  IndexDict stoindex_;
-  VectorsDict stovec_;
-=======
 typedef std::tuple<std::string, std::vector<int64_t>, std::vector<std::string>,
                    std::vector<torch::Tensor>>
     VectorsStates;
@@ -33,9 +26,9 @@
 public:
   const std::string version_str_ = "0.0.1";
 
-  Dict<std::string, torch::Tensor> stovec_;
-  std::vector<std::string> tokens_;
->>>>>>> 8b13166b
+  IndexDict stoindex_;
+  VectorsDict stovec_;
+
   torch::Tensor vectors_;
   torch::Tensor unk_tensor_;
 
@@ -106,7 +99,6 @@
   int64_t __len__() { return stovec_.size(); }
 };
 
-<<<<<<< HEAD
 inline int64_t divup(int64_t x, int64_t y) { return (x + y - 1) / y; }
 
 std::tuple<int64_t, int64_t, int64_t>
@@ -209,7 +201,7 @@
   tokens.reserve(num_lines);
 
   // concat all loaded tuples
-  int64_t count = num_header_lines;
+  int64_t count = 0;
   for (size_t i = 0; i < chunk_tokens.size(); i++) {
     auto &subset_tokens = *chunk_tokens[i];
     for (size_t j = 0; j < subset_tokens.size(); j++) {
@@ -272,6 +264,10 @@
   std::tie(dict, dup_tokens) =
       _concat_vectors(chunk_tokens, data_tensor, num_header_lines, num_lines);
 
+  // we need to remove header rows from the data_tensor
+  data_tensor =
+      data_tensor.narrow(0, num_header_lines, num_lines - num_header_lines);
+
   torch::Tensor unk_tensor;
   if (opt_unk_tensor) {
     unk_tensor = *opt_unk_tensor;
@@ -282,10 +278,17 @@
       c10::make_intrusive<Vectors>(Vectors(dict, data_tensor, unk_tensor)),
       dup_tokens);
   return result;
-=======
+}
+
 VectorsStates _set_vectors_states(const c10::intrusive_ptr<Vectors> &self) {
+  std::vector<std::string> tokens(self->stoindex_.size());
+  // reconstruct tokens list
+  for (const auto &item : self->stoindex_) {
+    tokens[item.value()] = item.key();
+  }
+
   std::vector<int64_t> integers;
-  std::vector<std::string> strings = self->tokens_;
+  std::vector<std::string> strings = std::move(tokens);
   std::vector<torch::Tensor> tensors{self->vectors_, self->unk_tensor_};
 
   VectorsStates states =
@@ -318,9 +321,8 @@
         std::move(strings), std::move(tensors[0]), std::move(tensors[1]));
   }
 
-  throw std::runtime_error(
-      "Found unexpected version for serialized Vector: " + version_str + ".");
->>>>>>> 8b13166b
+  throw std::runtime_error("Found unexpected version for serialized Vector: " +
+                           version_str + ".");
 }
 
 // Registers our custom class with torch.
@@ -334,28 +336,12 @@
         .def("__len__", &Vectors::__len__)
         .def_pickle(
             // __setstate__
-<<<<<<< HEAD
-            [](const c10::intrusive_ptr<Vectors> &self) -> std::tuple<
-                Dict<std::string, int64_t>, torch::Tensor, torch::Tensor> {
-              return std::make_tuple(self->stoindex_, self->vectors_,
-                                     self->unk_tensor_);
-            },
-            // __getstate__
-            [](std::tuple<Dict<std::string, int64_t>, torch::Tensor,
-                          torch::Tensor>
-                   states) -> c10::intrusive_ptr<Vectors> {
-              return c10::make_intrusive<Vectors>(
-                  std::move(std::get<0>(states)),
-                  std::move(std::get<1>(states)),
-                  std::move(std::get<2>(states)));
-=======
             [](const c10::intrusive_ptr<Vectors> &self) -> VectorsStates {
               return _set_vectors_states(self);
             },
             // __getstate__
             [](VectorsStates states) -> c10::intrusive_ptr<Vectors> {
               return _get_vectors_from_states(states);
->>>>>>> 8b13166b
             });
 
 // Registers our custom op with torch.
