#include <pybind11/pybind11.h>
#include <torch/script.h>

namespace torchtext {

typedef std::vector<std::string> StringList;
typedef ska_ordered::order_preserving_flat_hash_map<std::string, int64_t>
    IndexDict;
typedef std::tuple<std::string, std::vector<int64_t>, std::vector<std::string>,
                   c10::optional<int64_t>, std::vector<torch::Tensor>>
    VocabStates;

struct Vocab : torch::CustomClassHolder {
private:
  IndexDict stoi_;

public:
  const std::string version_str_ = "0.0.1";
  StringList itos_;
  c10::optional<int64_t> default_index_ = {};

  explicit Vocab(const std::vector<std::string> &tokens);
  explicit Vocab(const StringList &tokens, const IndexDict &stoi);
  int64_t __len__() const;
  int64_t __getitem__(const std::string &token) const;
  void append_token(const std::string &token);
  void insert_token(const std::string &token, const int64_t &index);
  void set_default_index(const int64_t index);
  int64_t get_default_index() const;
  std::string lookup_token(const int64_t &index);
  std::vector<std::string> lookup_tokens(const std::vector<int64_t> &indices);
  std::vector<int64_t> lookup_indices(const std::vector<std::string> &tokens);
  std::unordered_map<std::string, int64_t> get_stoi() const;
  std::vector<std::string> get_itos() const;
};

c10::intrusive_ptr<Vocab> _get_vocab_from_states(VocabStates states);
VocabStates _set_vocab_states(const c10::intrusive_ptr<Vocab> &self);
Vocab _load_vocab_from_file(const std::string &file_path,
                            const int64_t min_freq, const int64_t num_cpus);
<<<<<<< HEAD
Vocab _load_vocab_from_raw_text_file(const std::string &file_path,
                                     const int64_t min_freq,
                                     const int64_t num_cpus,
                                     py::object tokenizer);
=======
Vocab _build_vocab_from_text_file(const std::string &file_path,
                                  const std::string &unk_token,
                                  const int64_t min_freq,
                                  const int64_t num_cpus,
                                  py::object tokenizer);
>>>>>>> 94ec092c

} // namespace torchtext<|MERGE_RESOLUTION|>--- conflicted
+++ resolved
@@ -38,17 +38,9 @@
 VocabStates _set_vocab_states(const c10::intrusive_ptr<Vocab> &self);
 Vocab _load_vocab_from_file(const std::string &file_path,
                             const int64_t min_freq, const int64_t num_cpus);
-<<<<<<< HEAD
-Vocab _load_vocab_from_raw_text_file(const std::string &file_path,
-                                     const int64_t min_freq,
-                                     const int64_t num_cpus,
-                                     py::object tokenizer);
-=======
 Vocab _build_vocab_from_text_file(const std::string &file_path,
-                                  const std::string &unk_token,
                                   const int64_t min_freq,
                                   const int64_t num_cpus,
                                   py::object tokenizer);
->>>>>>> 94ec092c
 
 } // namespace torchtext