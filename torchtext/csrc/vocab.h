--- conflicted
+++ resolved
@@ -2,13 +2,9 @@
 
 namespace torchtext {
 
-<<<<<<< HEAD
 typedef ska_ordered::order_preserving_flat_hash_map<std::string, int64_t>
     IndexDict;
-=======
 typedef std::vector<std::string> StringList;
-typedef c10::Dict<std::string, int64_t> IndexDict;
->>>>>>> 7657eb8d
 typedef std::tuple<std::string, std::vector<int64_t>, std::vector<std::string>,
                    std::vector<torch::Tensor>>
     VocabStates;
@@ -29,19 +25,19 @@
                  const std::string &unk_token, const int64_t unk_index);
   int64_t __len__() const;
   int64_t __getitem__(const std::string &token) const;
-  // void append_token(const std::string &token);
-  // void insert_token(const std::string &token, const int64_t &index);
+  void append_token(const std::string &token);
+  void insert_token(const std::string &token, const int64_t &index);
   std::string lookup_token(const int64_t &index);
   std::vector<std::string> lookup_tokens(const std::vector<int64_t> &indices);
   std::vector<int64_t> lookup_indices(const std::vector<std::string> &tokens);
-  // c10::Dict<std::string, int64_t> get_stoi() const;
-  // std::vector<std::string> get_itos() const;
+  std::unordered_map<std::string, int64_t> get_stoi() const;
+  std::vector<std::string> get_itos() const;
 };
 
 c10::intrusive_ptr<Vocab> _get_vocab_from_states(VocabStates states);
 VocabStates _set_vocab_states(const c10::intrusive_ptr<Vocab> &self);
-// c10::intrusive_ptr<Vocab> _load_vocab_from_file(const std::string &file_path,
-//                                                 const std::string &unk_token,
-//                                                 const int64_t min_freq,
-//                                                 const int64_t num_cpus);
+c10::intrusive_ptr<Vocab> _load_vocab_from_file(const std::string &file_path,
+                                                const std::string &unk_token,
+                                                const int64_t min_freq,
+                                                const int64_t num_cpus);
 } // namespace torchtext