--- conflicted
+++ resolved
@@ -2,14 +2,10 @@
 
 namespace torchtext {
 
-<<<<<<< HEAD
+typedef std::vector<std::string> StringList;
 typedef ska_ordered::order_preserving_flat_hash_map<std::string, int64_t>
     IndexDict;
-typedef std::vector<std::string> StringList;
-=======
-typedef std::vector<std::string> StringList;
-typedef c10::Dict<std::string, int64_t> IndexDict;
->>>>>>> 310b07ee
+
 typedef std::tuple<std::string, std::vector<int64_t>, std::vector<std::string>,
                    std::vector<torch::Tensor>>
     VocabStates;
