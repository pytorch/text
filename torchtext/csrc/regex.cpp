<<<<<<< HEAD
#include "regex.h"
=======
#include <torchtext/csrc/regex.h>
>>>>>>> 51424631

namespace torchtext {

Regex::Regex(const std::string& re_str) : re_str_(re_str) {
  compiled_pattern_ = new RE2(re_str_);
}

std::string Regex::Sub(std::string str, const std::string& repl) const {
  RE2::GlobalReplace(&str, *compiled_pattern_, repl);
  return str;
}

bool Regex::FindAndConsume(re2::StringPiece* input, std::string* text) const {
  return RE2::FindAndConsume(input, *compiled_pattern_, text);
}

std::string _serialize_regex(const c10::intrusive_ptr<Regex>& self) {
  return self->re_str_;
}

c10::intrusive_ptr<Regex> _deserialize_regex(std::string&& state) {
  return c10::make_intrusive<Regex>(std::move(state));
}

} // namespace torchtext<|MERGE_RESOLUTION|>--- conflicted
+++ resolved
@@ -1,8 +1,4 @@
-<<<<<<< HEAD
-#include "regex.h"
-=======
 #include <torchtext/csrc/regex.h>
->>>>>>> 51424631
 
 namespace torchtext {
 
