--- conflicted
+++ resolved
@@ -99,13 +99,8 @@
             return _deserialize_vectors(states);
           }));
 
-<<<<<<< HEAD
-  py::class_<Vocab>(m, "Vocab")
-      .def(py::init<std::vector<std::string>>())
-=======
   py::class_<Vocab, c10::intrusive_ptr<Vocab>>(m, "Vocab")
       .def(py::init<std::vector<std::string>, std::string>())
->>>>>>> 479d58fe
       .def_readonly("itos_", &Vocab::itos_)
       .def("__getitem__", &Vocab::__getitem__)
       .def("__len__", &Vocab::__len__)
@@ -233,124 +228,4 @@
   m.def("torchtext::load_sp_model_string", &load_sp_model_string);
 }
 
-<<<<<<< HEAD
-// Registers our custom classes with torch.
-static auto regex =
-    torch::class_<Regex>("torchtext", "Regex")
-        .def(torch::init<std::string>())
-        .def("Sub", &Regex::Sub)
-        .def_pickle(
-            // __getstate__
-            [](const c10::intrusive_ptr<Regex> &self) -> std::string {
-              return self->re_str_;
-            },
-            // __setstate__
-            [](std::string state) -> c10::intrusive_ptr<Regex> {
-              return c10::make_intrusive<Regex>(std::move(state));
-            });
-
-static auto regex_tokenizer =
-    torch::class_<RegexTokenizer>("torchtext", "RegexTokenizer")
-        .def(torch::init<std::vector<std::string>, std::vector<std::string>,
-                         bool>())
-        .def("forward", &RegexTokenizer::forward)
-        .def_pickle(
-            // __setstate__
-            [](const c10::intrusive_ptr<RegexTokenizer> &self)
-                -> std::tuple<std::vector<std::string>,
-                              std::vector<std::string>, bool> {
-              return std::make_tuple(self->patterns_, self->replacements_,
-                                     self->to_lower_);
-            },
-            // __getstate__
-            [](std::tuple<std::vector<std::string>, std::vector<std::string>,
-                          bool>
-                   states) -> c10::intrusive_ptr<RegexTokenizer> {
-              auto patterns = std::get<0>(states);
-              auto replacements = std::get<1>(states);
-              auto to_lower = std::get<2>(states);
-
-              return c10::make_intrusive<RegexTokenizer>(
-                  std::move(patterns), std::move(replacements), to_lower);
-            });
-
-static auto sentencepiece =
-    torch::class_<SentencePiece>("torchtext", "SentencePiece")
-        .def(torch::init<std::string>())
-        .def("Encode", &SentencePiece::Encode)
-        .def("EncodeAsIds", &SentencePiece::EncodeAsIds)
-        .def("DecodeIds", &SentencePiece::DecodeIds)
-        .def("EncodeAsPieces", &SentencePiece::EncodeAsPieces)
-        .def("DecodePieces", &SentencePiece::DecodePieces)
-        .def("GetPieceSize", &SentencePiece::GetPieceSize)
-        .def("unk_id", &SentencePiece::unk_id)
-        .def("PieceToId", &SentencePiece::PieceToId)
-        .def("IdToPiece", &SentencePiece::IdToPiece)
-        .def_pickle(
-            // __setstate__
-            [](const c10::intrusive_ptr<SentencePiece> &self) -> std::string {
-              return self->content_;
-            },
-            // __getstate__
-            [](std::string state) -> c10::intrusive_ptr<SentencePiece> {
-              return c10::make_intrusive<SentencePiece>(std::move(state));
-            });
-
-static auto vocab =
-    torch::class_<Vocab>("torchtext", "Vocab")
-        .def(torch::init<StringList>())
-        .def("__getitem__", &Vocab::__getitem__)
-        .def("__len__", &Vocab::__len__)
-        .def("insert_token", &Vocab::insert_token)
-        .def("set_default_index", &Vocab::set_default_index)
-        .def("get_default_index", &Vocab::get_default_index)
-        .def("append_token", &Vocab::append_token)
-        .def("lookup_token", &Vocab::lookup_token)
-        .def("lookup_tokens", &Vocab::lookup_tokens)
-        .def("lookup_indices", &Vocab::lookup_indices)
-        .def("get_stoi", &Vocab::get_stoi)
-        .def("get_itos", &Vocab::get_itos)
-        .def_pickle(
-            // __setstate__
-            [](const c10::intrusive_ptr<Vocab> &self) -> VocabStates {
-              return _set_vocab_states(self);
-            },
-            // __getstate__
-            [](VocabStates states) -> c10::intrusive_ptr<Vocab> {
-              return _get_vocab_from_states(states);
-            });
-
-static auto vectors =
-    torch::class_<Vectors>("torchtext", "Vectors")
-        .def(torch::init<std::vector<std::string>, std::vector<std::int64_t>,
-                         torch::Tensor, torch::Tensor>())
-        .def("__getitem__", &Vectors::__getitem__)
-        .def("lookup_vectors", &Vectors::lookup_vectors)
-        .def("__setitem__", &Vectors::__setitem__)
-        .def("__len__", &Vectors::__len__)
-        .def_pickle(
-            // __setstate__
-            [](const c10::intrusive_ptr<Vectors> &self) -> VectorsStates {
-              return _set_vectors_states(self);
-            },
-            // __getstate__
-            [](VectorsStates states) -> c10::intrusive_ptr<Vectors> {
-              return _get_vectors_from_states(states);
-            });
-
-// Registers our custom op with torch.
-static auto registry =
-    torch::RegisterOperators()
-        .op("torchtext::generate_sp_model", &generate_sp_model)
-        .op(torch::RegisterOperators::options()
-                .schema("torchtext::load_sp_model(str path) -> "
-                        "__torch__.torch.classes.torchtext.SentencePiece model")
-                .catchAllKernel<decltype(load_sp_model), &load_sp_model>())
-        .op(torch::RegisterOperators::options()
-                .schema("torchtext::load_sp_model_string(str content) -> "
-                        "__torch__.torch.classes.torchtext.SentencePiece model")
-                .catchAllKernel<decltype(load_sp_model_string),
-                                &load_sp_model_string>());
-=======
->>>>>>> 479d58fe
 } // namespace torchtext