--- conflicted
+++ resolved
@@ -31,29 +31,6 @@
                   std::move(patterns), std::move(replacements), to_lower);
             });
 
-<<<<<<< HEAD
-// static auto vocab =
-//     torch::class_<Vocab>("torchtext", "Vocab")
-//         .def(torch::init<StringList, std::string>())
-//         .def("__getitem__", &Vocab::__getitem__)
-//         .def("__len__", &Vocab::__len__)
-//         .def("insert_token", &Vocab::insert_token)
-//         .def("append_token", &Vocab::append_token)
-//         .def("lookup_token", &Vocab::lookup_token)
-//         .def("lookup_tokens", &Vocab::lookup_tokens)
-//         .def("lookup_indices", &Vocab::lookup_indices)
-//         .def("get_stoi", &Vocab::get_stoi)
-//         .def("get_itos", &Vocab::get_itos)
-//         .def_pickle(
-//             // __setstate__
-//             [](const c10::intrusive_ptr<Vocab> &self) -> VocabStates {
-//               return _set_vocab_states(self);
-//             },
-//             // __getstate__
-//             [](VocabStates states) -> c10::intrusive_ptr<Vocab> {
-//               return _get_vocab_from_states(states);
-//             });
-=======
 static auto sentencepiece =
     torch::class_<SentencePiece>("torchtext", "SentencePiece")
         .def("Encode", &SentencePiece::Encode)
@@ -94,7 +71,6 @@
             [](VocabStates states) -> c10::intrusive_ptr<Vocab> {
               return _get_vocab_from_states(states);
             });
->>>>>>> 7657eb8d
 
 static auto vectors =
     torch::class_<Vectors>("torchtext", "Vectors")
@@ -115,13 +91,6 @@
             });
 
 // Registers our custom op with torch.
-<<<<<<< HEAD
-// TORCH_LIBRARY(torchtext, m) {
-//   m.def("_load_vocab_from_file", &_load_vocab_from_file);
-//   m.def("_load_token_and_vectors_from_file",
-//         &_load_token_and_vectors_from_file);
-// }
-=======
 static auto registry =
     torch::RegisterOperators()
         .op("torchtext::generate_sp_model", &generate_sp_model)
@@ -132,5 +101,4 @@
                 .schema("torchtext::load_sp_model(str path) -> "
                         "__torch__.torch.classes.torchtext.SentencePiece model")
                 .catchAllKernel<decltype(load_sp_model), &load_sp_model>());
->>>>>>> 7657eb8d
 } // namespace torchtext