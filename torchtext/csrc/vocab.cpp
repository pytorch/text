#include <ATen/Parallel.h>
#include <common.h>
#include <stdexcept>
#include <string>
#include <vocab.h>

namespace torchtext {

<<<<<<< HEAD
Vocab::Vocab(const StringList &tokens, const IndexDict &stoi,
             const std::string &unk_token, const int64_t unk_index)
    : itos_(std::move(tokens)), stoi_(std::move(stoi)),
=======
Vocab::Vocab(const StringList &tokens, const IndexDict &stoindex,
             const std::string &unk_token, const int64_t unk_index)
    : itos_(std::move(tokens)), stoi_(std::move(stoindex)),
>>>>>>> 310b07ee
      unk_index_(std::move(unk_index)), unk_token_(std::move(unk_token)) {}

Vocab::Vocab(const StringList &tokens, const std::string &unk_token)
    : itos_(std::move(tokens)), unk_token_(std::move(unk_token)) {
  stoi_.reserve(tokens.size());
  for (std::size_t i = 0; i < tokens.size(); i++) {
    // tokens should not have any duplicates
    if (stoi_.find(tokens[i]) != stoi_.end()) {
      throw std::runtime_error("Duplicate token found in tokens list: " +
                               tokens[i]);
    }
    stoi_.insert(std::move(tokens[i]), i);
  }
  unk_index_ = stoi_.find(unk_token)->value();
}

int64_t Vocab::__len__() const { return stoi_.size(); }

int64_t Vocab::__getitem__(const std::string &token) const {
  const auto &item = stoi_.find(token);
  if (item != stoi_.end()) {
    return item->value();
  }
  return unk_index_;
}

void Vocab::append_token(const std::string &token) {
  if (stoi_.find(token) == stoi_.end()) {
    stoi_.insert(std::move(token), stoi_.size());
  }
}

void Vocab::insert_token(const std::string &token, const int64_t &index) {
  if (index < 0 || index > static_cast<int64_t>(stoi_.size())) {
    throw std::runtime_error(
        "Specified index " + std::to_string(index) +
        " is out of bounds of the size of stoi dictionary: " +
        std::to_string(stoi_.size()) + ".");
  }

  const auto &item = stoi_.find(token);
  // if item already in stoi we throw an error
  if (item != stoi_.end()) {
    throw std::runtime_error("Token " + token +
                             " already exists in the Vocab with index: " +
                             std::to_string(item->value()) + ".");
  }

  // need to offset all tokens greater than or equal index by 1
  for (size_t i = index; i < itos_.size(); i++) {
    stoi_.insert_or_assign(itos_[i], std::move(i + 1));
  }
  stoi_.insert(std::move(token), std::move(index));
  itos_.insert(itos_.begin() + index, std::move(token));

  // need to update unk_index in case token equals unk_token or token inserted
  // before unk_token
  unk_index_ = stoi_.find(unk_token_)->value();
}

std::string Vocab::lookup_token(const int64_t &index) {
  if (index < 0 || index > static_cast<int64_t>(itos_.size())) {
    throw std::runtime_error(
        "Specified index " + std::to_string(index) +
        " is out of bounds of the size of itos dictionary: " +
        std::to_string(itos_.size()) + ".");
  }

  return itos_[index];
}
<<<<<<< HEAD

StringList Vocab::lookup_tokens(const std::vector<int64_t> &indices) {
  std::vector<std::string> tokens(indices.size());
  for (int64_t i = 0; i < static_cast<int64_t>(indices.size()); i++) {
    tokens[i] = lookup_token(indices[i]);
  }
  return tokens;
}

std::vector<int64_t> Vocab::lookup_indices(const StringList &tokens) {
  std::vector<int64_t> indices(tokens.size());
  for (int64_t i = 0; i < static_cast<int64_t>(tokens.size()); i++) {
    indices[i] = __getitem__(tokens[i]);
  }
  return indices;
}

std::unordered_map<std::string, int64_t> Vocab::get_stoi() const {
  std::unordered_map<std::string, int64_t> stoi;
  stoi.reserve(stoi_.size());

  // construct tokens and index list
  for (const auto &item : stoi_) {
    stoi[item.key()] = item.value();
  }

  return stoi;
}

=======

StringList Vocab::lookup_tokens(const std::vector<int64_t> &indices) {
  std::vector<std::string> tokens(indices.size());
  for (int64_t i = 0; i < static_cast<int64_t>(indices.size()); i++) {
    tokens[i] = lookup_token(indices[i]);
  }
  return tokens;
}

std::vector<int64_t> Vocab::lookup_indices(const StringList &tokens) {
  std::vector<int64_t> indices(tokens.size());
  for (int64_t i = 0; i < static_cast<int64_t>(tokens.size()); i++) {
    indices[i] = __getitem__(tokens[i]);
  }
  return indices;
}

c10::Dict<std::string, int64_t> Vocab::get_stoi() const { return stoi_; }
>>>>>>> 310b07ee
StringList Vocab::get_itos() const { return itos_; }

int64_t _infer_lines(const std::string &file_path) {
  int64_t num_lines = 0;
  std::ifstream fin;
  fin.open(file_path, std::ios::in);
<<<<<<< HEAD

  while (fin.ignore(std::numeric_limits<std::streamsize>::max(), '\n')) {
    num_lines++;
  }
  return num_lines;
}

=======

  while (fin.ignore(std::numeric_limits<std::streamsize>::max(), '\n')) {
    num_lines++;
  }
  return num_lines;
}

>>>>>>> 310b07ee
void parse_vocab_chunk(const std::string &file_path, size_t offset,
                       const int64_t start_line, const int64_t end_line,
                       std::shared_ptr<StringList> tokens) {
  std::ifstream fin;
  fin.open(file_path, std::ios::in);
  fin.seekg(offset);

  for (int64_t i = start_line; i < end_line; i++) {
    std::string token;
    fin >> token;
    fin >> std::ws;

    tokens->push_back(token);
  }
}

std::tuple<IndexDict, StringList>
_concat_tokens(std::vector<std::shared_ptr<StringList>> chunk_tokens,
               const std::string &unk_token, const int64_t min_freq,
               const int64_t num_lines) {
  TORCH_CHECK(chunk_tokens.size() > 0,
              "There must be at least 1 chunk to concatenate!");

  std::unordered_map<std::string, int64_t> tokens_freq;
  IndexDict stoindex;
  StringList tokens;
  stoindex.reserve(num_lines);
  tokens.reserve(num_lines);

  // create tokens frequency map
  for (size_t i = 0; i < chunk_tokens.size(); i++) {
    auto &subset_tokens = *chunk_tokens[i];
    for (size_t j = 0; j < subset_tokens.size(); j++) {
      // const auto &item = tokens_freq.find(subset_tokens[j]);
      if (tokens_freq.find(subset_tokens[j]) != tokens_freq.end()) {
        tokens_freq[subset_tokens[j]]++;
      } else {
        tokens_freq[subset_tokens[j]] = 1;
      }
    }
  }

  // create tokens list and stoindex map
  int64_t index = 0;
  for (size_t i = 0; i < chunk_tokens.size(); i++) {
    auto &subset_tokens = *chunk_tokens[i];
    for (size_t j = 0; j < subset_tokens.size(); j++) {
      if (tokens_freq[subset_tokens[j]] >= min_freq &&
          !stoindex.contains(subset_tokens[j])) {
        tokens.emplace_back(subset_tokens[j]);
        stoindex.insert(subset_tokens[j], index);
        index++;
      }
    }
  }

  // insert unk_token if not present
  if (tokens_freq.find(unk_token) == tokens_freq.end()) {
    std::cerr << "The `unk_token` " << unk_token
              << " wasn't found in the `ordered_dict`. Adding the `unk_token` "
                 "to the end of the Vocab."
              << std::endl;

    tokens.emplace_back(unk_token);
    stoindex.insert(unk_token, index);
  }

  return std::make_tuple(std::move(stoindex), std::move(tokens));
}

constexpr int64_t GRAIN_SIZE = 13107;
<<<<<<< HEAD
Vocab _load_vocab_from_file(const std::string &file_path,
                            const std::string &unk_token,
                            const int64_t min_freq, const int64_t num_cpus) {
=======
c10::intrusive_ptr<Vocab> _load_vocab_from_file(const std::string &file_path,
                                                const std::string &unk_token,
                                                const int64_t min_freq,
                                                const int64_t num_cpus) {
>>>>>>> 310b07ee

  std::cerr << "[INFO] Reading file " << file_path << std::endl;

  int64_t num_lines = _infer_lines(file_path);
  int64_t chunk_size = impl::divup(num_lines, num_cpus);
  // Launching a thread on less lines than this likely has too much overhead.
  // TODO: Add explicit test beyond grain size to cover multithreading
  chunk_size = std::max(chunk_size, GRAIN_SIZE);

  std::vector<size_t> offsets;
  impl::infer_offsets(file_path, num_lines, chunk_size, offsets);

  std::vector<std::shared_ptr<StringList>> chunk_tokens;

  std::mutex m;
  std::condition_variable cv;
  std::atomic<int> counter(0);

  // create threads
  int64_t j = 0;
  for (int64_t i = 0; i < num_lines; i += chunk_size) {
    auto tokens_ptr = std::make_shared<StringList>();

    counter++;
    at::launch([&, file_path, num_lines, chunk_size, j, i, tokens_ptr]() {
      parse_vocab_chunk(file_path, offsets[j], i,
                        std::min(num_lines, i + chunk_size), tokens_ptr);
      std::lock_guard<std::mutex> lk(m);
      counter--;
      cv.notify_all();
    });
    chunk_tokens.push_back(tokens_ptr);
    j++;
  }

  // block until all threads finish execution
  std::unique_lock<std::mutex> lock(m);
  cv.wait(lock, [&counter] { return counter == 0; });

  IndexDict stoindex;
  StringList tokens;
  std::tie(stoindex, tokens) =
      _concat_tokens(chunk_tokens, unk_token, min_freq, num_lines);

  int64_t unk_index = stoindex.find(unk_token)->value();

<<<<<<< HEAD
  return Vocab(std::move(tokens), std::move(stoindex), unk_token, unk_index);
=======
  return c10::make_intrusive<Vocab>(std::move(tokens), std::move(stoindex),
                                    unk_token, unk_index);
>>>>>>> 310b07ee
}

VocabStates _set_vocab_states(const c10::intrusive_ptr<Vocab> &self) {
  std::vector<int64_t> integers;
  StringList strings = self->itos_;
  strings.push_back(self->unk_token_);
  std::vector<torch::Tensor> tensors;

  VocabStates states = std::make_tuple(self->version_str_, std::move(integers),
                                       std::move(strings), std::move(tensors));
  return states;
}

c10::intrusive_ptr<Vocab> _get_vocab_from_states(VocabStates states) {
  auto state_size = std::tuple_size<decltype(states)>::value;
  if (state_size != 4) {
    throw std::runtime_error(
        "Expected deserialized Vocab to have 4 states but found only " +
        std::to_string(state_size) + " states.");
  }

  auto &version_str = std::get<0>(states);
  auto &integers = std::get<1>(states);
  auto &strings = std::get<2>(states);
  auto &tensors = std::get<3>(states);

  // check integers and tensors are empty
  if (integers.size() != 0 || tensors.size() != 0) {
    throw std::runtime_error(
        "Expected `integers` and `tensors` states to be empty.");
  }

  if (version_str.compare("0.0.1") >= 0) {
    std::string unk_token = strings.back();
    strings.pop_back(); // remove last element which is unk_token

    return c10::make_intrusive<Vocab>(std::move(strings), std::move(unk_token));
  }

  throw std::runtime_error(
      "Found unexpected version for serialized Vocab: " + version_str + ".");
}
<<<<<<< HEAD

=======
>>>>>>> 310b07ee
} // namespace torchtext<|MERGE_RESOLUTION|>--- conflicted
+++ resolved
@@ -6,15 +6,9 @@
 
 namespace torchtext {
 
-<<<<<<< HEAD
 Vocab::Vocab(const StringList &tokens, const IndexDict &stoi,
              const std::string &unk_token, const int64_t unk_index)
     : itos_(std::move(tokens)), stoi_(std::move(stoi)),
-=======
-Vocab::Vocab(const StringList &tokens, const IndexDict &stoindex,
-             const std::string &unk_token, const int64_t unk_index)
-    : itos_(std::move(tokens)), stoi_(std::move(stoindex)),
->>>>>>> 310b07ee
       unk_index_(std::move(unk_index)), unk_token_(std::move(unk_token)) {}
 
 Vocab::Vocab(const StringList &tokens, const std::string &unk_token)
@@ -85,7 +79,6 @@
 
   return itos_[index];
 }
-<<<<<<< HEAD
 
 StringList Vocab::lookup_tokens(const std::vector<int64_t> &indices) {
   std::vector<std::string> tokens(indices.size());
@@ -111,37 +104,15 @@
   for (const auto &item : stoi_) {
     stoi[item.key()] = item.value();
   }
-
   return stoi;
 }
 
-=======
-
-StringList Vocab::lookup_tokens(const std::vector<int64_t> &indices) {
-  std::vector<std::string> tokens(indices.size());
-  for (int64_t i = 0; i < static_cast<int64_t>(indices.size()); i++) {
-    tokens[i] = lookup_token(indices[i]);
-  }
-  return tokens;
-}
-
-std::vector<int64_t> Vocab::lookup_indices(const StringList &tokens) {
-  std::vector<int64_t> indices(tokens.size());
-  for (int64_t i = 0; i < static_cast<int64_t>(tokens.size()); i++) {
-    indices[i] = __getitem__(tokens[i]);
-  }
-  return indices;
-}
-
-c10::Dict<std::string, int64_t> Vocab::get_stoi() const { return stoi_; }
->>>>>>> 310b07ee
 StringList Vocab::get_itos() const { return itos_; }
 
 int64_t _infer_lines(const std::string &file_path) {
   int64_t num_lines = 0;
   std::ifstream fin;
   fin.open(file_path, std::ios::in);
-<<<<<<< HEAD
 
   while (fin.ignore(std::numeric_limits<std::streamsize>::max(), '\n')) {
     num_lines++;
@@ -149,15 +120,6 @@
   return num_lines;
 }
 
-=======
-
-  while (fin.ignore(std::numeric_limits<std::streamsize>::max(), '\n')) {
-    num_lines++;
-  }
-  return num_lines;
-}
-
->>>>>>> 310b07ee
 void parse_vocab_chunk(const std::string &file_path, size_t offset,
                        const int64_t start_line, const int64_t end_line,
                        std::shared_ptr<StringList> tokens) {
@@ -229,16 +191,9 @@
 }
 
 constexpr int64_t GRAIN_SIZE = 13107;
-<<<<<<< HEAD
 Vocab _load_vocab_from_file(const std::string &file_path,
                             const std::string &unk_token,
                             const int64_t min_freq, const int64_t num_cpus) {
-=======
-c10::intrusive_ptr<Vocab> _load_vocab_from_file(const std::string &file_path,
-                                                const std::string &unk_token,
-                                                const int64_t min_freq,
-                                                const int64_t num_cpus) {
->>>>>>> 310b07ee
 
   std::cerr << "[INFO] Reading file " << file_path << std::endl;
 
@@ -285,12 +240,7 @@
 
   int64_t unk_index = stoindex.find(unk_token)->value();
 
-<<<<<<< HEAD
   return Vocab(std::move(tokens), std::move(stoindex), unk_token, unk_index);
-=======
-  return c10::make_intrusive<Vocab>(std::move(tokens), std::move(stoindex),
-                                    unk_token, unk_index);
->>>>>>> 310b07ee
 }
 
 VocabStates _set_vocab_states(const c10::intrusive_ptr<Vocab> &self) {
@@ -333,8 +283,5 @@
   throw std::runtime_error(
       "Found unexpected version for serialized Vocab: " + version_str + ".");
 }
-<<<<<<< HEAD
-
-=======
->>>>>>> 310b07ee
+
 } // namespace torchtext