--- conflicted
+++ resolved
@@ -37,9 +37,6 @@
 
 void Vocab::append_token(const std::string &token) {
   if (stoi_.find(token) == stoi_.end()) {
-<<<<<<< HEAD
-    stoi_[std::move(token)] = stoi_.size();
-=======
     // Note: we can't do `stoi_[token] = stoi_.size()` because of a bug
     // on Windows where the size gets updated before the assign occurs.
     // For example if the size of `stoi_` is 2, doing
@@ -47,7 +44,6 @@
     // value of 3 instead of 2 on Windows stoi_[token] = itos_.size();
     stoi_[token] = itos_.size();
     itos_.push_back(token);
->>>>>>> cdf2d5e0
   }
 }
 
@@ -71,13 +67,9 @@
   for (size_t i = index; i < itos_.size(); i++) {
     stoi_[itos_[i]] = i + 1;
   }
-<<<<<<< HEAD
-  stoi_[std::move(token)] = std::move(index);
-  itos_.insert(itos_.begin() + index, std::move(token));
-=======
+
   stoi_[token] = index;
   itos_.insert(itos_.begin() + index, token);
->>>>>>> cdf2d5e0
 
   // need to update unk_index in case token equals unk_token or token
   // inserted before unk_token
@@ -178,9 +170,19 @@
     }
   }
 
-<<<<<<< HEAD
+  int64_t index = 0;
+  // insert unk_token if not present
+  if (tokens_freq.find(unk_token) == tokens_freq.end()) {
+    std::cerr << "The `unk_token` " << unk_token
+              << " wasn't found in the `ordered_dict`. Adding the `unk_token` "
+                 "to the beginning of the Vocab."
+              << std::endl;
+
+    tokens.emplace_back(unk_token);
+    stoi[unk_token] = index;
+  }
+
   // create tokens list and stoi map
-  int64_t index = 0;
   for (size_t i = 0; i < chunk_tokens.size(); i++) {
     auto &subset_tokens = *chunk_tokens[i];
     for (size_t j = 0; j < subset_tokens.size(); j++) {
@@ -192,41 +194,7 @@
       }
     }
   }
-
-=======
-  int64_t index = 0;
->>>>>>> cdf2d5e0
-  // insert unk_token if not present
-  if (tokens_freq.find(unk_token) == tokens_freq.end()) {
-    std::cerr << "The `unk_token` " << unk_token
-              << " wasn't found in the `ordered_dict`. Adding the `unk_token` "
-                 "to the beginning of the Vocab."
-              << std::endl;
-
-    tokens.emplace_back(unk_token);
-<<<<<<< HEAD
-    stoi[unk_token] = index;
-  }
-
   return std::make_tuple(std::move(stoi), std::move(tokens));
-=======
-    stoindex[unk_token] = index;
-  }
-
-  // create tokens list and stoindex map
-  for (size_t i = 0; i < chunk_tokens.size(); i++) {
-    auto &subset_tokens = *chunk_tokens[i];
-    for (size_t j = 0; j < subset_tokens.size(); j++) {
-      if (tokens_freq[subset_tokens[j]] >= min_freq &&
-          stoindex.find(subset_tokens[j]) == stoindex.end()) {
-        tokens.emplace_back(subset_tokens[j]);
-        stoindex[subset_tokens[j]] = index;
-        index++;
-      }
-    }
-  }
-  return std::make_tuple(std::move(stoindex), std::move(tokens));
->>>>>>> cdf2d5e0
 }
 
 constexpr int64_t GRAIN_SIZE = 13107;
@@ -277,12 +245,7 @@
   StringList tokens;
   std::tie(stoi, tokens) =
       _concat_tokens(chunk_tokens, unk_token, min_freq, num_lines);
-
-<<<<<<< HEAD
   int64_t unk_index = stoi.find(unk_token)->second;
-=======
-  int64_t unk_index = stoindex.find(unk_token)->second;
->>>>>>> cdf2d5e0
 
   return c10::make_intrusive<Vocab>(std::move(tokens), std::move(stoi),
                                     unk_token, unk_index);
