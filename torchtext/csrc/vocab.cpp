--- conflicted
+++ resolved
@@ -8,19 +8,10 @@
 
 namespace torchtext {
 
-<<<<<<< HEAD
-using namespace torch::jit;
-
-Vocab::Vocab(const StringList &tokens, const IndexDict &stoi,
-             const std::string &unk_token, const int64_t unk_index)
-    : itos_(std::move(tokens)), stoi_(std::move(stoi)),
-      unk_index_(std::move(unk_index)), unk_token_(std::move(unk_token)) {}
-=======
 Vocab::Vocab(const StringList &tokens, const IndexDict &stoi,
              const std::string &unk_token, const int64_t unk_index)
     : unk_index_(std::move(unk_index)), stoi_(std::move(stoi)),
       itos_(std::move(tokens)), unk_token_(std::move(unk_token)) {}
->>>>>>> 324c072d
 
 Vocab::Vocab(const StringList &tokens, const std::string &unk_token)
     : itos_(std::move(tokens)), unk_token_(std::move(unk_token)) {
@@ -139,11 +130,7 @@
 
   // construct tokens and index list
   for (const auto &item : stoi_) {
-<<<<<<< HEAD
-    stoi[item.key()] = item.value();
-=======
     stoi[item.first] = item.second;
->>>>>>> 324c072d
   }
   return stoi;
 }
@@ -256,10 +243,6 @@
 Vocab _load_vocab_from_file(const std::string &file_path,
                             const std::string &unk_token,
                             const int64_t min_freq, const int64_t num_cpus) {
-<<<<<<< HEAD
-=======
-
->>>>>>> 324c072d
   std::cerr << "[INFO] Reading file " << file_path << std::endl;
 
   int64_t num_lines = _infer_lines(file_path);
@@ -298,14 +281,14 @@
   std::unique_lock<std::mutex> lock(m);
   cv.wait(lock, [&counter] { return counter == 0; });
 
-  IndexDict stoindex;
+  IndexDict stoi;
   StringList tokens;
-  std::tie(stoindex, tokens) =
+  std::tie(stoi, tokens) =
       _concat_tokens(chunk_tokens, unk_token, min_freq, num_lines);
 
-  int64_t unk_index = stoindex.find(unk_token)->value();
-
-  return Vocab(std::move(tokens), std::move(stoindex), unk_token, unk_index);
+  int64_t unk_index = stoi.find(unk_token)->second;
+
+  return Vocab(std::move(tokens), std::move(stoi), unk_token, unk_index);
 }
 
 Vocab _load_vocab_from_raw_text_file(const std::string &file_path,
@@ -314,7 +297,7 @@
                                      const int64_t num_cpus, py::object fn) {
   std::cerr << "[INFO] Reading file " << file_path << std::endl;
 
-  torch::jit::script::Module module = *as_module(fn);
+  torch::jit::script::Module module = *torch::jit::as_module(fn);
   int64_t num_lines = _infer_lines(file_path);
   int64_t chunk_size = impl::divup(num_lines, num_cpus);
   // Launching a thread on less lines than this likely has too much overhead.
@@ -357,13 +340,7 @@
       _concat_tokens(chunk_tokens, unk_token, min_freq, num_lines);
   int64_t unk_index = stoi.find(unk_token)->second;
 
-<<<<<<< HEAD
-  int64_t unk_index = stoindex.find(unk_token)->value();
-
-  return Vocab(std::move(tokens), std::move(stoindex), unk_token, unk_index);
-=======
   return Vocab(std::move(tokens), std::move(stoi), unk_token, unk_index);
->>>>>>> 324c072d
 }
 
 VocabStates _set_vocab_states(const c10::intrusive_ptr<Vocab> &self) {
@@ -412,18 +389,12 @@
 
     return c10::make_intrusive<Vocab>(std::move(strings), std::move(unk_token));
   }
-<<<<<<< HEAD
-
+#ifdef _MSC_VER
+  std::cerr << "[RuntimeError] Found unexpected version for serialized Vocab: "
+            << version_str << std::endl;
+#endif
   throw std::runtime_error("Found unexpected version for serialized Vocab: " +
                            version_str + ".");
-=======
-#ifdef _MSC_VER
-  std::cerr << "[RuntimeError] Found unexpected version for serialized Vocab: "
-            << version_str << std::endl;
-#endif
-  throw std::runtime_error(
-      "Found unexpected version for serialized Vocab: " + version_str + ".");
->>>>>>> 324c072d
 }
 
 } // namespace torchtext