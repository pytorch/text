--- conflicted
+++ resolved
@@ -329,16 +329,9 @@
   return Vocab(std::move(tokens), std::move(stoi));
 }
 
-<<<<<<< HEAD
-Vocab _load_vocab_from_raw_text_file(const std::string &file_path,
-                                     const int64_t min_freq,
-                                     const int64_t num_cpus, py::object fn) {
-=======
 Vocab _build_vocab_from_text_file(const std::string &file_path,
-                                  const std::string &unk_token,
                                   const int64_t min_freq,
                                   const int64_t num_cpus, py::object fn) {
->>>>>>> 94ec092c
   std::cerr << "[INFO] Reading file " << file_path << std::endl;
 
   torch::jit::script::Module module(*torch::jit::as_module(fn));
