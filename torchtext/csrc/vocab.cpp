#include <ATen/Parallel.h>
#include <common.h>
#include <stdexcept>
#include <string>
#include <vocab.h>

namespace torchtext {

Vocab::Vocab(const StringList &tokens, const IndexDict &stoi,
             const std::string &unk_token, const int64_t unk_index)
<<<<<<< HEAD
    : unk_index_(std::move(unk_index)), stoi_(std::move(stoi)),
      itos_(std::move(tokens)), unk_token_(std::move(unk_token)) {}
=======
    : itos_(std::move(tokens)), stoi_(std::move(stoi)),
      unk_index_(std::move(unk_index)), unk_token_(std::move(unk_token)) {}
>>>>>>> 4a626340

Vocab::Vocab(const StringList &tokens, const std::string &unk_token)
    : itos_(std::move(tokens)), unk_token_(std::move(unk_token)) {
  stoi_.reserve(tokens.size());
  for (std::size_t i = 0; i < tokens.size(); i++) {
    // tokens should not have any duplicates
    if (stoi_.find(tokens[i]) != stoi_.end()) {
#ifdef _MSC_VER
      std::cerr << "[RuntimeError] Duplicate token found in tokens list: "
                << tokens[i] << std::endl;
#endif
      throw std::runtime_error("Duplicate token found in tokens list: " +
                               tokens[i]);
    }
    stoi_[std::move(tokens[i])] = i;
  }
  unk_index_ = stoi_.find(unk_token)->second;
}

int64_t Vocab::__len__() const { return stoi_.size(); }

int64_t Vocab::__getitem__(const std::string &token) const {
  const auto &item = stoi_.find(token);
  if (item != stoi_.end()) {
    return item->second;
  }
  return unk_index_;
}

void Vocab::append_token(const std::string &token) {
  if (stoi_.find(token) == stoi_.end()) {
    // Note: we can't do `stoi_[token] = stoi_.size()` because of a bug
    // on Windows where the size gets updated before the assign occurs.
    // For example if the size of `stoi_` is 2, doing
    // `stoi_["test"] = stoi_.size()` will set `stoi_["test"]` to a
    // value of 3 instead of 2 on Windows stoi_[token] = itos_.size();
    stoi_[token] = itos_.size();
    itos_.push_back(token);
  }
}

void Vocab::insert_token(const std::string &token, const int64_t &index) {
  if (index < 0 || index > static_cast<int64_t>(stoi_.size())) {
#ifdef _MSC_VER
    std::cerr << "[RuntimeError] Specified index " << index
              << " is out of bounds of the size of stoi dictionary: "
              << stoi_.size() << std::endl;
#endif
    throw std::runtime_error(
        "Specified index " + std::to_string(index) +
        " is out of bounds of the size of stoi dictionary: " +
        std::to_string(stoi_.size()) + ".");
  }

  const auto &item = stoi_.find(token);
  // if item already in stoi we throw an error
  if (item != stoi_.end()) {
#ifdef _MSC_VER
    std::cerr << "[RuntimeError] Token " << token
              << " already exists in the Vocab with index: " << item->second
              << std::endl;
#endif
    throw std::runtime_error("Token " + token +
                             " already exists in the Vocab with index: " +
                             std::to_string(item->second) + ".");
  }

  // need to offset all tokens greater than or equal index by 1
  for (size_t i = index; i < itos_.size(); i++) {
    stoi_[itos_[i]] = i + 1;
  }

  stoi_[token] = index;
  itos_.insert(itos_.begin() + index, token);

  // need to update unk_index in case token equals unk_token or token
  // inserted before unk_token
  unk_index_ = stoi_.find(unk_token_)->second;
}

std::string Vocab::lookup_token(const int64_t &index) {
  if (index < 0 || index > static_cast<int64_t>(itos_.size())) {
#ifdef _MSC_VER
    std::cerr << "[RuntimeError] Specified index " << index
              << " is out of bounds of the size of itos dictionary: "
              << stoi_.size() << std::endl;
#endif
    throw std::runtime_error(
        "Specified index " + std::to_string(index) +
        " is out of bounds of the size of itos dictionary: " +
        std::to_string(itos_.size()) + ".");
  }

  return itos_[index];
}

StringList Vocab::lookup_tokens(const std::vector<int64_t> &indices) {
  std::vector<std::string> tokens(indices.size());
  for (int64_t i = 0; i < static_cast<int64_t>(indices.size()); i++) {
    tokens[i] = lookup_token(indices[i]);
  }
  return tokens;
}

std::vector<int64_t> Vocab::lookup_indices(const StringList &tokens) {
  std::vector<int64_t> indices(tokens.size());
  for (int64_t i = 0; i < static_cast<int64_t>(tokens.size()); i++) {
    indices[i] = __getitem__(tokens[i]);
  }
  return indices;
}

std::unordered_map<std::string, int64_t> Vocab::get_stoi() const {
  std::unordered_map<std::string, int64_t> stoi;
  stoi.reserve(stoi_.size());

  // construct tokens and index list
  for (const auto &item : stoi_) {
    stoi[item.first] = item.second;
  }
  return stoi;
}

StringList Vocab::get_itos() const { return itos_; }

int64_t _infer_lines(const std::string &file_path) {
  int64_t num_lines = 0;
  std::ifstream fin;
  fin.open(file_path, std::ios::in);

  while (fin.ignore(std::numeric_limits<std::streamsize>::max(), '\n')) {
    num_lines++;
  }
  return num_lines;
}

void parse_vocab_chunk(const std::string &file_path, size_t offset,
                       const int64_t start_line, const int64_t end_line,
                       std::shared_ptr<StringList> tokens) {
  std::ifstream fin;
  fin.open(file_path, std::ios::in);
  fin.seekg(offset);

  for (int64_t i = start_line; i < end_line; i++) {
    std::string token;
    fin >> token;
    fin >> std::ws;

    tokens->push_back(token);
  }
}

std::tuple<IndexDict, StringList>
_concat_tokens(std::vector<std::shared_ptr<StringList>> chunk_tokens,
               const std::string &unk_token, const int64_t min_freq,
               const int64_t num_lines) {
  TORCH_CHECK(chunk_tokens.size() > 0,
              "There must be at least 1 chunk to concatenate!");

  std::unordered_map<std::string, int64_t> tokens_freq;
  IndexDict stoi;
  StringList tokens;
  stoi.reserve(num_lines);
  tokens.reserve(num_lines);

  // create tokens frequency map
  for (size_t i = 0; i < chunk_tokens.size(); i++) {
    auto &subset_tokens = *chunk_tokens[i];
    for (size_t j = 0; j < subset_tokens.size(); j++) {
      // const auto &item = tokens_freq.find(subset_tokens[j]);
      if (tokens_freq.find(subset_tokens[j]) != tokens_freq.end()) {
        tokens_freq[subset_tokens[j]]++;
      } else {
        tokens_freq[subset_tokens[j]] = 1;
      }
    }
  }

  int64_t index = 0;
  // insert unk_token if not present
  if (tokens_freq.find(unk_token) == tokens_freq.end()) {
    std::cerr << "The `unk_token` " << unk_token
              << " wasn't found in the `ordered_dict`. Adding the `unk_token` "
                 "to the beginning of the Vocab."
              << std::endl;

    tokens.emplace_back(unk_token);
    stoi[unk_token] = index;
  }

  // create tokens list and stoi map
  for (size_t i = 0; i < chunk_tokens.size(); i++) {
    auto &subset_tokens = *chunk_tokens[i];
    for (size_t j = 0; j < subset_tokens.size(); j++) {
      if (tokens_freq[subset_tokens[j]] >= min_freq &&
          stoi.find(subset_tokens[j]) == stoi.end()) {
        tokens.emplace_back(subset_tokens[j]);
        stoi[subset_tokens[j]] = index;
        index++;
      }
    }
  }
  return std::make_tuple(std::move(stoi), std::move(tokens));
}

constexpr int64_t GRAIN_SIZE = 13107;
Vocab _load_vocab_from_file(const std::string &file_path,
                            const std::string &unk_token,
                            const int64_t min_freq, const int64_t num_cpus) {

  std::cerr << "[INFO] Reading file " << file_path << std::endl;

  int64_t num_lines = _infer_lines(file_path);
  int64_t chunk_size = impl::divup(num_lines, num_cpus);
  // Launching a thread on less lines than this likely has too much overhead.
  // TODO: Add explicit test beyond grain size to cover multithreading
  chunk_size = std::max(chunk_size, GRAIN_SIZE);

  std::vector<size_t> offsets;
  impl::infer_offsets(file_path, num_lines, chunk_size, offsets);

  std::vector<std::shared_ptr<StringList>> chunk_tokens;

  std::mutex m;
  std::condition_variable cv;
  std::atomic<int> counter(0);

  // create threads
  int64_t j = 0;
  for (int64_t i = 0; i < num_lines; i += chunk_size) {
    auto tokens_ptr = std::make_shared<StringList>();

    counter++;
    at::launch([&, file_path, num_lines, chunk_size, j, i, tokens_ptr]() {
      parse_vocab_chunk(file_path, offsets[j], i,
                        std::min(num_lines, i + chunk_size), tokens_ptr);
      std::lock_guard<std::mutex> lk(m);
      counter--;
      cv.notify_all();
    });
    chunk_tokens.push_back(tokens_ptr);
    j++;
  }

  // block until all threads finish execution
  std::unique_lock<std::mutex> lock(m);
  cv.wait(lock, [&counter] { return counter == 0; });

  IndexDict stoi;
  StringList tokens;
  std::tie(stoi, tokens) =
      _concat_tokens(chunk_tokens, unk_token, min_freq, num_lines);
  int64_t unk_index = stoi.find(unk_token)->second;

<<<<<<< HEAD
  int64_t unk_index = stoindex.find(unk_token)->second;

  return Vocab(std::move(tokens), std::move(stoindex), unk_token, unk_index);
=======
  return Vocab(std::move(tokens), std::move(stoi), unk_token, unk_index);
>>>>>>> 4a626340
}

VocabStates _set_vocab_states(const c10::intrusive_ptr<Vocab> &self) {
  std::vector<int64_t> integers;
  StringList strings = self->itos_;
  strings.push_back(self->unk_token_);
  std::vector<torch::Tensor> tensors;

  VocabStates states = std::make_tuple(self->version_str_, std::move(integers),
                                       std::move(strings), std::move(tensors));
  return states;
}

c10::intrusive_ptr<Vocab> _get_vocab_from_states(VocabStates states) {
  auto state_size = std::tuple_size<decltype(states)>::value;
  if (state_size != 4) {
#ifdef _MSC_VER
    std::cerr << "[RuntimeError] Expected deserialized Vocab to have 4 states "
                 "but found "
              << state_size << " states." << std::endl;
#endif
    throw std::runtime_error(
        "Expected deserialized Vocab to have 4 states but found " +
        std::to_string(state_size) + " states.");
  }

  auto &version_str = std::get<0>(states);
  auto &integers = std::get<1>(states);
  auto &strings = std::get<2>(states);
  auto &tensors = std::get<3>(states);

  // check integers and tensors are empty
  if (integers.size() != 0 || tensors.size() != 0) {
#ifdef _MSC_VER
    std::cerr << "[RuntimeError] Expected `integers` and `tensors` states to "
                 "be empty."
              << std::endl;
#endif
    throw std::runtime_error(
        "Expected `integers` and `tensors` states to be empty.");
  }

  if (version_str.compare("0.0.1") >= 0) {
    std::string unk_token = strings.back();
    strings.pop_back(); // remove last element which is unk_token

    return c10::make_intrusive<Vocab>(std::move(strings), std::move(unk_token));
  }
#ifdef _MSC_VER
  std::cerr << "[RuntimeError] Found unexpected version for serialized Vocab: "
            << version_str << std::endl;
#endif
  throw std::runtime_error(
      "Found unexpected version for serialized Vocab: " + version_str + ".");
}

} // namespace torchtext<|MERGE_RESOLUTION|>--- conflicted
+++ resolved
@@ -8,13 +8,8 @@
 
 Vocab::Vocab(const StringList &tokens, const IndexDict &stoi,
              const std::string &unk_token, const int64_t unk_index)
-<<<<<<< HEAD
     : unk_index_(std::move(unk_index)), stoi_(std::move(stoi)),
       itos_(std::move(tokens)), unk_token_(std::move(unk_token)) {}
-=======
-    : itos_(std::move(tokens)), stoi_(std::move(stoi)),
-      unk_index_(std::move(unk_index)), unk_token_(std::move(unk_token)) {}
->>>>>>> 4a626340
 
 Vocab::Vocab(const StringList &tokens, const std::string &unk_token)
     : itos_(std::move(tokens)), unk_token_(std::move(unk_token)) {
@@ -269,13 +264,7 @@
       _concat_tokens(chunk_tokens, unk_token, min_freq, num_lines);
   int64_t unk_index = stoi.find(unk_token)->second;
 
-<<<<<<< HEAD
-  int64_t unk_index = stoindex.find(unk_token)->second;
-
-  return Vocab(std::move(tokens), std::move(stoindex), unk_token, unk_index);
-=======
   return Vocab(std::move(tokens), std::move(stoi), unk_token, unk_index);
->>>>>>> 4a626340
 }
 
 VocabStates _set_vocab_states(const c10::intrusive_ptr<Vocab> &self) {
