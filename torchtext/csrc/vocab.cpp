#include <ATen/Parallel.h> // @manual
#include <common.h>
#include <torch/torch.h> // @manual
#include <vocab.h> // @manual

#include <iostream>
#include <stdexcept>
#include <string>
namespace torchtext {

Vocab::Vocab(StringList tokens, const c10::optional<int64_t>& default_index)
    : stoi_(MAX_VOCAB_SIZE, -1), default_index_{default_index} {
  for (auto& token : tokens) {
    // throw error if duplicate token is found
    auto id = _find(c10::string_view{token});
    TORCH_CHECK(
        stoi_[id] == -1, "Duplicate token found in tokens list: " + token);

    _add(std::move(token));
  }
}

Vocab::Vocab(StringList tokens) : Vocab(std::move(tokens), {}) {}

int64_t Vocab::__len__() const {
  return itos_.size();
}

bool Vocab::__contains__(const c10::string_view& token) const {
  int64_t id = _find(token);
  if (stoi_[id] != -1) {
    return true;
  }
  return false;
}

int64_t Vocab::__getitem__(const c10::string_view& token) const {
  int64_t id = _find(token);
  if (stoi_[id] != -1)
    return stoi_[id];

  // throw error if default_index_ is not set
  TORCH_CHECK(
      default_index_.has_value(),
      "Token " + std::string(token) +
          " not found and default index is not set");

  // return default index if token is OOV
  return default_index_.value();
}

void Vocab::set_default_index(c10::optional<int64_t> index) {
  default_index_ = index;
}

c10::optional<int64_t> Vocab::get_default_index() const {
  return default_index_;
}

void Vocab::append_token(std::string token) {
  // throw error if token already exist in vocab
  auto id = _find(c10::string_view{token});
  TORCH_CHECK(
      stoi_[id] == -1,
      "Token " + token + " already exists in the Vocab with index: " +
          std::to_string(stoi_[id]));

  _add(std::move(token));
}

void Vocab::insert_token(std::string token, const int64_t& index) {
  // throw error if index is not valid
  TORCH_CHECK(
      index >= 0 && index <= __len__(),
      "Specified index " + std::to_string(index) +
          " is out of bounds for vocab of size " + std::to_string(__len__()));

  // throw error if token already present
  TORCH_CHECK(!__contains__(token), "Token " + token + " not found in Vocab");

  // need to offset all tokens greater than or equal index by 1
  for (size_t i = index; i < __len__(); i++) {
    stoi_[_find(c10::string_view{itos_[i]})] = i + 1;
  }

  stoi_[_find(c10::string_view{token})] = index;
  itos_.insert(itos_.begin() + index, std::move(token));
}

std::string Vocab::lookup_token(const int64_t& index) {
  // throw error if index is not valid
  TORCH_CHECK(
      index >= 0 && index < __len__(),
      "Specified index " + std::to_string(index) +
          " is out of bounds for vocab of size " + std::to_string(__len__()));

  return itos_[index];
}

StringList Vocab::lookup_tokens(const std::vector<int64_t>& indices) {
  // throw error if indices are not valid
  for (size_t i = 0; i < indices.size(); i++) {
    TORCH_CHECK(
        indices[i] >= 0 && indices[i] < __len__(),
        "Specified index " + std::to_string(indices[i]) + " at position " +
            std::to_string(i) + " is out of bounds for vocab of size " +
            std::to_string(__len__()));
  }

  std::vector<std::string> tokens(indices.size());
  for (size_t i = 0; i < indices.size(); i++) {
    tokens[i] = itos_[indices[i]];
  }
  return tokens;
}

std::vector<int64_t> Vocab::lookup_indices(
    const std::vector<c10::string_view>& tokens) {
  std::vector<int64_t> indices(tokens.size());
  for (size_t i = 0; i < tokens.size(); i++) {
    indices[i] = __getitem__(tokens[i]);
  }
  return indices;
}

std::unordered_map<std::string, int64_t> Vocab::get_stoi() const {
  std::unordered_map<std::string, int64_t> stoi;
  // construct tokens and index list
  for (const auto& item : itos_) {
    stoi[item] = __getitem__(c10::string_view{item});
  }
  return stoi;
}

StringList Vocab::get_itos() const {
  return itos_;
}

int64_t _infer_lines(const std::string& file_path) {
  int64_t num_lines = 0;
  std::ifstream fin;
  fin.open(file_path, std::ios::in);
  TORCH_CHECK(fin.is_open(), "Cannot open input file " + file_path);

  while (fin.ignore(std::numeric_limits<std::streamsize>::max(), '\n')) {
    num_lines++;
  }
  return num_lines;
}

void parse_vocab_file_chunk(
    const std::string& file_path,
    size_t offset,
    const int64_t start_line,
    const int64_t end_line,
    const std::shared_ptr<IndexDict>& counter) {
  std::ifstream fin(file_path, std::ios::in);
  TORCH_CHECK(fin.is_open(), "Cannot open input file " + file_path);

  fin.seekg(offset);

  for (int64_t i = start_line; i < end_line; i++) {
    std::string token;
    fin >> token;
    fin >> std::ws;

    if ((*counter).find(token) == (*counter).end()) {
      (*counter)[token] = 1;
    } else {
      (*counter)[token] += 1;
    }
  }
}

void parse_raw_text_file_chunk(
    const std::string& file_path,
    size_t offset,
    const int64_t start_line,
    const int64_t end_line,
    const std::shared_ptr<IndexDict>& counter,
    torch::jit::script::Module& module) {
  std::ifstream fin(file_path, std::ios::in);
  TORCH_CHECK(fin.is_open(), "Cannot open input file " + file_path);

  fin.seekg(offset);

  std::string line;
  for (int64_t i = start_line; i < end_line; i++) {
    std::getline(fin, line);
    auto token_list =
        module.forward(std::vector<c10::IValue>({c10::IValue(line)})).toList();

    for (size_t i = 0; i < token_list.size(); i++) {
      c10::IValue token_ref = token_list.get(i);
      std::string token = token_ref.toStringRef();

      if ((*counter).find(token) == (*counter).end()) {
        (*counter)[token] = 1;
      } else {
        (*counter)[token] += 1;
      }
    }
  }
}

StringList _concat_tokens(
    std::vector<std::shared_ptr<IndexDict>> chunk_counters,
    const int64_t min_freq,
    const int64_t num_lines,
    const bool sort_tokens) {
  TORCH_CHECK(
      chunk_counters.size() > 0,
      "There must be at least 1 chunk to concatenate!");

  IndexDict tokens_freq;
  StringList unique_tokens;
  unique_tokens.reserve(num_lines);

  // concatenate all counters
<<<<<<< HEAD
  for (auto & chunk_counter : chunk_counters) {
    auto &cur_counter = *chunk_counter;
    for (const auto &item : cur_counter) {
=======
  for (size_t i = 0; i < chunk_counters.size(); i++) {
    auto& cur_counter = *chunk_counters[i];
    for (const auto& item : cur_counter) {
>>>>>>> e7cb2f4f
      int64_t cur_token_freq = item.second;
      if (tokens_freq.find(item.first) != tokens_freq.end()) {
        tokens_freq[item.first] += cur_token_freq;
      } else {
        tokens_freq[item.first] = cur_token_freq;
      }

      // add to tokens list only if all of the conditions are met:
      // 1. token is not empty
      // 2. we exceed min_freq for the first time
      if (item.first.length() &&
          tokens_freq[item.first] - cur_token_freq < min_freq &&
          tokens_freq[item.first] >= min_freq) {
        unique_tokens.push_back(item.first);
      }
    }
  }

  // create token freq pairs
  std::vector<std::pair<std::string, int64_t>> token_freq_pairs;

  for (std::string& token : unique_tokens) {
    auto token_freq = tokens_freq[token];
    token_freq_pairs.emplace_back(std::move(token), token_freq);
  }
  unique_tokens.clear();

  // sort tokens by freq
  if (sort_tokens) {
    CompareTokens compare_tokens;
    std::sort(token_freq_pairs.begin(), token_freq_pairs.end(), compare_tokens);
  }

  // update unique tokens with correct order
  for (auto& token_freq_pair : token_freq_pairs) {
    unique_tokens.emplace_back(std::move(token_freq_pair.first));
  }

  return unique_tokens;
}

constexpr int64_t GRAIN_SIZE = 13107;
Vocab _load_vocab_from_file(
    const std::string& file_path,
    const int64_t min_freq,
    const int64_t num_cpus) {
  int64_t num_lines = _infer_lines(file_path);
  int64_t chunk_size = impl::divup(num_lines, num_cpus);
  // Launching a thread on less lines than this likely has too much overhead.
  // TODO: Add explicit test beyond grain size to cover multithreading
  chunk_size = std::max(chunk_size, GRAIN_SIZE);

  std::vector<size_t> offsets;
  impl::infer_offsets(file_path, num_lines, chunk_size, offsets);

  std::vector<std::shared_ptr<IndexDict>> chunk_counters;

  std::mutex m;
  std::condition_variable cv;
  std::atomic<int> thread_count(0);

  // create threads
  int64_t j = 0;
  for (int64_t i = 0; i < num_lines; i += chunk_size) {
    auto counter_ptr = std::make_shared<IndexDict>();

    thread_count++;
    at::launch([&, file_path, num_lines, chunk_size, j, i, counter_ptr]() {
      parse_vocab_file_chunk(
          file_path,
          offsets[j],
          i,
          std::min(num_lines, i + chunk_size),
          counter_ptr);
      std::lock_guard<std::mutex> lk(m);
      thread_count--;
      cv.notify_all();
    });
    chunk_counters.push_back(counter_ptr);
    j++;
  }

  // block until all threads finish execution
  std::unique_lock<std::mutex> lock(m);
  cv.wait(lock, [&thread_count] { return thread_count == 0; });

  StringList tokens =
      _concat_tokens(chunk_counters, min_freq, num_lines, false);

  return Vocab(std::move(tokens));
}

Vocab _build_vocab_from_text_file(
    const std::string& file_path,
    const int64_t min_freq,
    const int64_t num_cpus,
    torch::jit::script::Module tokenizer) {
  int64_t num_lines = _infer_lines(file_path);
  int64_t chunk_size = impl::divup(num_lines, num_cpus);
  // Launching a thread on less lines than this likely has too much overhead.
  chunk_size = std::max(chunk_size, GRAIN_SIZE);

  std::vector<size_t> offsets;
  impl::infer_offsets(file_path, num_lines, chunk_size, offsets);

  std::vector<std::shared_ptr<IndexDict>> chunk_counters;

  std::mutex m;
  std::condition_variable cv;
  std::atomic<int> thread_count(0);

  // create threads
  int64_t j = 0;
  for (int64_t i = 0; i < num_lines; i += chunk_size) {
    auto counter_ptr = std::make_shared<IndexDict>();
    thread_count++;
    at::launch([&, file_path, num_lines, chunk_size, j, i, counter_ptr]() {
      parse_raw_text_file_chunk(
          file_path,
          offsets[j],
          i,
          std::min(num_lines, i + chunk_size),
          counter_ptr,
          tokenizer);
      std::lock_guard<std::mutex> lk(m);
      thread_count--;
      cv.notify_all();
    });
    chunk_counters.push_back(counter_ptr);
    j++;
  }

  // block until all threads finish execution
  std::unique_lock<std::mutex> lock(m);
  cv.wait(lock, [&thread_count] { return thread_count == 0; });

  StringList tokens = _concat_tokens(chunk_counters, min_freq, num_lines, true);

  return Vocab(std::move(tokens));
}

VocabStates _serialize_vocab(const c10::intrusive_ptr<Vocab>& self) {
  std::vector<int64_t> integers;
  StringList strings = self->itos_;
  std::vector<torch::Tensor> tensors;

  if (self->default_index_.has_value()) {
    integers.push_back(self->default_index_.value());
  }

  VocabStates states = std::make_tuple(
      self->version_str_,
      std::move(integers),
      std::move(strings),
      std::move(tensors));
  return states;
}

c10::intrusive_ptr<Vocab> _deserialize_vocab(VocabStates states) {
  auto state_size = std::tuple_size<decltype(states)>::value;
  TORCH_CHECK(
      state_size == 4,
      "Expected deserialized Vocab to have 4 states but found " +
          std::to_string(state_size) + " states");

  auto& version_str = std::get<0>(states);
  auto& integers = std::get<1>(states);
  auto& strings = std::get<2>(states);
  auto& tensors = std::get<3>(states);

  // check tensors are empty
  TORCH_CHECK(tensors.size() == 0, "Expected `tensors` states to be empty");

  // throw error if version is not compatible
  TORCH_CHECK(
      version_str.compare("0.0.2") >= 0,
      "Found unexpected version for serialized Vocab: " + version_str);

  c10::optional<int64_t> default_index = {};
  if (integers.size() > 0) {
    default_index = integers[0];
  }
  return c10::make_intrusive<Vocab>(std::move(strings), default_index);
}

} // namespace torchtext<|MERGE_RESOLUTION|>--- conflicted
+++ resolved
@@ -217,15 +217,9 @@
   unique_tokens.reserve(num_lines);
 
   // concatenate all counters
-<<<<<<< HEAD
-  for (auto & chunk_counter : chunk_counters) {
-    auto &cur_counter = *chunk_counter;
-    for (const auto &item : cur_counter) {
-=======
   for (size_t i = 0; i < chunk_counters.size(); i++) {
     auto& cur_counter = *chunk_counters[i];
     for (const auto& item : cur_counter) {
->>>>>>> e7cb2f4f
       int64_t cur_token_freq = item.second;
       if (tokens_freq.find(item.first) != tokens_freq.end()) {
         tokens_freq[item.first] += cur_token_freq;
