#include <pybind11/pybind11.h>
<<<<<<< HEAD
#include "vocab.h" // @manual
=======
#include <torchtext/csrc/vocab.h> // @manual
>>>>>>> 51424631

namespace py = pybind11;

namespace torchtext {

Vocab _build_vocab_from_text_file_using_python_tokenizer(
    const std::string& file_path,
    const int64_t min_freq,
    py::object tokenizer) {
  // find number of lines
  int64_t num_lines = _infer_lines(file_path);
  // Read text from file and add tokens
  std::ifstream fin(file_path, std::ios::in);
  TORCH_CHECK(fin.is_open(), "Cannot open input file " + file_path);

  IndexDict counter;
  std::string line;
  for (int64_t i = 0; i < num_lines; i++) {
    std::getline(fin, line);
    std::vector<std::string> token_list =
        tokenizer(line).cast<std::vector<std::string>>();

    for (size_t i = 0; i < token_list.size(); i++) {
      std::string token = token_list[i];

      if (counter.find(token) == counter.end()) {
        counter[token] = 1;
      } else {
        counter[token] += 1;
      }
    }
  }

  // create tokens-frequency pairs
  std::vector<std::pair<std::string, int64_t>> token_freq_pairs;
  for (const auto& item : counter) {
    if (item.second >= min_freq) {
      token_freq_pairs.push_back(item);
    }
  }

  // sort tokens by frequency
  CompareTokens compare_tokens;
  std::sort(token_freq_pairs.begin(), token_freq_pairs.end(), compare_tokens);

  // Create final list of tokens
  StringList tokens;
  for (const auto& token_freq_pair : token_freq_pairs) {
    tokens.push_back(token_freq_pair.first);
  }

  return Vocab(std::move(tokens));
}
} // namespace torchtext<|MERGE_RESOLUTION|>--- conflicted
+++ resolved
@@ -1,9 +1,5 @@
 #include <pybind11/pybind11.h>
-<<<<<<< HEAD
-#include "vocab.h" // @manual
-=======
 #include <torchtext/csrc/vocab.h> // @manual
->>>>>>> 51424631
 
 namespace py = pybind11;
 
