<<<<<<< HEAD
#include "sentencepiece.h" // @manual
=======
#include <torchtext/csrc/sentencepiece.h> // @manual
>>>>>>> 51424631

namespace torchtext {

SentencePiece::SentencePiece(const std::string& content) : content_(content) {
  const auto status = processor_.LoadFromSerializedProto(content_);
  if (!status.ok()) {
    throw std::runtime_error(
        "Failed to load SentencePiece model. Error: " + status.ToString());
  }
}

std::vector<std::string> SentencePiece::Encode(const std::string& input) const {
  std::vector<std::string> pieces;
  processor_.Encode(input, &pieces);
  return pieces;
}

std::vector<int64_t> SentencePiece::EncodeAsIds(
    const std::string& input) const {
  const auto val = processor_.EncodeAsIds(input);
  return std::vector<int64_t>(val.begin(), val.end());
}

std::string SentencePiece::DecodeIds(const std::vector<int64_t>& ids) const {
  const std::vector<int> val(ids.begin(), ids.end());
  return processor_.DecodeIds(val);
}

std::vector<std::string> SentencePiece::EncodeAsPieces(
    const std::string& input) const {
  return processor_.EncodeAsPieces(input);
}

std::string SentencePiece::DecodePieces(
    const std::vector<std::string>& pieces) const {
  return processor_.DecodePieces(pieces);
}

int64_t SentencePiece::GetPieceSize() const {
  return processor_.GetPieceSize();
}

int64_t SentencePiece::unk_id() const {
  return processor_.unk_id();
}

int64_t SentencePiece::PieceToId(const std::string& piece) const {
  return processor_.PieceToId(piece);
}

std::string SentencePiece::IdToPiece(const int64_t id) const {
  return processor_.IdToPiece(id);
}

void generate_sp_model(
    const std::string& filename,
    const int64_t& vocab_size,
    const std::string& model_type,
    const std::string& model_prefix) {
  const auto status = ::sentencepiece::SentencePieceTrainer::Train(
      "--input=" + filename + " --model_prefix=" + model_prefix +
      " --vocab_size=" + std::to_string(vocab_size) +
      " --model_type=" + model_type);
  if (!status.ok()) {
    throw std::runtime_error(
        "Failed to train SentencePiece model. Error: " + status.ToString());
  }
}

c10::intrusive_ptr<SentencePiece> load_sp_model(const std::string& path) {
  std::ifstream file(path, std::ios::binary | std::ios::in);
  if (!file) {
    throw std::runtime_error("Failed to open file :" + path);
  }
  std::string content(
      (std::istreambuf_iterator<char>(file)), std::istreambuf_iterator<char>());
  return c10::make_intrusive<SentencePiece>(std::move(content));
}

c10::intrusive_ptr<SentencePiece> load_sp_model_string(std::string content) {
  return c10::make_intrusive<SentencePiece>(std::move(content));
}

} // namespace torchtext<|MERGE_RESOLUTION|>--- conflicted
+++ resolved
@@ -1,8 +1,4 @@
-<<<<<<< HEAD
-#include "sentencepiece.h" // @manual
-=======
 #include <torchtext/csrc/sentencepiece.h> // @manual
->>>>>>> 51424631
 
 namespace torchtext {
 
