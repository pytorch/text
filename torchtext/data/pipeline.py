class Pipeline(object):
<<<<<<< HEAD
    """Defines a pipeline for transforming sequence data.

    The input is assumed to be utf-8 encoded `str`.

    Attributes:
        convert_token: The function to apply to input sequence data.
        pipes: The Pipelines that will be applied to input sequence
            data in order.
    """

    def __init__(self, convert_token=None):
        """Create a pipeline.

        Args:
            convert_token: The function to apply to input sequence data.
                If None, the identity function is used. Default: None
        """
        if convert_token is None:
            self.convert_token = Pipeline.identity
        elif callable(convert_token):
            self.convert_token = convert_token
        else:
            raise ValueError("Pipeline input convert_token {} is not None "
                             "or callable".format(convert_token))
        self.pipes = [self]

    def __call__(self, x, *args):
        """Apply the the current Pipeline(s) to an input.

        Args:
            x: The input to process with the Pipeline(s).
            Positional arguments: Forwarded to the `call` function
                of the Pipeline(s).
        """
        for pipe in self.pipes:
            x = pipe.call(x, *args)
        return x

    def call(self, x, *args):
        """Apply _only_ the convert_token function of the current pipeline
        to the input. If the input is a list, a list with the results of
        applying the `convert_token` function to all input elements is
        returned.

        Args:
            x: The input to apply the convert_token function to.
            Positional arguments: Forwarded to the `convert_token` function
                of the current Pipeline.
        """
        if isinstance(x, list):
            return [self.convert_token(tok, *args) for tok in x]
        return self.convert_token(x, *args)

    def add_before(self, pipeline):
        """Add a Pipeline to be applied before this processing pipeline.

        Args:
            pipeline: The Pipeline or callable to apply before this
                Pipeline.
        """
        if not isinstance(pipeline, Pipeline):
            pipeline = Pipeline(pipeline)
        self.pipes = pipeline.pipes[:] + self.pipes[:]
        return self

    def add_after(self, pipeline):
        """Add a Pipeline to be applied after this processing pipeline.

        Args:
            pipeline: The Pipeline or callable to apply after this
                Pipeline.
        """
        if not isinstance(pipeline, Pipeline):
            pipeline = Pipeline(pipeline)
        self.pipes = self.pipes[:] + pipeline.pipes[:]
        return self

    @staticmethod
    def identity(x):
        """Return a copy of the input.

        This is here for serialization compatibility with pickle.
        """
        return x
=======
    def __init__(self, convert_token=None):
        warnings.warn('{} class has '.format(self.__class__.__name__) +
                      'been retired and moved to torchtext.legacy. Please ' +
                      'import from torchtext.legacy.data if you still want it.', UserWarning)
        raise ImportWarning
>>>>>>> 68958f8b
<|MERGE_RESOLUTION|>--- conflicted
+++ resolved
@@ -1,93 +1,6 @@
 class Pipeline(object):
-<<<<<<< HEAD
-    """Defines a pipeline for transforming sequence data.
-
-    The input is assumed to be utf-8 encoded `str`.
-
-    Attributes:
-        convert_token: The function to apply to input sequence data.
-        pipes: The Pipelines that will be applied to input sequence
-            data in order.
-    """
-
-    def __init__(self, convert_token=None):
-        """Create a pipeline.
-
-        Args:
-            convert_token: The function to apply to input sequence data.
-                If None, the identity function is used. Default: None
-        """
-        if convert_token is None:
-            self.convert_token = Pipeline.identity
-        elif callable(convert_token):
-            self.convert_token = convert_token
-        else:
-            raise ValueError("Pipeline input convert_token {} is not None "
-                             "or callable".format(convert_token))
-        self.pipes = [self]
-
-    def __call__(self, x, *args):
-        """Apply the the current Pipeline(s) to an input.
-
-        Args:
-            x: The input to process with the Pipeline(s).
-            Positional arguments: Forwarded to the `call` function
-                of the Pipeline(s).
-        """
-        for pipe in self.pipes:
-            x = pipe.call(x, *args)
-        return x
-
-    def call(self, x, *args):
-        """Apply _only_ the convert_token function of the current pipeline
-        to the input. If the input is a list, a list with the results of
-        applying the `convert_token` function to all input elements is
-        returned.
-
-        Args:
-            x: The input to apply the convert_token function to.
-            Positional arguments: Forwarded to the `convert_token` function
-                of the current Pipeline.
-        """
-        if isinstance(x, list):
-            return [self.convert_token(tok, *args) for tok in x]
-        return self.convert_token(x, *args)
-
-    def add_before(self, pipeline):
-        """Add a Pipeline to be applied before this processing pipeline.
-
-        Args:
-            pipeline: The Pipeline or callable to apply before this
-                Pipeline.
-        """
-        if not isinstance(pipeline, Pipeline):
-            pipeline = Pipeline(pipeline)
-        self.pipes = pipeline.pipes[:] + self.pipes[:]
-        return self
-
-    def add_after(self, pipeline):
-        """Add a Pipeline to be applied after this processing pipeline.
-
-        Args:
-            pipeline: The Pipeline or callable to apply after this
-                Pipeline.
-        """
-        if not isinstance(pipeline, Pipeline):
-            pipeline = Pipeline(pipeline)
-        self.pipes = self.pipes[:] + pipeline.pipes[:]
-        return self
-
-    @staticmethod
-    def identity(x):
-        """Return a copy of the input.
-
-        This is here for serialization compatibility with pickle.
-        """
-        return x
-=======
     def __init__(self, convert_token=None):
         warnings.warn('{} class has '.format(self.__class__.__name__) +
                       'been retired and moved to torchtext.legacy. Please ' +
                       'import from torchtext.legacy.data if you still want it.', UserWarning)
-        raise ImportWarning
->>>>>>> 68958f8b
+        raise ImportWarning