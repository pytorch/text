--- conflicted
+++ resolved
@@ -474,16 +474,10 @@
     """
 
     def __init__(self, nesting_field, use_vocab=True, init_token=None, eos_token=None,
-<<<<<<< HEAD
-                 fix_length=None, tensor_type=torch.LongTensor, preprocessing=None,
-                 postprocessing=None, tokenize=None, pad_token='<pad>',
-                 pad_first=False):
-=======
                  fix_length=None, dtype=torch.long, preprocessing=None,
                  postprocessing=None, tokenize=lambda s: s.split(),
                  include_lengths=False, pad_token='<pad>',
                  pad_first=False, truncate_first=False):
->>>>>>> 7f0ed402
         if isinstance(nesting_field, NestedField):
             raise ValueError('nesting field must not be another NestedField')
         if nesting_field.include_lengths:
