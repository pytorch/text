--- conflicted
+++ resolved
@@ -106,13 +106,9 @@
         unk_token: The string token used to represent OOV words. Default: "<unk>".
         pad_first: Do the padding of the sequence at the beginning. Default: False.
         truncate_first: Do the truncating of the sequence at the beginning. Default: False
-<<<<<<< HEAD
         stop_words: Tokens to discard during the preprocessing step. Default: None
-=======
         is_target: Whether this field is a target variable.
             Affects iteration over batches. Default: False
-        truncate_first: Do the truncating of the sequence at the beginning. Default: False
->>>>>>> fa0abff5
     """
 
     vocab_cls = Vocab
@@ -141,11 +137,8 @@
                  preprocessing=None, postprocessing=None, lower=False,
                  tokenize=(lambda s: s.split()), include_lengths=False,
                  batch_first=False, pad_token="<pad>", unk_token="<unk>",
-<<<<<<< HEAD
-                 pad_first=False, truncate_first=False, stop_words=None):
-=======
-                 pad_first=False, truncate_first=False, is_target=False):
->>>>>>> fa0abff5
+                 pad_first=False, truncate_first=False, stop_words=None,
+                 is_target=False):
         self.sequential = sequential
         self.use_vocab = use_vocab
         self.init_token = init_token
@@ -162,11 +155,8 @@
         self.pad_token = pad_token if self.sequential else None
         self.pad_first = pad_first
         self.truncate_first = truncate_first
-<<<<<<< HEAD
         self.stop_words = stop_words
-=======
         self.is_target = is_target
->>>>>>> fa0abff5
 
     def preprocess(self, x):
         """Load a single example using this field, tokenizing if necessary.
