# coding: utf8
from collections import Counter, OrderedDict
from itertools import chain
import six
import torch
from tqdm import tqdm

from .dataset import Dataset
from .pipeline import Pipeline
from .utils import get_tokenizer
from ..vocab import Vocab, SubwordVocab


class RawField(object):
    """ Defines a general datatype.

    Every dataset consists of one or more types of data. For instance, a text
    classification dataset contains sentences and their classes, while a
    machine translation dataset contains paired examples of text in two
    languages. Each of these types of data is represented by a RawField object.
    A RawField object does not assume any property of the data type and
    it holds parameters relating to how a datatype should be processed.

    Attributes:
        preprocessing: The Pipeline that will be applied to examples
            using this field before creating an example.
            Default: None.
        postprocessing: A Pipeline that will be applied to a list of examples
            using this field before assigning to a batch.
            Function signature: (batch(list)) -> object
            Default: None.
    """

    def __init__(self, preprocessing=None, postprocessing=None):
        self.preprocessing = preprocessing
        self.postprocessing = postprocessing

    def preprocess(self, x):
        """ Preprocess an example if the `preprocessing` Pipeline is provided. """
        if self.preprocessing is not None:
            return self.preprocessing(x)
        else:
            return x

    def process(self, batch, *args, **kwargs):
        """ Process a list of examples to create a batch.

        Postprocess the batch with user-provided Pipeline.

        Args:
            batch (list(object)): A list of object from a batch of examples.
        Returns:
            object: Processed object given the input and custom
                postprocessing Pipeline.
        """
        if self.postprocessing is not None:
            batch = self.postprocessing(batch)
        return batch


class Field(RawField):
    """Defines a datatype together with instructions for converting to Tensor.

    Field class models common text processing datatypes that can be represented
    by tensors.  It holds a Vocab object that defines the set of possible values
    for elements of the field and their corresponding numerical representations.
    The Field object also holds other parameters relating to how a datatype
    should be numericalized, such as a tokenization method and the kind of
    Tensor that should be produced.

    If a Field is shared between two columns in a dataset (e.g., question and
    answer in a QA dataset), then they will have a shared vocabulary.

    Attributes:
        sequential: Whether the datatype represents sequential data. If False,
            no tokenization is applied. Default: True.
        use_vocab: Whether to use a Vocab object. If False, the data in this
            field should already be numerical. Default: True.
        init_token: A token that will be prepended to every example using this
            field, or None for no initial token. Default: None.
        eos_token: A token that will be appended to every example using this
            field, or None for no end-of-sentence token. Default: None.
        fix_length: A fixed length that all examples using this field will be
            padded to, or None for flexible sequence lengths. Default: None.
        dtype: The torch.dtype class that represents a batch of examples
            of this kind of data. Default: torch.long.
        preprocessing: The Pipeline that will be applied to examples
            using this field after tokenizing but before numericalizing. Many
            Datasets replace this attribute with a custom preprocessor.
            Default: None.
        postprocessing: A Pipeline that will be applied to examples using
            this field after numericalizing but before the numbers are turned
            into a Tensor. The pipeline function takes the batch as a list, and
            the field's Vocab.
            Default: None.
        lower: Whether to lowercase the text in this field. Default: False.
        tokenize: The function used to tokenize strings using this field into
            sequential examples. If "spacy", the SpaCy English tokenizer is
            used. Default: str.split.
        include_lengths: Whether to return a tuple of a padded minibatch and
            a list containing the lengths of each examples, or just a padded
            minibatch. Default: False.
        batch_first: Whether to produce tensors with the batch dimension first.
            Default: False.
        pad_token: The string token used as padding. Default: "<pad>".
        unk_token: The string token used to represent OOV words. Default: "<unk>".
        pad_first: Do the padding of the sequence at the beginning. Default: False.
        truncate_first: Do the truncating of the sequence at the beginning. Default: False
<<<<<<< HEAD
        stop_words: Tokens to discard during the preprocessing step.
            Must be an iterable. Default: None
=======
        stop_words: Tokens to discard during the preprocessing step. Default: None
        is_target: Whether this field is a target variable.
            Affects iteration over batches. Default: False
>>>>>>> d14a61d8
    """

    vocab_cls = Vocab
    # Dictionary mapping PyTorch tensor dtypes to the appropriate Python
    # numeric type.
    dtypes = {
        torch.float32: float,
        torch.float: float,
        torch.float64: float,
        torch.double: float,
        torch.float16: float,
        torch.half: float,

        torch.uint8: int,
        torch.int8: int,
        torch.int16: int,
        torch.short: int,
        torch.int32: int,
        torch.int: int,
        torch.int64: int,
        torch.long: int,
    }

    def __init__(self, sequential=True, use_vocab=True, init_token=None,
                 eos_token=None, fix_length=None, dtype=torch.long,
                 preprocessing=None, postprocessing=None, lower=False,
                 tokenize=(lambda s: s.split()), include_lengths=False,
                 batch_first=False, pad_token="<pad>", unk_token="<unk>",
                 pad_first=False, truncate_first=False, stop_words=None,
                 is_target=False):
        self.sequential = sequential
        self.use_vocab = use_vocab
        self.init_token = init_token
        self.eos_token = eos_token
        self.unk_token = unk_token
        self.fix_length = fix_length
        self.dtype = dtype
        self.preprocessing = preprocessing
        self.postprocessing = postprocessing
        self.lower = lower
        self.tokenize = get_tokenizer(tokenize)
        self.include_lengths = include_lengths
        self.batch_first = batch_first
        self.pad_token = pad_token if self.sequential else None
        self.pad_first = pad_first
        self.truncate_first = truncate_first
<<<<<<< HEAD
        if stop_words is not None:
            try:
                self.stop_words = set(stop_words)
            except:
                raise ValueError("Stop words must be convertible to a set")
        else:
            self.stop_words = stop_words
=======
        self.stop_words = stop_words
        self.is_target = is_target
>>>>>>> d14a61d8

    def preprocess(self, x):
        """Load a single example using this field, tokenizing if necessary.

        If the input is a Python 2 `str`, it will be converted to Unicode
        first. If `sequential=True`, it will be tokenized. Then the input
        will be optionally lowercased and passed to the user-provided
        `preprocessing` Pipeline."""
        if (six.PY2 and isinstance(x, six.string_types) and
                not isinstance(x, six.text_type)):
            x = Pipeline(lambda s: six.text_type(s, encoding='utf-8'))(x)
        if self.sequential and isinstance(x, six.text_type):
            x = self.tokenize(x.rstrip('\n'))
        if self.lower:
            x = Pipeline(six.text_type.lower)(x)
        if self.sequential and self.use_vocab and self.stop_words is not None:
            x = [w for w in x if w not in self.stop_words]
        if self.preprocessing is not None:
            return self.preprocessing(x)
        else:
            return x

    def process(self, batch, device=None):
        """ Process a list of examples to create a torch.Tensor.

        Pad, numericalize, and postprocess a batch and create a tensor.

        Args:
            batch (list(object)): A list of object from a batch of examples.
        Returns:
            torch.autograd.Variable: Processed object given the input
                and custom postprocessing Pipeline.
        """
        padded = self.pad(batch)
        tensor = self.numericalize(padded, device=device)
        return tensor

    def pad(self, minibatch):
        """Pad a batch of examples using this field.

        Pads to self.fix_length if provided, otherwise pads to the length of
        the longest example in the batch. Prepends self.init_token and appends
        self.eos_token if those attributes are not None. Returns a tuple of the
        padded list and a list containing lengths of each example if
        `self.include_lengths` is `True` and `self.sequential` is `True`, else just
        returns the padded list. If `self.sequential` is `False`, no padding is applied.
        """
        minibatch = list(minibatch)
        if not self.sequential:
            return minibatch
        if self.fix_length is None:
            max_len = max(len(x) for x in minibatch)
        else:
            max_len = self.fix_length + (
                self.init_token, self.eos_token).count(None) - 2
        padded, lengths = [], []
        for x in minibatch:
            if self.pad_first:
                padded.append(
                    [self.pad_token] * max(0, max_len - len(x)) +
                    ([] if self.init_token is None else [self.init_token]) +
                    list(x[-max_len:] if self.truncate_first else x[:max_len]) +
                    ([] if self.eos_token is None else [self.eos_token]))
            else:
                padded.append(
                    ([] if self.init_token is None else [self.init_token]) +
                    list(x[-max_len:] if self.truncate_first else x[:max_len]) +
                    ([] if self.eos_token is None else [self.eos_token]) +
                    [self.pad_token] * max(0, max_len - len(x)))
            lengths.append(len(padded[-1]) - max(0, max_len - len(x)))
        if self.include_lengths:
            return (padded, lengths)
        return padded

    def build_vocab(self, *args, **kwargs):
        """Construct the Vocab object for this field from one or more datasets.

        Arguments:
            Positional arguments: Dataset objects or other iterable data
                sources from which to construct the Vocab object that
                represents the set of possible values for this field. If
                a Dataset object is provided, all columns corresponding
                to this field are used; individual columns can also be
                provided directly.
            Remaining keyword arguments: Passed to the constructor of Vocab.
        """
        counter = Counter()
        sources = []
        for arg in args:
            if isinstance(arg, Dataset):
                sources += [getattr(arg, name) for name, field in
                            arg.fields.items() if field is self]
            else:
                sources.append(arg)
        for data in sources:
            for x in data:
                if not self.sequential:
                    x = [x]
                try:
                    counter.update(x)
                except TypeError:
                    counter.update(chain.from_iterable(x))
        specials = list(OrderedDict.fromkeys(
            tok for tok in [self.unk_token, self.pad_token, self.init_token,
                            self.eos_token]
            if tok is not None))
        self.vocab = self.vocab_cls(counter, specials=specials, **kwargs)

    def numericalize(self, arr, device=None):
        """Turn a batch of examples that use this field into a Variable.

        If the field has include_lengths=True, a tensor of lengths will be
        included in the return value.

        Arguments:
            arr (List[List[str]], or tuple of (List[List[str]], List[int])):
                List of tokenized and padded examples, or tuple of List of
                tokenized and padded examples and List of lengths of each
                example if self.include_lengths is True.
            device (str or torch.device): A string or instance of `torch.device`
                specifying which device the Variables are going to be created on.
                If left as default, the tensors will be created on cpu. Default: None.
        """
        if self.include_lengths and not isinstance(arr, tuple):
            raise ValueError("Field has include_lengths set to True, but "
                             "input data is not a tuple of "
                             "(data batch, batch lengths).")
        if isinstance(arr, tuple):
            arr, lengths = arr
            lengths = torch.tensor(lengths, dtype=self.dtype, device=device)

        if self.use_vocab:
            if self.sequential:
                arr = [[self.vocab.stoi[x] for x in ex] for ex in arr]
            else:
                arr = [self.vocab.stoi[x] for x in arr]

            if self.postprocessing is not None:
                arr = self.postprocessing(arr, self.vocab)
        else:
            if self.dtype not in self.dtypes:
                raise ValueError(
                    "Specified Field dtype {} can not be used with "
                    "use_vocab=False because we do not know how to numericalize it. "
                    "Please raise an issue at "
                    "https://github.com/pytorch/text/issues".format(self.dtype))
            numericalization_func = self.dtypes[self.dtype]
            # It doesn't make sense to explictly coerce to a numeric type if
            # the data is sequential, since it's unclear how to coerce padding tokens
            # to a numeric type.
            if not self.sequential:
                arr = [numericalization_func(x) if isinstance(x, six.string_types)
                       else x for x in arr]
            if self.postprocessing is not None:
                arr = self.postprocessing(arr, None)

        var = torch.tensor(arr, dtype=self.dtype, device=device)

        if self.sequential and not self.batch_first:
            var.t_()
        if self.sequential:
            var = var.contiguous()

        if self.include_lengths:
            return var, lengths
        return var


class ReversibleField(Field):
    def __init__(self, **kwargs):
        if kwargs.get('tokenize') is list:
            self.use_revtok = False
        else:
            self.use_revtok = True
        if kwargs.get('tokenize') is None:
            kwargs['tokenize'] = 'revtok'
        if 'unk_token' not in kwargs:
            kwargs['unk_token'] = ' UNK '
        super(ReversibleField, self).__init__(**kwargs)

    def reverse(self, batch):
        if self.use_revtok:
            try:
                import revtok
            except ImportError:
                print("Please install revtok.")
                raise
        if not self.batch_first:
            batch = batch.t()
        with torch.cuda.device_of(batch):
            batch = batch.tolist()
        batch = [[self.vocab.itos[ind] for ind in ex] for ex in batch]  # denumericalize

        def trim(s, t):
            sentence = []
            for w in s:
                if w == t:
                    break
                sentence.append(w)
            return sentence

        batch = [trim(ex, self.eos_token) for ex in batch]  # trim past frst eos

        def filter_special(tok):
            return tok not in (self.init_token, self.pad_token)

        batch = [filter(filter_special, ex) for ex in batch]
        if self.use_revtok:
            return [revtok.detokenize(ex) for ex in batch]
        return [''.join(ex) for ex in batch]


class SubwordField(ReversibleField):
    vocab_cls = SubwordVocab

    def __init__(self, **kwargs):
        kwargs['tokenize'] = 'subword'
        if 'unk_token' not in kwargs:
            kwargs['unk_token'] = '�'
        super(SubwordField, self).__init__(**kwargs)

    def segment(self, *args):
        """Segment one or more datasets with this subword field.

        Arguments:
            Positional arguments: Dataset objects or other indexable
                mutable sequences to segment. If a Dataset object is provided,
                all columns corresponding to this field are used; individual
                columns can also be provided directly.
        """
        sources = []
        for arg in args:
            if isinstance(arg, Dataset):
                sources += [getattr(arg, name) for name, field in
                            arg.fields.items() if field is self]
            else:
                sources.append(arg)
        for data in sources:
            for x in tqdm(data, 'segmenting'):
                x[:] = self.vocab.segment(x)


class NestedField(Field):
    """A nested field.

    A nested field holds another field (called *nesting field*), accepts an untokenized
    string or a list string tokens and groups and treats them as one field as described
    by the nesting field. Every token will be preprocessed, padded, etc. in the manner
    specified by the nesting field. Note that this means a nested field always has
    ``sequential=True``. The two fields' vocabularies will be shared. Their
    numericalization results will be stacked into a single tensor. And NestedField will
    share the same include_lengths with nesting_field, so one shouldn't specify the
    include_lengths in the nesting_field. This field is
    primarily used to implement character embeddings. See ``tests/data/test_field.py``
    for examples on how to use this field.

    Arguments:
        nesting_field (Field): A field contained in this nested field.
        use_vocab (bool): Whether to use a Vocab object. If False, the data in this
            field should already be numerical. Default: ``True``.
        init_token (str): A token that will be prepended to every example using this
            field, or None for no initial token. Default: ``None``.
        eos_token (str): A token that will be appended to every example using this
            field, or None for no end-of-sentence token. Default: ``None``.
        fix_length (int): A fixed length that all examples using this field will be
            padded to, or ``None`` for flexible sequence lengths. Default: ``None``.
        dtype: The torch.dtype class that represents a batch of examples
            of this kind of data. Default: ``torch.long``.
        preprocessing (Pipeline): The Pipeline that will be applied to examples
            using this field after tokenizing but before numericalizing. Many
            Datasets replace this attribute with a custom preprocessor.
            Default: ``None``.
        postprocessing (Pipeline): A Pipeline that will be applied to examples using
            this field after numericalizing but before the numbers are turned
            into a Tensor. The pipeline function takes the batch as a list, and
            the field's Vocab. Default: ``None``.
        include_lengths: Whether to return a tuple of a padded minibatch and
            a list containing the lengths of each examples, or just a padded
            minibatch. Default: False.
        tokenize (callable or str): The function used to tokenize strings using this
            field into sequential examples. If "spacy", the SpaCy English tokenizer is
            used. Default: ``lambda s: s.split()``
        pad_token (str): The string token used as padding. If ``nesting_field`` is
            sequential, this will be set to its ``pad_token``. Default: ``"<pad>"``.
        pad_first (bool): Do the padding of the sequence at the beginning. Default:
            ``False``.
    """

    def __init__(self, nesting_field, use_vocab=True, init_token=None, eos_token=None,
                 fix_length=None, dtype=torch.long, preprocessing=None,
                 postprocessing=None, tokenize=lambda s: s.split(),
                 include_lengths=False, pad_token='<pad>',
                 pad_first=False, truncate_first=False):
        if isinstance(nesting_field, NestedField):
            raise ValueError('nesting field must not be another NestedField')
        if nesting_field.include_lengths:
            raise ValueError('nesting field cannot have include_lengths=True')

        if nesting_field.sequential:
            pad_token = nesting_field.pad_token
        super(NestedField, self).__init__(
            use_vocab=use_vocab,
            init_token=init_token,
            eos_token=eos_token,
            fix_length=fix_length,
            dtype=dtype,
            preprocessing=preprocessing,
            postprocessing=postprocessing,
            lower=nesting_field.lower,
            tokenize=tokenize,
            batch_first=True,
            pad_token=pad_token,
            unk_token=nesting_field.unk_token,
            pad_first=pad_first,
            truncate_first=truncate_first,
            include_lengths=include_lengths
        )
        self.nesting_field = nesting_field
        # in case the user forget to do that
        self.nesting_field.batch_first = True

    def preprocess(self, xs):
        """Preprocess a single example.

        Firstly, tokenization and the supplied preprocessing pipeline is applied. Since
        this field is always sequential, the result is a list. Then, each element of
        the list is preprocessed using ``self.nesting_field.preprocess`` and the resulting
        list is returned.

        Arguments:
            xs (list or str): The input to preprocess.

        Returns:
            list: The preprocessed list.
        """
        return [self.nesting_field.preprocess(x)
                for x in super(NestedField, self).preprocess(xs)]

    def pad(self, minibatch):
        """Pad a batch of examples using this field.

        If ``self.nesting_field.sequential`` is ``False``, each example in the batch must
        be a list of string tokens, and pads them as if by a ``Field`` with
        ``sequential=True``. Otherwise, each example must be a list of list of tokens.
        Using ``self.nesting_field``, pads the list of tokens to
        ``self.nesting_field.fix_length`` if provided, or otherwise to the length of the
        longest list of tokens in the batch. Next, using this field, pads the result by
        filling short examples with ``self.nesting_field.pad_token``.

        Example:
            >>> import pprint
            >>> pp = pprint.PrettyPrinter(indent=4)
            >>>
            >>> nesting_field = Field(pad_token='<c>', init_token='<w>', eos_token='</w>')
            >>> field = NestedField(nesting_field, init_token='<s>', eos_token='</s>')
            >>> minibatch = [
            ...     [list('john'), list('loves'), list('mary')],
            ...     [list('mary'), list('cries')],
            ... ]
            >>> padded = field.pad(minibatch)
            >>> pp.pprint(padded)
            [   [   ['<w>', '<s>', '</w>', '<c>', '<c>', '<c>', '<c>'],
                    ['<w>', 'j', 'o', 'h', 'n', '</w>', '<c>'],
                    ['<w>', 'l', 'o', 'v', 'e', 's', '</w>'],
                    ['<w>', 'm', 'a', 'r', 'y', '</w>', '<c>'],
                    ['<w>', '</s>', '</w>', '<c>', '<c>', '<c>', '<c>']],
                [   ['<w>', '<s>', '</w>', '<c>', '<c>', '<c>', '<c>'],
                    ['<w>', 'm', 'a', 'r', 'y', '</w>', '<c>'],
                    ['<w>', 'c', 'r', 'i', 'e', 's', '</w>'],
                    ['<w>', '</s>', '</w>', '<c>', '<c>', '<c>', '<c>'],
                    ['<c>', '<c>', '<c>', '<c>', '<c>', '<c>', '<c>']]]

        Arguments:
            minibatch (list): Each element is a list of string if
                ``self.nesting_field.sequential`` is ``False``, a list of list of string
                otherwise.

        Returns:
            list: The padded minibatch. or (padded, sentence_lens, word_lengths)
        """
        minibatch = list(minibatch)
        if not self.nesting_field.sequential:
            return super(NestedField, self).pad(minibatch)

        # Save values of attributes to be monkeypatched
        old_pad_token = self.pad_token
        old_init_token = self.init_token
        old_eos_token = self.eos_token
        old_fix_len = self.nesting_field.fix_length
        # Monkeypatch the attributes
        if self.nesting_field.fix_length is None:
            max_len = max(len(xs) for ex in minibatch for xs in ex)
            fix_len = max_len + 2 - (self.nesting_field.init_token,
                                     self.nesting_field.eos_token).count(None)
            self.nesting_field.fix_length = fix_len
        self.pad_token = [self.pad_token] * self.nesting_field.fix_length
        if self.init_token is not None:
            # self.init_token = self.nesting_field.pad([[self.init_token]])[0]
            self.init_token = [self.init_token]
        if self.eos_token is not None:
            # self.eos_token = self.nesting_field.pad([[self.eos_token]])[0]
            self.eos_token = [self.eos_token]
        # Do padding
        old_include_lengths = self.include_lengths
        self.include_lengths = True
        self.nesting_field.include_lengths = True
        padded, sentence_lengths = super(NestedField, self).pad(minibatch)
        padded_with_lengths = [self.nesting_field.pad(ex) for ex in padded]
        word_lengths = []
        final_padded = []
        max_sen_len = len(padded[0])
        for (pad, lens), sentence_len in zip(padded_with_lengths, sentence_lengths):
            if sentence_len == max_sen_len:
                lens = lens
                pad = pad
            elif self.pad_first:
                lens[:(max_sen_len - sentence_len)] = (
                    [0] * (max_sen_len - sentence_len))
                pad[:(max_sen_len - sentence_len)] = (
                    [self.pad_token] * (max_sen_len - sentence_len))
            else:
                lens[-(max_sen_len - sentence_len):] = (
                    [0] * (max_sen_len - sentence_len))
                pad[-(max_sen_len - sentence_len):] = (
                    [self.pad_token] * (max_sen_len - sentence_len))
            word_lengths.append(lens)
            final_padded.append(pad)
        padded = final_padded

        # Restore monkeypatched attributes
        self.nesting_field.fix_length = old_fix_len
        self.pad_token = old_pad_token
        self.init_token = old_init_token
        self.eos_token = old_eos_token
        self.include_lengths = old_include_lengths
        if self.include_lengths:
            return padded, sentence_lengths, word_lengths
        return padded

    def build_vocab(self, *args, **kwargs):
        """Construct the Vocab object for nesting field and combine it with this field's vocab.

        Arguments:
            Positional arguments: Dataset objects or other iterable data
                sources from which to construct the Vocab object that
                represents the set of possible values for the nesting field. If
                a Dataset object is provided, all columns corresponding
                to this field are used; individual columns can also be
                provided directly.
            Remaining keyword arguments: Passed to the constructor of Vocab.
        """
        sources = []
        for arg in args:
            if isinstance(arg, Dataset):
                sources.extend(
                    [getattr(arg, name) for name, field in arg.fields.items()
                     if field is self]
                )
            else:
                sources.append(arg)

        flattened = []
        for source in sources:
            flattened.extend(source)
        old_vectors = None
        old_unk_init = None
        old_vectors_cache = None
        if "vectors" in kwargs.keys():
            old_vectors = kwargs["vectors"]
            kwargs["vectors"] = None
        if "unk_init" in kwargs.keys():
            old_unk_init = kwargs["unk_init"]
            kwargs["unk_init"] = None
        if "vectors_cache" in kwargs.keys():
            old_vectors_cache = kwargs["vectors_cache"]
            kwargs["vectors_cache"] = None
        # just build vocab and does not load vector
        self.nesting_field.build_vocab(*flattened, **kwargs)
        super(NestedField, self).build_vocab()
        self.vocab.extend(self.nesting_field.vocab)
        if old_vectors is not None:
            self.vocab.load_vectors(old_vectors,
                                    unk_init=old_unk_init, cache=old_vectors_cache)

        self.nesting_field.vocab = self.vocab

    def numericalize(self, arrs, device=None):
        """Convert a padded minibatch into a variable tensor.

        Each item in the minibatch will be numericalized independently and the resulting
        tensors will be stacked at the first dimension.

        Arguments:
            arr (List[List[str]]): List of tokenized and padded examples.
            device (str or torch.device): A string or instance of `torch.device`
                specifying which device the Variables are going to be created on.
                If left as default, the tensors will be created on cpu. Default: None.
        """
        numericalized = []
        self.nesting_field.include_lengths = False
        if self.include_lengths:
            arrs, sentence_lengths, word_lengths = arrs

        for arr in arrs:
            numericalized_ex = self.nesting_field.numericalize(
                arr, device=device)
            numericalized.append(numericalized_ex)
        padded_batch = torch.stack(numericalized)

        self.nesting_field.include_lengths = True
        if self.include_lengths:
            sentence_lengths = torch.LongTensor(sentence_lengths, device=device)
            word_lengths = torch.LongTensor(word_lengths, device=device)
            return (padded_batch, sentence_lengths, word_lengths)
        return padded_batch


class LabelField(Field):
    """A Label field.

    A label field is a shallow wrapper around a standard field designed to hold labels
    for a classification task. Its only use is to set the unk_token and sequential to
    `None` by default.
    """

    def __init__(self, **kwargs):
        # whichever value is set for sequential and unk_token will be overwritten
        kwargs['sequential'] = False
        kwargs['unk_token'] = None

        super(LabelField, self).__init__(**kwargs)<|MERGE_RESOLUTION|>--- conflicted
+++ resolved
@@ -106,14 +106,9 @@
         unk_token: The string token used to represent OOV words. Default: "<unk>".
         pad_first: Do the padding of the sequence at the beginning. Default: False.
         truncate_first: Do the truncating of the sequence at the beginning. Default: False
-<<<<<<< HEAD
-        stop_words: Tokens to discard during the preprocessing step.
-            Must be an iterable. Default: None
-=======
         stop_words: Tokens to discard during the preprocessing step. Default: None
         is_target: Whether this field is a target variable.
             Affects iteration over batches. Default: False
->>>>>>> d14a61d8
     """
 
     vocab_cls = Vocab
@@ -160,7 +155,6 @@
         self.pad_token = pad_token if self.sequential else None
         self.pad_first = pad_first
         self.truncate_first = truncate_first
-<<<<<<< HEAD
         if stop_words is not None:
             try:
                 self.stop_words = set(stop_words)
@@ -168,10 +162,8 @@
                 raise ValueError("Stop words must be convertible to a set")
         else:
             self.stop_words = stop_words
-=======
         self.stop_words = stop_words
         self.is_target = is_target
->>>>>>> d14a61d8
 
     def preprocess(self, x):
         """Load a single example using this field, tokenizing if necessary.
