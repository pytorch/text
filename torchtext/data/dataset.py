--- conflicted
+++ resolved
@@ -13,149 +13,7 @@
 class TabularDataset(Dataset):
     def __init__(self, path, format, fields, skip_header=False,
                  csv_reader_params={}, **kwargs):
-<<<<<<< HEAD
-        """Create a TabularDataset given a path, file format, and field list.
-
-        Args:
-            path (str): Path to the data file.
-            format (str): The format of the data file. One of "CSV", "TSV", or
-                "JSON" (case-insensitive).
-            fields (list(tuple(str, Field)) or dict[str: tuple(str, Field)]): If using a list,
-                the format must be CSV or TSV, and the values of the list
-                should be tuples of (name, field).
-                The fields should be in the same order as the columns in the CSV or TSV
-                file, while tuples of (name, None) represent columns that will be ignored.
-
-                If using a dict, the keys should be a subset of the JSON keys or CSV/TSV
-                columns, and the values should be tuples of (name, field).
-                Keys not present in the input dictionary are ignored.
-                This allows the user to rename columns from their JSON/CSV/TSV key names
-                and also enables selecting a subset of columns to load.
-            skip_header (bool): Whether to skip the first line of the input file.
-            csv_reader_params(dict): Parameters to pass to the csv reader.
-                Only relevant when format is csv or tsv.
-                See
-                https://docs.python.org/3/library/csv.html#csv.reader
-                for more details.
-            kwargs (dict): Passed to the ``Dataset`` parent class.
-        """
-        format = format.lower()
-        make_example = {
-            'json': Example.fromJSON, 'dict': Example.fromdict,
-            'tsv': Example.fromCSV, 'csv': Example.fromCSV}[format]
-
-        with io.open(os.path.expanduser(path), encoding="utf8") as f:
-            if format == 'csv':
-                reader = unicode_csv_reader(f, **csv_reader_params)
-            elif format == 'tsv':
-                reader = unicode_csv_reader(f, delimiter='\t', **csv_reader_params)
-            else:
-                reader = f
-
-            if format in ['csv', 'tsv'] and isinstance(fields, dict):
-                if skip_header:
-                    raise ValueError('When using a dict to specify fields with a {} file,'
-                                     'skip_header must be False and'
-                                     'the file must have a header.'.format(format))
-                header = next(reader)
-                field_to_index = {f: header.index(f) for f in fields.keys()}
-                make_example = partial(make_example, field_to_index=field_to_index)
-
-            if skip_header:
-                next(reader)
-
-            examples = [make_example(line, fields) for line in reader]
-
-        if isinstance(fields, dict):
-            fields, field_dict = [], fields
-            for field in field_dict.values():
-                if isinstance(field, list):
-                    fields.extend(field)
-                else:
-                    fields.append(field)
-
-        super(TabularDataset, self).__init__(examples, fields, **kwargs)
-
-
-def check_split_ratio(split_ratio):
-    """Check that the split ratio argument is not malformed"""
-    valid_ratio = 0.
-    if isinstance(split_ratio, float):
-        # Only the train set relative ratio is provided
-        # Assert in bounds, validation size is zero
-        assert 0. < split_ratio < 1., (
-            "Split ratio {} not between 0 and 1".format(split_ratio))
-
-        test_ratio = 1. - split_ratio
-        return (split_ratio, test_ratio, valid_ratio)
-    elif isinstance(split_ratio, list):
-        # A list of relative ratios is provided
-        length = len(split_ratio)
-        assert length == 2 or length == 3, (
-            "Length of split ratio list should be 2 or 3, got {}".format(split_ratio))
-
-        # Normalize if necessary
-        ratio_sum = sum(split_ratio)
-        if not ratio_sum == 1.:
-            split_ratio = [float(ratio) / ratio_sum for ratio in split_ratio]
-
-        if length == 2:
-            return tuple(split_ratio + [valid_ratio])
-        return tuple(split_ratio)
-    else:
-        raise ValueError('Split ratio must be float or a list, got {}'
-                         .format(type(split_ratio)))
-
-
-def stratify(examples, strata_field):
-    # The field has to be hashable otherwise this doesn't work
-    # There's two iterations over the whole dataset here, which can be
-    # reduced to just one if a dedicated method for stratified splitting is used
-    unique_strata = set(getattr(example, strata_field) for example in examples)
-    strata_maps = {s: [] for s in unique_strata}
-    for example in examples:
-        strata_maps[getattr(example, strata_field)].append(example)
-    return list(strata_maps.values())
-
-
-def rationed_split(examples, train_ratio, test_ratio, val_ratio, rnd):
-    """Create a random permutation of examples, then split them by ratios
-
-    Args:
-        examples: a list of data
-        train_ratio, test_ratio, val_ratio: split fractions.
-        rnd: a random shuffler
-
-    Examples:
-        >>> examples = []
-        >>> train_ratio, test_ratio, val_ratio = 0.7, 0.2, 0.1
-        >>> rnd = torchtext.data.dataset.RandomShuffler(None)
-        >>> train_examples, test_examples, valid_examples = \
-                torchtext.data.dataset.rationed_split(examples, train_ratio,
-                                                      test_ratio, val_ratio,
-                                                      rnd)
-    """
-    N = len(examples)
-    randperm = rnd(range(N))
-    train_len = int(round(train_ratio * N))
-
-    # Due to possible rounding problems
-    if not val_ratio:
-        test_len = N - train_len
-    else:
-        test_len = int(round(test_ratio * N))
-
-    indices = (randperm[:train_len],  # Train
-               randperm[train_len:train_len + test_len],  # Test
-               randperm[train_len + test_len:])  # Validation
-
-    # There's a possibly empty list for the validation set
-    data = tuple([examples[i] for i in index] for index in indices)
-
-    return data
-=======
         warnings.warn('{} class has '.format(self.__class__.__name__) +
                       'been retired and moved to torchtext.legacy. Please ' +
                       'import from torchtext.legacy.data if you still want it.', UserWarning)
-        raise ImportWarning
->>>>>>> 1197514e
+        raise ImportWarning