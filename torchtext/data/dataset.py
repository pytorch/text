--- conflicted
+++ resolved
@@ -1,347 +1,18 @@
 import torch.utils.data
-
+import warnings
 
 class Dataset(torch.utils.data.Dataset):
     def __init__(self, examples, fields, filter_pred=None):
-<<<<<<< HEAD
-        """Create a dataset from a list of Examples and Fields.
-
-        Args:
-            examples: List of Examples.
-            fields (List(tuple(str, Field))): The Fields to use in this tuple. The
-                string is a field name, and the Field is the associated field.
-            filter_pred (callable or None): Use only examples for which
-                filter_pred(example) is True, or use all examples if None.
-                Default is None.
-        """
-        if filter_pred is not None:
-            make_list = isinstance(examples, list)
-            examples = filter(filter_pred, examples)
-            if make_list:
-                examples = list(examples)
-        self.examples = examples
-        self.fields = dict(fields)
-        # Unpack field tuples
-        for n, f in list(self.fields.items()):
-            if isinstance(n, tuple):
-                self.fields.update(zip(n, f))
-                del self.fields[n]
-
-    @classmethod
-    def splits(cls, path=None, root='.data', train=None, validation=None,
-               test=None, **kwargs):
-        """Create Dataset objects for multiple splits of a dataset.
-
-        Args:
-            path (str): Common prefix of the splits' file paths, or None to use
-                the result of cls.download(root).
-            root (str): Root dataset storage directory. Default is '.data'.
-            train (str): Suffix to add to path for the train set, or None for no
-                train set. Default is None.
-            validation (str): Suffix to add to path for the validation set, or None
-                for no validation set. Default is None.
-            test (str): Suffix to add to path for the test set, or None for no test
-                set. Default is None.
-            Remaining keyword arguments: Passed to the constructor of the
-                Dataset (sub)class being used.
-
-        Returns:
-            Tuple[Dataset]: Datasets for train, validation, and
-            test splits in that order, if provided.
-        """
-        if path is None:
-            path = cls.download(root)
-        train_data = None if train is None else cls(
-            os.path.join(path, train), **kwargs)
-        val_data = None if validation is None else cls(
-            os.path.join(path, validation), **kwargs)
-        test_data = None if test is None else cls(
-            os.path.join(path, test), **kwargs)
-        return tuple(d for d in (train_data, val_data, test_data)
-                     if d is not None)
-
-    def split(self, split_ratio=0.7, stratified=False, strata_field='label',
-              random_state=None):
-        """Create train-test(-valid?) splits from the instance's examples.
-
-        Args:
-            split_ratio (float or List of floats): a number [0, 1] denoting the amount
-                of data to be used for the training split (rest is used for test),
-                or a list of numbers denoting the relative sizes of train, test and valid
-                splits respectively. If the relative size for valid is missing, only the
-                train-test split is returned. Default is 0.7 (for the train set).
-            stratified (bool): whether the sampling should be stratified.
-                Default is False.
-            strata_field (str): name of the examples Field stratified over.
-                Default is 'label' for the conventional label field.
-            random_state (tuple): the random seed used for shuffling.
-                A return value of `random.getstate()`.
-
-        Returns:
-            Tuple[Dataset]: Datasets for train, validation, and
-            test splits in that order, if the splits are provided.
-        """
-        train_ratio, test_ratio, val_ratio = check_split_ratio(split_ratio)
-
-        # For the permutations
-        rnd = RandomShuffler(random_state)
-        if not stratified:
-            train_data, test_data, val_data = rationed_split(self.examples, train_ratio,
-                                                             test_ratio, val_ratio, rnd)
-        else:
-            if strata_field not in self.fields:
-                raise ValueError("Invalid field name for strata_field {}"
-                                 .format(strata_field))
-            strata = stratify(self.examples, strata_field)
-            train_data, test_data, val_data = [], [], []
-            for group in strata:
-                # Stratify each group and add together the indices.
-                group_train, group_test, group_val = rationed_split(group, train_ratio,
-                                                                    test_ratio, val_ratio,
-                                                                    rnd)
-                train_data += group_train
-                test_data += group_test
-                val_data += group_val
-
-        splits = tuple(Dataset(d, self.fields)
-                       for d in (train_data, val_data, test_data) if d)
-
-        # In case the parent sort key isn't none
-        if self.sort_key:
-            for subset in splits:
-                subset.sort_key = self.sort_key
-        return splits
-
-    def __getitem__(self, i):
-        return self.examples[i]
-
-    def __len__(self):
-        try:
-            return len(self.examples)
-        except TypeError:
-            return 2**32
-
-    def __iter__(self):
-        for x in self.examples:
-            yield x
-
-    def __getattr__(self, attr):
-        if attr in self.fields:
-            for x in self.examples:
-                yield getattr(x, attr)
-
-    @classmethod
-    def download(cls, root, check=None):
-        """Download and unzip an online archive (.zip, .gz, or .tgz).
-
-        Args:
-            root (str): Folder to download data to.
-            check (str or None): Folder whose existence indicates
-                that the dataset has already been downloaded, or
-                None to check the existence of root/{cls.name}.
-
-        Returns:
-            str: Path to extracted dataset.
-        """
-        path = os.path.join(root, cls.name)
-        check = path if check is None else check
-        if not os.path.isdir(check):
-            for url in cls.urls:
-                if isinstance(url, tuple):
-                    url, filename = url
-                else:
-                    filename = os.path.basename(url)
-                zpath = os.path.join(path, filename)
-                if not os.path.isfile(zpath):
-                    if not os.path.exists(os.path.dirname(zpath)):
-                        os.makedirs(os.path.dirname(zpath))
-                    print('downloading {}'.format(filename))
-                    download_from_url(url, zpath)
-                zroot, ext = os.path.splitext(zpath)
-                _, ext_inner = os.path.splitext(zroot)
-                if ext == '.zip':
-                    with zipfile.ZipFile(zpath, 'r') as zfile:
-                        print('extracting')
-                        zfile.extractall(path)
-                # tarfile cannot handle bare .gz files
-                elif ext == '.tgz' or ext == '.gz' and ext_inner == '.tar':
-                    with tarfile.open(zpath, 'r:gz') as tar:
-                        dirs = [member for member in tar.getmembers()]
-                        tar.extractall(path=path, members=dirs)
-                elif ext == '.gz':
-                    with gzip.open(zpath, 'rb') as gz:
-                        with open(zroot, 'wb') as uncompressed:
-                            shutil.copyfileobj(gz, uncompressed)
-
-        return os.path.join(path, cls.dirname)
-
-    def filter_examples(self, field_names):
-        """Remove unknown words from dataset examples with respect to given field.
-
-        Args:
-            field_names (list(str)): Within example only the parts with field names in
-                field_names will have their unknown words deleted.
-        """
-        for i, example in enumerate(self.examples):
-            for field_name in field_names:
-                vocab = set(self.fields[field_name].vocab.stoi)
-                text = getattr(example, field_name)
-                example_part = [word for word in text if word in vocab]
-                setattr(example, field_name, example_part)
-            self.examples[i] = example
-=======
         warnings.warn('{} class has '.format(self.__class__.__name__) +
                       'been retired and moved to torchtext.legacy. Please ' +
                       'import from torchtext.legacy.data if you still want it.', UserWarning)
         raise ImportWarning
->>>>>>> 68958f8b
 
 
 class TabularDataset(Dataset):
     def __init__(self, path, format, fields, skip_header=False,
                  csv_reader_params={}, **kwargs):
-<<<<<<< HEAD
-        """Create a TabularDataset given a path, file format, and field list.
-
-        Args:
-            path (str): Path to the data file.
-            format (str): The format of the data file. One of "CSV", "TSV", or
-                "JSON" (case-insensitive).
-            fields (list(tuple(str, Field)) or dict[str: tuple(str, Field)]:
-                If using a list, the format must be CSV or TSV, and the values of the list
-                should be tuples of (name, field).
-                The fields should be in the same order as the columns in the CSV or TSV
-                file, while tuples of (name, None) represent columns that will be ignored.
-
-                If using a dict, the keys should be a subset of the JSON keys or CSV/TSV
-                columns, and the values should be tuples of (name, field).
-                Keys not present in the input dictionary are ignored.
-                This allows the user to rename columns from their JSON/CSV/TSV key names
-                and also enables selecting a subset of columns to load.
-            skip_header (bool): Whether to skip the first line of the input file.
-            csv_reader_params(dict): Parameters to pass to the csv reader.
-                Only relevant when format is csv or tsv.
-                See
-                https://docs.python.org/3/library/csv.html#csv.reader
-                for more details.
-        """
-        format = format.lower()
-        make_example = {
-            'json': Example.fromJSON, 'dict': Example.fromdict,
-            'tsv': Example.fromCSV, 'csv': Example.fromCSV}[format]
-
-        with io.open(os.path.expanduser(path), encoding="utf8") as f:
-            if format == 'csv':
-                reader = unicode_csv_reader(f, **csv_reader_params)
-            elif format == 'tsv':
-                reader = unicode_csv_reader(f, delimiter='\t', **csv_reader_params)
-            else:
-                reader = f
-
-            if format in ['csv', 'tsv'] and isinstance(fields, dict):
-                if skip_header:
-                    raise ValueError('When using a dict to specify fields with a {} file,'
-                                     'skip_header must be False and'
-                                     'the file must have a header.'.format(format))
-                header = next(reader)
-                field_to_index = {f: header.index(f) for f in fields.keys()}
-                make_example = partial(make_example, field_to_index=field_to_index)
-
-            if skip_header:
-                next(reader)
-
-            examples = [make_example(line, fields) for line in reader]
-
-        if isinstance(fields, dict):
-            fields, field_dict = [], fields
-            for field in field_dict.values():
-                if isinstance(field, list):
-                    fields.extend(field)
-                else:
-                    fields.append(field)
-
-        super(TabularDataset, self).__init__(examples, fields, **kwargs)
-
-
-def check_split_ratio(split_ratio):
-    """Check that the split ratio argument is not malformed"""
-    valid_ratio = 0.
-    if isinstance(split_ratio, float):
-        # Only the train set relative ratio is provided
-        # Assert in bounds, validation size is zero
-        assert 0. < split_ratio < 1., (
-            "Split ratio {} not between 0 and 1".format(split_ratio))
-
-        test_ratio = 1. - split_ratio
-        return (split_ratio, test_ratio, valid_ratio)
-    elif isinstance(split_ratio, list):
-        # A list of relative ratios is provided
-        length = len(split_ratio)
-        assert length == 2 or length == 3, (
-            "Length of split ratio list should be 2 or 3, got {}".format(split_ratio))
-
-        # Normalize if necessary
-        ratio_sum = sum(split_ratio)
-        if not ratio_sum == 1.:
-            split_ratio = [float(ratio) / ratio_sum for ratio in split_ratio]
-
-        if length == 2:
-            return tuple(split_ratio + [valid_ratio])
-        return tuple(split_ratio)
-    else:
-        raise ValueError('Split ratio must be float or a list, got {}'
-                         .format(type(split_ratio)))
-
-
-def stratify(examples, strata_field):
-    # The field has to be hashable otherwise this doesn't work
-    # There's two iterations over the whole dataset here, which can be
-    # reduced to just one if a dedicated method for stratified splitting is used
-    unique_strata = set(getattr(example, strata_field) for example in examples)
-    strata_maps = {s: [] for s in unique_strata}
-    for example in examples:
-        strata_maps[getattr(example, strata_field)].append(example)
-    return list(strata_maps.values())
-
-
-def rationed_split(examples, train_ratio, test_ratio, val_ratio, rnd):
-    """Create a random permutation of examples, then split them by ratios
-
-    Args:
-        examples: a list of data
-        train_ratio, test_ratio, val_ratio: split fractions.
-        rnd: a random shuffler
-
-    Examples:
-        >>> examples = []
-        >>> train_ratio, test_ratio, val_ratio = 0.7, 0.2, 0.1
-        >>> rnd = torchtext.data.dataset.RandomShuffler(None)
-        >>> train_examples, test_examples, valid_examples = \
-                torchtext.data.dataset.rationed_split(examples, train_ratio,
-                                                      test_ratio, val_ratio,
-                                                      rnd)
-    """
-    N = len(examples)
-    randperm = rnd(range(N))
-    train_len = int(round(train_ratio * N))
-
-    # Due to possible rounding problems
-    if not val_ratio:
-        test_len = N - train_len
-    else:
-        test_len = int(round(test_ratio * N))
-
-    indices = (randperm[:train_len],  # Train
-               randperm[train_len:train_len + test_len],  # Test
-               randperm[train_len + test_len:])  # Validation
-
-    # There's a possibly empty list for the validation set
-    data = tuple([examples[i] for i in index] for index in indices)
-
-    return data
-=======
         warnings.warn('{} class has '.format(self.__class__.__name__) +
                       'been retired and moved to torchtext.legacy. Please ' +
                       'import from torchtext.legacy.data if you still want it.', UserWarning)
-        raise ImportWarning
->>>>>>> 68958f8b
+        raise ImportWarning