<<<<<<< HEAD
import json
from functools import reduce
=======
>>>>>>> 68958f8b
import warnings


class Example(object):
    @classmethod
    def fromJSON(cls, data, fields):
<<<<<<< HEAD
        warnings.warn('Example class will be retired soon and moved to torchtext.legacy. Please see the most recent release notes for further information.', UserWarning)
        ex = cls()
        obj = json.loads(data)

        for key, vals in fields.items():
            if vals is not None:
                if not isinstance(vals, list):
                    vals = [vals]

                for val in vals:
                    # for processing the key likes 'foo.bar'
                    name, field = val
                    ks = key.split('.')

                    def reducer(obj, key):
                        if isinstance(obj, list):
                            results = []
                            for data in obj:
                                if key not in data:
                                    # key error
                                    raise ValueError("Specified key {} was not found in "
                                                     "the input data".format(key))
                                else:
                                    results.append(data[key])
                            return results
                        else:
                            # key error
                            if key not in obj:
                                raise ValueError("Specified key {} was not found in "
                                                 "the input data".format(key))
                            else:
                                return obj[key]

                    v = reduce(reducer, ks, obj)
                    setattr(ex, name, field.preprocess(v))
        return ex

    @classmethod
    def fromdict(cls, data, fields):
        warnings.warn('Example class will be retired soon and moved to torchtext.legacy. Please see the most recent release notes for further information.', UserWarning)
        ex = cls()
        for key, vals in fields.items():
            if key not in data:
                raise ValueError("Specified key {} was not found in "
                                 "the input data".format(key))
            if vals is not None:
                if not isinstance(vals, list):
                    vals = [vals]
                for val in vals:
                    name, field = val
                    setattr(ex, name, field.preprocess(data[key]))
        return ex

    @classmethod
    def fromCSV(cls, data, fields, field_to_index=None):
        warnings.warn('Example class will be retired soon and moved to torchtext.legacy. Please see the most recent release notes for further information.', UserWarning)
        if field_to_index is None:
            return cls.fromlist(data, fields)
        else:
            assert(isinstance(fields, dict))
            data_dict = {f: data[idx] for f, idx in field_to_index.items()}
            return cls.fromdict(data_dict, fields)

    @classmethod
    def fromlist(cls, data, fields):
        warnings.warn('Example class will be retired soon and moved to torchtext.legacy. Please see the most recent release notes for further information.', UserWarning)
        ex = cls()
        for (name, field), val in zip(fields, data):
            if field is not None:
                if isinstance(val, str):
                    val = val.rstrip('\n')
                # Handle field tuples
                if isinstance(name, tuple):
                    for n, f in zip(name, field):
                        setattr(ex, n, f.preprocess(val))
                else:
                    setattr(ex, name, field.preprocess(val))
        return ex

    @classmethod
    def fromtree(cls, data, fields, subtrees=False):
        warnings.warn('Example class will be retired soon and moved to torchtext.legacy. Please see the most recent release notes for further information.', UserWarning)
        try:
            from nltk.tree import Tree
        except ImportError:
            print("Please install NLTK. "
                  "See the docs at http://nltk.org for more information.")
            raise
        tree = Tree.fromstring(data)
        if subtrees:
            return [cls.fromlist(
                [' '.join(t.leaves()), t.label()], fields) for t in tree.subtrees()]
        return cls.fromlist([' '.join(tree.leaves()), tree.label()], fields)
=======
        warnings.warn('{} class has '.format(self.__class__.__name__) +
                      'been retired and moved to torchtext.legacy. Please ' +
                      'import from torchtext.legacy.data if you still want it.', UserWarning)
        raise ImportWarning

    @classmethod
    def fromdict(cls, data, fields):
        warnings.warn('{} class has '.format(self.__class__.__name__) +
                      'been retired and moved to torchtext.legacy. Please ' +
                      'import from torchtext.legacy.data if you still want it.', UserWarning)
        raise ImportWarning

    @classmethod
    def fromCSV(cls, data, fields, field_to_index=None):
        warnings.warn('{} class has '.format(self.__class__.__name__) +
                      'been retired and moved to torchtext.legacy. Please ' +
                      'import from torchtext.legacy.data if you still want it.', UserWarning)
        raise ImportWarning

    @classmethod
    def fromlist(cls, data, fields):
        warnings.warn('{} class has '.format(self.__class__.__name__) +
                      'been retired and moved to torchtext.legacy. Please ' +
                      'import from torchtext.legacy.data if you still want it.', UserWarning)
        raise ImportWarning

    @classmethod
    def fromtree(cls, data, fields, subtrees=False):
        warnings.warn('{} class has '.format(self.__class__.__name__) +
                      'been retired and moved to torchtext.legacy. Please ' +
                      'import from torchtext.legacy.data if you still want it.', UserWarning)
        raise ImportWarning
>>>>>>> 68958f8b
<|MERGE_RESOLUTION|>--- conflicted
+++ resolved
@@ -1,109 +1,9 @@
-<<<<<<< HEAD
-import json
-from functools import reduce
-=======
->>>>>>> 68958f8b
 import warnings
 
 
 class Example(object):
     @classmethod
     def fromJSON(cls, data, fields):
-<<<<<<< HEAD
-        warnings.warn('Example class will be retired soon and moved to torchtext.legacy. Please see the most recent release notes for further information.', UserWarning)
-        ex = cls()
-        obj = json.loads(data)
-
-        for key, vals in fields.items():
-            if vals is not None:
-                if not isinstance(vals, list):
-                    vals = [vals]
-
-                for val in vals:
-                    # for processing the key likes 'foo.bar'
-                    name, field = val
-                    ks = key.split('.')
-
-                    def reducer(obj, key):
-                        if isinstance(obj, list):
-                            results = []
-                            for data in obj:
-                                if key not in data:
-                                    # key error
-                                    raise ValueError("Specified key {} was not found in "
-                                                     "the input data".format(key))
-                                else:
-                                    results.append(data[key])
-                            return results
-                        else:
-                            # key error
-                            if key not in obj:
-                                raise ValueError("Specified key {} was not found in "
-                                                 "the input data".format(key))
-                            else:
-                                return obj[key]
-
-                    v = reduce(reducer, ks, obj)
-                    setattr(ex, name, field.preprocess(v))
-        return ex
-
-    @classmethod
-    def fromdict(cls, data, fields):
-        warnings.warn('Example class will be retired soon and moved to torchtext.legacy. Please see the most recent release notes for further information.', UserWarning)
-        ex = cls()
-        for key, vals in fields.items():
-            if key not in data:
-                raise ValueError("Specified key {} was not found in "
-                                 "the input data".format(key))
-            if vals is not None:
-                if not isinstance(vals, list):
-                    vals = [vals]
-                for val in vals:
-                    name, field = val
-                    setattr(ex, name, field.preprocess(data[key]))
-        return ex
-
-    @classmethod
-    def fromCSV(cls, data, fields, field_to_index=None):
-        warnings.warn('Example class will be retired soon and moved to torchtext.legacy. Please see the most recent release notes for further information.', UserWarning)
-        if field_to_index is None:
-            return cls.fromlist(data, fields)
-        else:
-            assert(isinstance(fields, dict))
-            data_dict = {f: data[idx] for f, idx in field_to_index.items()}
-            return cls.fromdict(data_dict, fields)
-
-    @classmethod
-    def fromlist(cls, data, fields):
-        warnings.warn('Example class will be retired soon and moved to torchtext.legacy. Please see the most recent release notes for further information.', UserWarning)
-        ex = cls()
-        for (name, field), val in zip(fields, data):
-            if field is not None:
-                if isinstance(val, str):
-                    val = val.rstrip('\n')
-                # Handle field tuples
-                if isinstance(name, tuple):
-                    for n, f in zip(name, field):
-                        setattr(ex, n, f.preprocess(val))
-                else:
-                    setattr(ex, name, field.preprocess(val))
-        return ex
-
-    @classmethod
-    def fromtree(cls, data, fields, subtrees=False):
-        warnings.warn('Example class will be retired soon and moved to torchtext.legacy. Please see the most recent release notes for further information.', UserWarning)
-        try:
-            from nltk.tree import Tree
-        except ImportError:
-            print("Please install NLTK. "
-                  "See the docs at http://nltk.org for more information.")
-            raise
-        tree = Tree.fromstring(data)
-        if subtrees:
-            return [cls.fromlist(
-                [' '.join(t.leaves()), t.label()], fields) for t in tree.subtrees()]
-        return cls.fromlist([' '.join(tree.leaves()), tree.label()], fields)
-=======
         warnings.warn('{} class has '.format(self.__class__.__name__) +
                       'been retired and moved to torchtext.legacy. Please ' +
                       'import from torchtext.legacy.data if you still want it.', UserWarning)
@@ -135,5 +35,4 @@
         warnings.warn('{} class has '.format(self.__class__.__name__) +
                       'been retired and moved to torchtext.legacy. Please ' +
                       'import from torchtext.legacy.data if you still want it.', UserWarning)
-        raise ImportWarning
->>>>>>> 68958f8b
+        raise ImportWarning