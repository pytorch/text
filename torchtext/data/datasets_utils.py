import functools
import inspect
import os
import io
import torch
from torchtext.utils import validate_file
from torchtext.utils import download_from_url
from torchtext.utils import extract_archive
import codecs
import xml.etree.ElementTree as ET
"""
These functions and classes are meant solely for use in torchtext.datasets and not
for public consumption yet.
"""


def _clean_xml_file(f_xml):
    f_txt = os.path.splitext(f_xml)[0]
    with codecs.open(f_txt, mode='w', encoding='utf-8') as fd_txt:
        root = ET.parse(f_xml).getroot()[0]
        for doc in root.findall('doc'):
            for e in doc.findall('seg'):
                fd_txt.write(e.text.strip() + '\n')


def _clean_tags_file(f_orig):
    xml_tags = [
        '<url', '<keywords', '<talkid', '<description', '<reviewer',
        '<translator', '<title', '<speaker', '<doc', '</doc'
    ]
    f_txt = f_orig.replace('.tags', '')
    with codecs.open(f_txt, mode='w', encoding='utf-8') as fd_txt, \
            io.open(f_orig, mode='r', encoding='utf-8') as fd_orig:
        for line in fd_orig:
            if not any(tag in line for tag in xml_tags):
                # TODO: Fix utf-8 next line mark
                #                fd_txt.write(l.strip() + '\n')
                #                fd_txt.write(l.strip() + u"\u0085")
                #                fd_txt.write(l.lstrip())
                fd_txt.write(line.strip() + '\n')


def _check_default_set(split, target_select, dataset_name):
    # Check whether given object split is either a tuple of strings or string
    # and represents a valid selection of options given by the tuple of strings
    # target_select.
    if isinstance(split, str):
        split = (split,)
    if isinstance(target_select, str):
        target_select = (target_select,)
    if not isinstance(split, tuple):
        raise ValueError("Internal error: Expected split to be of type tuple.")
    if not set(split).issubset(set(target_select)):
        raise TypeError('Given selection {} of splits is not supported for dataset {}. Please choose from {}.'.format(
            split, dataset_name, target_select))
    return split


def _wrap_datasets(datasets, split):
    # Wrap return value for _setup_datasets functions to support singular values instead
    # of tuples when split is a string.
    if isinstance(split, str):
        if len(datasets) != 1:
            raise ValueError("Internal error: Expected number of datasets is not 1.")
        return datasets[0]
    return datasets


def _find_match(match, lst):
    """
    Searches list of strings and returns first entry that partially or fully
    contains the given string match.
    """
    for element in lst:
        if match in element:
            return element
    return None


def _dataset_docstring_header(fn, num_lines=None):
    """
    Returns docstring for a dataset based on function arguments.

    Assumes function signature of form (root='.data', split=<some tuple of strings>, **kwargs)
    """
    argspec = inspect.getfullargspec(fn)
    if not (argspec.args[0] == "root" and
            argspec.args[1] == "split"):
        raise ValueError("Internal Error: Given function {} did not adhere to standard signature.".format(fn))
    default_split = argspec.defaults[1]

    if not (isinstance(default_split, tuple) or isinstance(default_split, str)):
        raise ValueError("default_split type expected to be of string or tuple but got {}".format(type(default_split)))

    header_s = fn.__name__ + " dataset\n"

    if isinstance(default_split, tuple):
        header_s += "\nSeparately returns the {} split".format("/".join(default_split))

    if isinstance(default_split, str):
        header_s += "\nOnly returns the {} split".format(default_split)

    if num_lines is not None:
        header_s += "\n\nNumber of lines per split:"
        for k, v in num_lines.items():
            header_s += "\n    {}: {}\n".format(k, v)

    args_s = "\nArgs:"
    args_s += "\n    root: Directory where the datasets are saved."
    args_s += "\n        Default: .data"

    if isinstance(default_split, tuple):
        args_s += "\n    split: split or splits to be returned. Can be a string or tuple of strings."
        args_s += "\n        Default: {}""".format(str(default_split))

    if isinstance(default_split, str):
        args_s += "\n     split: Only {default_split} is available."
        args_s += "\n         Default: {default_split}.format(default_split=default_split)"

    return "\n".join([header_s, args_s]) + "\n"


def _add_docstring_header(docstring=None, num_lines=None):
    def docstring_decorator(fn):
        old_doc = fn.__doc__
        fn.__doc__ = _dataset_docstring_header(fn, num_lines)
        if docstring is not None:
            fn.__doc__ += docstring
        if old_doc is not None:
            fn.__doc__ += old_doc
        return fn
    return docstring_decorator


def _wrap_split_argument_with_fn(fn, splits):
    """
    Wraps given function of specific signature to extend behavior of split
    to support individual strings. The given function is expected to have a split
    kwarg that accepts tuples of strings, e.g. ('train', 'valid') and the returned
    function will have a split argument that also accepts strings, e.g. 'train', which
    are then turned single entry tuples. Furthermore, the return value of the wrapped
    function is unpacked if split is only a single string to enable behavior such as

    train = AG_NEWS(split='train')
    train, valid = AG_NEWS(split=('train', 'valid'))
    """

    argspec = inspect.getfullargspec(fn)
    if not (argspec.args[0] == "root" and
            argspec.args[1] == "split" and
            argspec.varargs is None and
            argspec.varkw is None and
            len(argspec.kwonlyargs) == 0 and
            len(argspec.annotations) == 0
            ):
        raise ValueError("Internal Error: Given function {} did not adhere to standard signature.".format(fn))

    @functools.wraps(fn)
    def new_fn(root='.data', split=splits, **kwargs):
        result = []
        for item in _check_default_set(split, splits, fn.__name__):
            result.append(fn(root, item, **kwargs))
        return _wrap_datasets(tuple(result), split)

    new_sig = inspect.signature(new_fn)
    new_sig_params = new_sig.parameters
    new_params = []
    new_params.append(new_sig_params['root'].replace(default='.data'))
    new_params.append(new_sig_params['split'].replace(default=splits))
    new_params += [entry[1] for entry in list(new_sig_params.items())[2:]]
    new_sig = new_sig.replace(parameters=tuple(new_params))
    new_fn.__signature__ = new_sig

    return new_fn


def _wrap_split_argument(splits):
    def new_fn(fn):
        return _wrap_split_argument_with_fn(fn, splits)
    return new_fn


def _download_extract_validate(root, url, url_md5, downloaded_file, extracted_file, extracted_file_md5,
                               hash_type="sha256"):
    root = os.path.abspath(root)
    downloaded_file = os.path.abspath(downloaded_file)
    extracted_file = os.path.abspath(extracted_file)
    if os.path.exists(extracted_file):
        with open(os.path.join(root, extracted_file), 'rb') as f:
            if validate_file(f, extracted_file_md5, hash_type):
                return extracted_file

    dataset_tar = download_from_url(url, path=os.path.join(root, downloaded_file),
                                    hash_value=url_md5, hash_type=hash_type)
    extracted_files = extract_archive(dataset_tar)
<<<<<<< HEAD
    assert os.path.exists(extracted_file), "extracted_file [{}] was not found in the archive [{}]".format(extracted_file, extracted_files)

=======
    assert extracted_file == _find_match(extracted_file, extracted_files)
>>>>>>> 34338f99
    return extracted_file


class _RawTextIterableDataset(torch.utils.data.IterableDataset):
    """Defines an abstraction for raw text iterable datasets.
    """

    def __init__(self, description, full_num_lines, iterator):
        """Initiate the dataset abstraction.
        """
        super(_RawTextIterableDataset, self).__init__()
        self.description = description
        self.full_num_lines = full_num_lines
        self._iterator = iterator
        self.num_lines = full_num_lines
        self.current_pos = None

    def __iter__(self):
        return self

    def __next__(self):
        if self.current_pos == self.num_lines - 1:
            raise StopIteration
        item = next(self._iterator)
        if self.current_pos is None:
            self.current_pos = 0
        else:
            self.current_pos += 1
        return item

    def __len__(self):
        return self.num_lines

    def pos(self):
        """
        Returns current position of the iterator. This returns None
        if the iterator hasn't been used yet.
        """
        return self.current_pos

    def __str__(self):
        return self.description<|MERGE_RESOLUTION|>--- conflicted
+++ resolved
@@ -193,12 +193,8 @@
     dataset_tar = download_from_url(url, path=os.path.join(root, downloaded_file),
                                     hash_value=url_md5, hash_type=hash_type)
     extracted_files = extract_archive(dataset_tar)
-<<<<<<< HEAD
     assert os.path.exists(extracted_file), "extracted_file [{}] was not found in the archive [{}]".format(extracted_file, extracted_files)
 
-=======
-    assert extracted_file == _find_match(extracted_file, extracted_files)
->>>>>>> 34338f99
     return extracted_file
 
 
