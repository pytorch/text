import codecs
import functools
import inspect
import io
<<<<<<< HEAD
import json
import os

import torch
=======
import torch
from torchtext.utils import (
    validate_file,
    download_from_url,
    extract_archive,
)
>>>>>>> 8808e7ee
from torch.utils.data import functional_datapipe, IterDataPipe
from torch.utils.data.datapipes.utils.common import StreamWrapper
from torchtext.utils import download_from_url, extract_archive, unicode_csv_reader, validate_file

try:
    import defusedxml.ElementTree as ET
except ImportError:
    import xml.etree.ElementTree as ET

from torchtext import _CACHE_DIR

"""
These functions and classes are meant solely for use in torchtext.datasets and not
for public consumption yet.
"""


<<<<<<< HEAD
def _clean_xml_file(f_xml):
    f_txt = os.path.splitext(f_xml)[0]
    with codecs.open(f_txt, mode="w", encoding="utf-8") as fd_txt:
        root = ET.parse(f_xml).getroot()[0]
        for doc in root.findall("doc"):
            for e in doc.findall("seg"):
                fd_txt.write(e.text.strip() + "\n")


=======
>>>>>>> 8808e7ee
def _clean_inner_xml_file(outfile, stream):
    """Accepts an output filename and a stream of the byte contents of an XML file
    and writes the cleaned contents to a new file on disk.

    Args:
        outfile: the path to which the modified stream should be written
        stream: the byte datapipe of the contents of the XML file

    Returns: the path to the newly-written file and the new StreamWrapper for appropriate caching
    """
    os.makedirs(os.path.dirname(outfile), exist_ok=True)
    with codecs.open(outfile, mode="w", encoding="utf-8") as fd_txt:
        root = ET.fromstring(stream.read().decode("utf-8"))[0]
        for doc in root.findall("doc"):
            for e in doc.findall("seg"):
                fd_txt.write(e.text.strip() + "\n")
    return outfile, StreamWrapper(open(outfile, "rb"))


<<<<<<< HEAD
def _clean_tags_file(f_orig):
    xml_tags = [
        "<url",
        "<keywords",
        "<talkid",
        "<description",
        "<reviewer",
        "<translator",
        "<title",
        "<speaker",
        "<doc",
        "</doc",
    ]
    f_txt = f_orig.replace(".tags", "")
    with codecs.open(f_txt, mode="w", encoding="utf-8") as fd_txt, io.open(
        f_orig, mode="r", encoding="utf-8"
    ) as fd_orig:
        for line in fd_orig:
            if not any(tag in line for tag in xml_tags):
                # TODO: Fix utf-8 next line mark
                #                fd_txt.write(l.strip() + '\n')
                #                fd_txt.write(l.strip() + u"\u0085")
                #                fd_txt.write(l.lstrip())
                fd_txt.write(line.strip() + "\n")


=======
>>>>>>> 8808e7ee
def _clean_inner_tags_file(outfile, stream):
    """Accepts an output filename and a stream of the byte contents of a tags file
    and writes the cleaned contents to a new file on disk.

    Args:
        outfile: the path to which the modified stream should be written
        stream: the byte datapipe of the contents of the tags file

    Returns: the path to the newly-written file and the new StreamWrapper for appropriate caching
    """
    xml_tags = [
        "<url",
        "<keywords",
        "<talkid",
        "<description",
        "<reviewer",
        "<translator",
        "<title",
        "<speaker",
        "<doc",
        "</doc",
    ]
    os.makedirs(os.path.dirname(outfile), exist_ok=True)
    with codecs.open(outfile, mode="w", encoding="utf-8") as fd_txt:
        for line in stream.readlines():
            if not any(tag in line.decode("utf-8") for tag in xml_tags):
                # TODO: Fix utf-8 next line mark
                #                fd_txt.write(l.strip() + '\n')
                #                fd_txt.write(l.strip() + u"\u0085")
                #                fd_txt.write(l.lstrip())
                fd_txt.write(line.decode("utf-8").strip() + "\n")
    return outfile, StreamWrapper(open(outfile, "rb"))


def _rewrite_text_file(outfile, stream):
    """Accepts an output filename and a stream of the byte contents of a text file
    and writes the cleaned contents to a new file on disk.

    Args:
        outfile: the path to which the modified stream should be written
        stream: the byte datapipe of the contents of the text file

    Returns: the path to the newly-written file and the new StreamWrapper for appropriate caching
    """
    os.makedirs(os.path.dirname(outfile), exist_ok=True)
    with open(outfile, "w", encoding="utf-8") as f:
        for line in stream.readlines():
            f.write(line.decode("utf-8") + "\n")
    return outfile, StreamWrapper(open(outfile, "rb"))


def _clean_files(outfile, fname, stream):
    if "xml" in fname:
        return _clean_inner_xml_file(outfile, stream)
    elif "tags" in fname:
        return _clean_inner_tags_file(outfile, stream)
    return _rewrite_text_file(outfile, stream)


<<<<<<< HEAD
def _create_data_from_json(data_path):
    with open(data_path) as json_file:
        raw_json_data = json.load(json_file)["data"]
        for layer1 in raw_json_data:
            for layer2 in layer1["paragraphs"]:
                for layer3 in layer2["qas"]:
                    _context, _question = layer2["context"], layer3["question"]
                    _answers = [item["text"] for item in layer3["answers"]]
                    _answer_start = [item["answer_start"] for item in layer3["answers"]]
                    if len(_answers) == 0:
                        _answers = [""]
                        _answer_start = [-1]
                    # yield the raw data in the order of context, question, answers, answer_start
                    yield (_context, _question, _answers, _answer_start)


def _create_data_from_iob(data_path, separator="\t"):
    with open(data_path, encoding="utf-8") as input_file:
        columns = []
        for line in input_file:
            line = line.strip()
            if line == "":
                if columns:
                    yield columns
                columns = []
            else:
                for i, column in enumerate(line.split(separator)):
                    if len(columns) < i + 1:
                        columns.append([])
                    columns[i].append(column)
        if len(columns) > 0:
            yield columns


=======
>>>>>>> 8808e7ee
def _read_text_iterator(path):
    with io.open(path, encoding="utf8") as f:
        for row in f:
            yield row


<<<<<<< HEAD
def _create_data_from_csv(data_path):
    with io.open(data_path, encoding="utf8") as f:
        reader = unicode_csv_reader(f)
        for row in reader:
            yield int(row[0]), " ".join(row[1:])


=======
>>>>>>> 8808e7ee
def _check_default_set(split, target_select, dataset_name):
    # Check whether given object split is either a tuple of strings or string
    # and represents a valid selection of options given by the tuple of strings
    # target_select.
    if isinstance(split, str):
        split = (split,)
    if isinstance(target_select, str):
        target_select = (target_select,)
    if not isinstance(split, tuple):
        raise ValueError("Internal error: Expected split to be of type tuple.")
    if not set(split).issubset(set(target_select)):
        raise TypeError(
            "Given selection {} of splits is not supported for dataset {}. Please choose from {}.".format(
                split, dataset_name, target_select
            )
        )
    return split


def _wrap_datasets(datasets, split):
    # Wrap return value for _setup_datasets functions to support singular values instead
    # of tuples when split is a string.
    if isinstance(split, str):
        if len(datasets) != 1:
            raise ValueError("Internal error: Expected number of datasets is not 1.")
        return datasets[0]
    return datasets


def _dataset_docstring_header(fn, num_lines=None, num_classes=None):
    """
    Returns docstring for a dataset based on function arguments.

    Assumes function signature of form (root='.data', split=<some tuple of strings>, **kwargs)
    """
    argspec = inspect.getfullargspec(fn)
    if not (argspec.args[0] == "root" and argspec.args[1] == "split"):
        raise ValueError("Internal Error: Given function {} did not adhere to standard signature.".format(fn))
    default_split = argspec.defaults[1]

    if not (isinstance(default_split, tuple) or isinstance(default_split, str)):
        raise ValueError("default_split type expected to be of string or tuple but got {}".format(type(default_split)))

    header_s = fn.__name__ + " dataset\n"

    if isinstance(default_split, tuple):
        header_s += "\nSeparately returns the {} split".format("/".join(default_split))

    if isinstance(default_split, str):
        header_s += "\nOnly returns the {} split".format(default_split)

    if num_lines is not None:
        header_s += "\n\nNumber of lines per split:"
        for k, v in num_lines.items():
            header_s += "\n    {}: {}\n".format(k, v)

    if num_classes is not None:
        header_s += "\n\nNumber of classes"
        header_s += "\n    {}\n".format(num_classes)

    args_s = "\nArgs:"
    args_s += "\n    root: Directory where the datasets are saved."
    args_s += "\n        Default: .data"

    if isinstance(default_split, tuple):
        args_s += "\n    split: split or splits to be returned. Can be a string or tuple of strings."
        args_s += "\n        Default: {}" "".format(str(default_split))

    if isinstance(default_split, str):
        args_s += "\n     split: Only {default_split} is available."
        args_s += "\n         Default: {default_split}.format(default_split=default_split)"

    return "\n".join([header_s, args_s]) + "\n"


def _add_docstring_header(docstring=None, num_lines=None, num_classes=None):
    def docstring_decorator(fn):
        old_doc = fn.__doc__
        fn.__doc__ = _dataset_docstring_header(fn, num_lines, num_classes)
        if docstring is not None:
            fn.__doc__ += docstring
        if old_doc is not None:
            fn.__doc__ += old_doc
        return fn

    return docstring_decorator


def _wrap_split_argument_with_fn(fn, splits):
    """
    Wraps given function of specific signature to extend behavior of split
    to support individual strings. The given function is expected to have a split
    kwarg that accepts tuples of strings, e.g. ('train', 'valid') and the returned
    function will have a split argument that also accepts strings, e.g. 'train', which
    are then turned single entry tuples. Furthermore, the return value of the wrapped
    function is unpacked if split is only a single string to enable behavior such as

    train = AG_NEWS(split='train')
    train, valid = AG_NEWS(split=('train', 'valid'))
    """
    argspec = inspect.getfullargspec(fn)
    if not (
        argspec.args[0] == "root"
        and argspec.args[1] == "split"
        and argspec.varargs is None
        and argspec.varkw is None
        and len(argspec.kwonlyargs) == 0
    ):
        raise ValueError("Internal Error: Given function {} did not adhere to standard signature.".format(fn))

    @functools.wraps(fn)
    def new_fn(root=_CACHE_DIR, split=splits, **kwargs):
        result = []
        for item in _check_default_set(split, splits, fn.__name__):
            result.append(fn(root, item, **kwargs))
        return _wrap_datasets(tuple(result), split)

    new_sig = inspect.signature(new_fn)
    new_sig_params = new_sig.parameters
    new_params = []
    new_params.append(new_sig_params["root"].replace(default=".data"))
    new_params.append(new_sig_params["split"].replace(default=splits))
    new_params += [entry[1] for entry in list(new_sig_params.items())[2:]]
    new_sig = new_sig.replace(parameters=tuple(new_params))
    new_fn.__signature__ = new_sig

    return new_fn


def _wrap_split_argument(splits):
    def new_fn(fn):
        return _wrap_split_argument_with_fn(fn, splits)

    return new_fn


def _create_dataset_directory(dataset_name):
    def decorator(fn):
        argspec = inspect.getfullargspec(fn)
<<<<<<< HEAD
        if not (
            argspec.args[0] == "root"
            and argspec.args[1] == "split"
            and argspec.varargs is None
            and argspec.varkw is None
            and len(argspec.kwonlyargs) == 0
        ):
=======
        if not (argspec.args[0] == "root" and
                argspec.varargs is None and
                argspec.varkw is None and
                len(argspec.kwonlyargs) == 0
                ):
>>>>>>> 8808e7ee
            raise ValueError("Internal Error: Given function {} did not adhere to standard signature.".format(fn))

        @functools.wraps(fn)
        def wrapper(root=_CACHE_DIR, *args, **kwargs):
            new_root = os.path.join(root, dataset_name)
            if not os.path.exists(new_root):
                os.makedirs(new_root)
            return fn(root=new_root, *args, **kwargs)

        return wrapper

    return decorator


def _download_extract_validate(
    root, url, url_md5, downloaded_file, extracted_file, extracted_file_md5, hash_type="sha256"
):
    root = os.path.abspath(root)
    downloaded_file = os.path.abspath(downloaded_file)
    extracted_file = os.path.abspath(extracted_file)
    if os.path.exists(extracted_file):
        with open(os.path.join(root, extracted_file), "rb") as f:
            if validate_file(f, extracted_file_md5, hash_type):
                return extracted_file

    dataset_tar = download_from_url(
        url, path=os.path.join(root, downloaded_file), hash_value=url_md5, hash_type=hash_type
    )
    extracted_files = extract_archive(dataset_tar)
    assert os.path.exists(extracted_file), "extracted_file [{}] was not found in the archive [{}]".format(
        extracted_file, extracted_files
    )

    return extracted_file


class _RawTextIterableDataset(torch.utils.data.IterableDataset):
    """Defines an abstraction for raw text iterable datasets."""

    def __init__(self, description, full_num_lines, iterator):
        """Initiate the dataset abstraction."""
        super(_RawTextIterableDataset, self).__init__()
        self.description = description
        self.full_num_lines = full_num_lines
        self._iterator = iterator
        self.num_lines = full_num_lines
        self.current_pos = None

    def __iter__(self):
        return self

    def __next__(self):
        if self.current_pos == self.num_lines - 1:
            raise StopIteration
        item = next(self._iterator)
        if self.current_pos is None:
            self.current_pos = 0
        else:
            self.current_pos += 1
        return item

    def __len__(self):
        return self.num_lines

    def pos(self):
        """
        Returns current position of the iterator. This returns None
        if the iterator hasn't been used yet.
        """
        return self.current_pos

    def __str__(self):
        return self.description


def _generate_iwslt_files_for_lang_and_split(year, src_language, tgt_language, valid_set, test_set):
    train_filenames = (
        "train.{}-{}.{}".format(src_language, tgt_language, src_language),
        "train.{}-{}.{}".format(src_language, tgt_language, tgt_language),
    )
    valid_filenames = (
        "IWSLT{}.TED.{}.{}-{}.{}".format(year, valid_set, src_language, tgt_language, src_language),
        "IWSLT{}.TED.{}.{}-{}.{}".format(year, valid_set, src_language, tgt_language, tgt_language),
    )
    test_filenames = (
        "IWSLT{}.TED.{}.{}-{}.{}".format(year, test_set, src_language, tgt_language, src_language),
        "IWSLT{}.TED.{}.{}-{}.{}".format(year, test_set, src_language, tgt_language, tgt_language),
    )

    src_train, tgt_train = train_filenames
    src_eval, tgt_eval = valid_filenames
    src_test, tgt_test = test_filenames

    uncleaned_train_filenames = (
        "train.tags.{}-{}.{}".format(src_language, tgt_language, src_language),
        "train.tags.{}-{}.{}".format(src_language, tgt_language, tgt_language),
    )
    uncleaned_valid_filenames = (
        "IWSLT{}.TED.{}.{}-{}.{}.xml".format(year, valid_set, src_language, tgt_language, src_language),
        "IWSLT{}.TED.{}.{}-{}.{}.xml".format(year, valid_set, src_language, tgt_language, tgt_language),
    )
    uncleaned_test_filenames = (
        "IWSLT{}.TED.{}.{}-{}.{}.xml".format(year, test_set, src_language, tgt_language, src_language),
        "IWSLT{}.TED.{}.{}-{}.{}.xml".format(year, test_set, src_language, tgt_language, tgt_language),
    )

    uncleaned_src_train, uncleaned_tgt_train = uncleaned_train_filenames
    uncleaned_src_eval, uncleaned_tgt_eval = uncleaned_valid_filenames
    uncleaned_src_test, uncleaned_tgt_test = uncleaned_test_filenames

    file_path_by_lang_and_split = {
        src_language: {
            "train": src_train,
            "valid": src_eval,
            "test": src_test,
        },
        tgt_language: {
            "train": tgt_train,
            "valid": tgt_eval,
            "test": tgt_test,
        },
    }

    uncleaned_filenames_by_lang_and_split = {
        src_language: {
            "train": uncleaned_src_train,
            "valid": uncleaned_src_eval,
            "test": uncleaned_src_test,
        },
        tgt_language: {
            "train": uncleaned_tgt_train,
            "valid": uncleaned_tgt_eval,
            "test": uncleaned_tgt_test,
        },
    }

    return file_path_by_lang_and_split, uncleaned_filenames_by_lang_and_split


@functional_datapipe("read_squad")
class _ParseSQuADQAData(IterDataPipe):
    r"""Iterable DataPipe to parse the contents of a stream of JSON objects
    as provided by SQuAD QA. Used in SQuAD1 and SQuAD2.
    """

    def __init__(self, source_datapipe) -> None:
        self.source_datapipe = source_datapipe

    def __iter__(self):
        for _, stream in self.source_datapipe:
            raw_json_data = stream["data"]
            for layer1 in raw_json_data:
                for layer2 in layer1["paragraphs"]:
                    for layer3 in layer2["qas"]:
                        _context, _question = layer2["context"], layer3["question"]
                        _answers = [item["text"] for item in layer3["answers"]]
                        _answer_start = [item["answer_start"] for item in layer3["answers"]]
                        if len(_answers) == 0:
                            _answers = [""]
                            _answer_start = [-1]
                        yield _context, _question, _answers, _answer_start


@functional_datapipe("read_iob")
class _ParseIOBData(IterDataPipe):
    """A datapipe responsible for reading sep-delimited IOB data from a stream.

    Used for CONLL 2000 and UDPOS."""

    def __init__(self, dp, sep: str = "\t") -> None:
        self.dp = dp
        self.sep = sep

    def __iter__(self):
        columns = []
        for filename, line in self.dp:
            line = line.strip()
            if line == "":
                if columns:
                    yield columns
                columns = []
            else:
                for i, column in enumerate(line.split(self.sep)):
                    if len(columns) < i + 1:
                        columns.append([])
                    columns[i].append(column)
        if len(columns) > 0:
            yield columns<|MERGE_RESOLUTION|>--- conflicted
+++ resolved
@@ -2,19 +2,12 @@
 import functools
 import inspect
 import io
-<<<<<<< HEAD
-import json
-import os
-
-import torch
-=======
 import torch
 from torchtext.utils import (
     validate_file,
     download_from_url,
     extract_archive,
 )
->>>>>>> 8808e7ee
 from torch.utils.data import functional_datapipe, IterDataPipe
 from torch.utils.data.datapipes.utils.common import StreamWrapper
 from torchtext.utils import download_from_url, extract_archive, unicode_csv_reader, validate_file
@@ -32,18 +25,6 @@
 """
 
 
-<<<<<<< HEAD
-def _clean_xml_file(f_xml):
-    f_txt = os.path.splitext(f_xml)[0]
-    with codecs.open(f_txt, mode="w", encoding="utf-8") as fd_txt:
-        root = ET.parse(f_xml).getroot()[0]
-        for doc in root.findall("doc"):
-            for e in doc.findall("seg"):
-                fd_txt.write(e.text.strip() + "\n")
-
-
-=======
->>>>>>> 8808e7ee
 def _clean_inner_xml_file(outfile, stream):
     """Accepts an output filename and a stream of the byte contents of an XML file
     and writes the cleaned contents to a new file on disk.
@@ -63,35 +44,6 @@
     return outfile, StreamWrapper(open(outfile, "rb"))
 
 
-<<<<<<< HEAD
-def _clean_tags_file(f_orig):
-    xml_tags = [
-        "<url",
-        "<keywords",
-        "<talkid",
-        "<description",
-        "<reviewer",
-        "<translator",
-        "<title",
-        "<speaker",
-        "<doc",
-        "</doc",
-    ]
-    f_txt = f_orig.replace(".tags", "")
-    with codecs.open(f_txt, mode="w", encoding="utf-8") as fd_txt, io.open(
-        f_orig, mode="r", encoding="utf-8"
-    ) as fd_orig:
-        for line in fd_orig:
-            if not any(tag in line for tag in xml_tags):
-                # TODO: Fix utf-8 next line mark
-                #                fd_txt.write(l.strip() + '\n')
-                #                fd_txt.write(l.strip() + u"\u0085")
-                #                fd_txt.write(l.lstrip())
-                fd_txt.write(line.strip() + "\n")
-
-
-=======
->>>>>>> 8808e7ee
 def _clean_inner_tags_file(outfile, stream):
     """Accepts an output filename and a stream of the byte contents of a tags file
     and writes the cleaned contents to a new file on disk.
@@ -151,59 +103,12 @@
     return _rewrite_text_file(outfile, stream)
 
 
-<<<<<<< HEAD
-def _create_data_from_json(data_path):
-    with open(data_path) as json_file:
-        raw_json_data = json.load(json_file)["data"]
-        for layer1 in raw_json_data:
-            for layer2 in layer1["paragraphs"]:
-                for layer3 in layer2["qas"]:
-                    _context, _question = layer2["context"], layer3["question"]
-                    _answers = [item["text"] for item in layer3["answers"]]
-                    _answer_start = [item["answer_start"] for item in layer3["answers"]]
-                    if len(_answers) == 0:
-                        _answers = [""]
-                        _answer_start = [-1]
-                    # yield the raw data in the order of context, question, answers, answer_start
-                    yield (_context, _question, _answers, _answer_start)
-
-
-def _create_data_from_iob(data_path, separator="\t"):
-    with open(data_path, encoding="utf-8") as input_file:
-        columns = []
-        for line in input_file:
-            line = line.strip()
-            if line == "":
-                if columns:
-                    yield columns
-                columns = []
-            else:
-                for i, column in enumerate(line.split(separator)):
-                    if len(columns) < i + 1:
-                        columns.append([])
-                    columns[i].append(column)
-        if len(columns) > 0:
-            yield columns
-
-
-=======
->>>>>>> 8808e7ee
 def _read_text_iterator(path):
     with io.open(path, encoding="utf8") as f:
         for row in f:
             yield row
 
 
-<<<<<<< HEAD
-def _create_data_from_csv(data_path):
-    with io.open(data_path, encoding="utf8") as f:
-        reader = unicode_csv_reader(f)
-        for row in reader:
-            yield int(row[0]), " ".join(row[1:])
-
-
-=======
->>>>>>> 8808e7ee
 def _check_default_set(split, target_select, dataset_name):
     # Check whether given object split is either a tuple of strings or string
     # and represents a valid selection of options given by the tuple of strings
@@ -343,21 +248,11 @@
 def _create_dataset_directory(dataset_name):
     def decorator(fn):
         argspec = inspect.getfullargspec(fn)
-<<<<<<< HEAD
-        if not (
-            argspec.args[0] == "root"
-            and argspec.args[1] == "split"
-            and argspec.varargs is None
-            and argspec.varkw is None
-            and len(argspec.kwonlyargs) == 0
-        ):
-=======
         if not (argspec.args[0] == "root" and
                 argspec.varargs is None and
                 argspec.varkw is None and
                 len(argspec.kwonlyargs) == 0
                 ):
->>>>>>> 8808e7ee
             raise ValueError("Internal Error: Given function {} did not adhere to standard signature.".format(fn))
 
         @functools.wraps(fn)
