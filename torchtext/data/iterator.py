from __future__ import division

import math
import random
<<<<<<< HEAD
=======
from contextlib import contextmanager
from copy import deepcopy
import torch
>>>>>>> 7b5071cd

from .utils import RandomShuffler
from .batch import Batch
from .dataset import Dataset


class Iterator(object):
    """Defines an iterator that loads batches of data from a Dataset.

    Attributes:
        dataset: The Dataset object to load Examples from.
        batch_size: Batch size.
        batch_size_fn: Function of three arguments (new example to add, current
            count of examples in the batch, and current effective batch size)
            that returns the new effective batch size resulting from adding
            that example to a batch. This is useful for dynamic batching, where
            this function would add to the current effective batch size the
            number of tokens in the new example.
        sort_key: A key to use for sorting examples in order to batch together
            examples with similar lengths and minimize padding. The sort_key
            provided to the Iterator constructor overrides the sort_key
            attribute of the Dataset, or defers to it if None.
        train: Whether the iterator represents a train set.
        repeat: Whether to repeat the iterator for multiple epochs.
        shuffle: Whether to shuffle examples between epochs.
        sort: Whether to sort examples according to self.sort_key.
            Note that repeat, shuffle, and sort default to train, train, and
            (not train).
        sort_within_batch: Whether to sort (in descending order according to
            self.sort_key) within each batch. If None, defaults to self.sort.
            If self.sort is True and this is False, the batch is left in the
            original (ascending) sorted order.
        device: Device to create batches on. Use -1 for CPU and None for the
            currently active GPU device.
    """

    def __init__(self, dataset, batch_size, sort_key=None, device=None,
                 batch_size_fn=None, train=True,
                 repeat=None, shuffle=None, sort=None,
                 sort_within_batch=None):
        self.batch_size, self.train, self.dataset = batch_size, train, dataset
        self.batch_size_fn = batch_size_fn
        self.iterations = 0
        self.repeat = train if repeat is None else repeat
        self.shuffle = train if shuffle is None else shuffle
        self.sort = not train if sort is None else sort
        if sort_within_batch is None:
            self.sort_within_batch = self.sort
        else:
            self.sort_within_batch = sort_within_batch
        if sort_key is None:
            self.sort_key = dataset.sort_key
        else:
            self.sort_key = sort_key
        self.device = device
        if not torch.cuda.is_available() and self.device is None:
            self.device = -1

        self.random_shuffler = RandomShuffler()

        # For state loading/saving only
        self._iterations_this_epoch = 0
        self._random_state_this_epoch = None
        self._restored_from_state = False

    @classmethod
    def splits(cls, datasets, batch_sizes=None, **kwargs):
        """Create Iterator objects for multiple splits of a dataset.

        Arguments:
            datasets: Tuple of Dataset objects corresponding to the splits. The
                first such object should be the train set.
            batch_sizes: Tuple of batch sizes to use for the different splits,
                or None to use the same batch_size for all splits.
            Remaining keyword arguments: Passed to the constructor of the
                iterator class being used.
        """
        if batch_sizes is None:
            batch_sizes = [kwargs.pop('batch_size')] * len(datasets)
        ret = []
        for i in range(len(datasets)):
            train = i == 0
            ret.append(cls(
                datasets[i], batch_size=batch_sizes[i], train=train, **kwargs))
        return tuple(ret)

    def data(self):
        """Return the examples in the dataset in order, sorted, or shuffled."""
        if self.sort:
            xs = sorted(self.dataset, key=self.sort_key)
        elif self.shuffle:
            xs = [self.dataset[i] for i in self.random_shuffler(range(len(self.dataset)))]
        else:
            xs = self.dataset
        return xs

    def init_epoch(self):
        """Set up the batch generator for a new epoch."""

        if self._restored_from_state:
            self.random_shuffler.random_state = self._random_state_this_epoch
        else:
            self._random_state_this_epoch = self.random_shuffler.random_state

        self.create_batches()

        if self._restored_from_state:
            self._restored_from_state = False
        else:
            self._iterations_this_epoch = 0

        if not self.repeat:
            self.iterations = 0

    def create_batches(self):
        self.batches = batch(self.data(), self.batch_size, self.batch_size_fn)

    @property
    def epoch(self):
        return self.iterations / len(self)

    def __len__(self):
        if self.batch_size_fn is not None:
            raise NotImplementedError
        return math.ceil(len(self.dataset) / self.batch_size)

    def __iter__(self):
        while True:
            self.init_epoch()
            for idx, minibatch in enumerate(self.batches):
                # fast-forward if loaded from state
                if self._iterations_this_epoch > idx:
                    continue
                self.iterations += 1
                self._iterations_this_epoch += 1
                if self.sort_within_batch:
                    # NOTE: `rnn.pack_padded_sequence` requires that a minibatch
                    # be sorted by decreasing order, which requires reversing
                    # relative to typical sort keys
                    if self.sort:
                        minibatch.reverse()
                    else:
                        minibatch.sort(key=self.sort_key, reverse=True)
                yield Batch(minibatch, self.dataset, self.device,
                            self.train)
            if not self.repeat:
                raise StopIteration

    def state_dict(self):
        return {
            "iterations": self.iterations,
            "iterations_this_epoch": self._iterations_this_epoch,
            "random_state_this_epoch": self._random_state_this_epoch}

    def load_state_dict(self, state_dict):
        self.iterations = state_dict["iterations"]
        self._iterations_this_epoch = state_dict["iterations_this_epoch"]
        self._random_state_this_epoch = state_dict["random_state_this_epoch"]
        self._restored_from_state = True


class BPTTIterator(Iterator):
    """Defines an iterator for language modeling tasks that use BPTT.

    Provides contiguous streams of examples together with targets that are
    one timestep further forward, for language modeling training with
    backpropagation through time (BPTT). Expects a Dataset with a single
    example and a single field called 'text' and produces Batches with text and
    target attributes.

    Attributes:
        dataset: The Dataset object to load Examples from.
        batch_size: Batch size.
        bptt_len: Length of sequences for backpropagation through time.
        sort_key: A key to use for sorting examples in order to batch together
            examples with similar lengths and minimize padding. The sort_key
            provided to the Iterator constructor overrides the sort_key
            attribute of the Dataset, or defers to it if None.
        train: Whether the iterator represents a train set.
        repeat: Whether to repeat the iterator for multiple epochs.
        shuffle: Whether to shuffle examples between epochs.
        sort: Whether to sort examples according to self.sort_key.
            Note that repeat, shuffle, and sort default to train, train, and
            (not train).
        device: Device to create batches on. Use -1 for CPU and None for the
            currently active GPU device.
    """

    def __init__(self, dataset, batch_size, bptt_len, **kwargs):
        self.bptt_len = bptt_len
        super(BPTTIterator, self).__init__(dataset, batch_size, **kwargs)

    def __len__(self):
        return math.ceil((len(self.dataset[0].text) / self.batch_size - 1) /
                         self.bptt_len)

    def __iter__(self):
        text = self.dataset[0].text
        TEXT = self.dataset.fields['text']
        TEXT.eos_token = None
        text = text + ([TEXT.pad_token] * int(math.ceil(len(text) / self.batch_size) *
                                              self.batch_size - len(text)))
        data = TEXT.numericalize(
            [text], device=self.device, train=self.train)
        data = data.view(self.batch_size, -1).t().contiguous()
        dataset = Dataset(examples=self.dataset.examples, fields=[
            ('text', TEXT), ('target', TEXT)])
        while True:
            for i in range(0, len(self) * self.bptt_len, self.bptt_len):
                seq_len = min(self.bptt_len, len(data) - i - 1)
                yield Batch.fromvars(
                    dataset, self.batch_size, train=self.train,
                    text=data[i:i + seq_len],
                    target=data[i + 1:i + 1 + seq_len])
            if not self.repeat:
                raise StopIteration


class BucketIterator(Iterator):
    """Defines an iterator that batches examples of similar lengths together.

    Minimizes amount of padding needed while producing freshly shuffled
    batches for each new epoch. See pool for the bucketing procedure used.
    """

    def create_batches(self):
        if self.sort:
            self.batches = batch(self.data(), self.batch_size,
                                 self.batch_size_fn)
        else:
            self.batches = pool(self.data(), self.batch_size,
                                self.sort_key, self.batch_size_fn,
                                random_shuffler=self.random_shuffler)


def batch(data, batch_size, batch_size_fn=None):
    """Yield elements from data in chunks of batch_size."""
    if batch_size_fn is None:
        def batch_size_fn(new, count, sofar):
            return count
    minibatch, size_so_far = [], 0
    for ex in data:
        minibatch.append(ex)
        size_so_far = batch_size_fn(ex, len(minibatch), size_so_far)
        if size_so_far == batch_size:
            yield minibatch
            minibatch, size_so_far = [], 0
        elif size_so_far > batch_size:
            yield minibatch[:-1]
            minibatch, size_so_far = minibatch[-1:], batch_size_fn(ex, 1, 0)
    if minibatch:
        yield minibatch


def pool(data, batch_size, key, batch_size_fn=lambda new, count, sofar: count,
         random_shuffler=None):
    """Sort within buckets, then batch, then shuffle batches.

    Partitions data into chunks of size 100*batch_size, sorts examples within
    each chunk using sort_key, then batch these examples and shuffle the
    batches.
    """
    if random_shuffler is None:
        random_shuffler = random.shuffle
    for p in batch(data, batch_size * 100, batch_size_fn):
        p_batch = batch(sorted(p, key=key), batch_size, batch_size_fn)
        for b in random_shuffler(list(p_batch)):
            yield b<|MERGE_RESOLUTION|>--- conflicted
+++ resolved
@@ -2,12 +2,8 @@
 
 import math
 import random
-<<<<<<< HEAD
-=======
-from contextlib import contextmanager
-from copy import deepcopy
+
 import torch
->>>>>>> 7b5071cd
 
 from .utils import RandomShuffler
 from .batch import Batch
