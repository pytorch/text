<<<<<<< HEAD
import math
import random

import logging
import warnings
import torch
from .utils import RandomShuffler
from .batch import Batch
from .dataset import Dataset
=======
import logging
import warnings
>>>>>>> 68958f8b

logger = logging.getLogger(__name__)


class Iterator(object):
    def __init__(self, dataset, batch_size, sort_key=None, device=None,
                 batch_size_fn=None, train=True,
                 repeat=False, shuffle=None, sort=None,
                 sort_within_batch=None):
<<<<<<< HEAD
        warnings.warn('{} class will be retired soon and moved to torchtext.legacy. Please see the most recent release notes for further information.'.format(self.__class__.__name__), UserWarning)
        self.batch_size, self.train, self.dataset = batch_size, train, dataset
        self.batch_size_fn = batch_size_fn
        self.iterations = 0
        self.repeat = repeat
        self.shuffle = train if shuffle is None else shuffle
        self.sort = not train if sort is None else sort

        if sort_within_batch is None:
            self.sort_within_batch = self.sort
        else:
            self.sort_within_batch = sort_within_batch
        if sort_key is None:
            self.sort_key = dataset.sort_key
        else:
            self.sort_key = sort_key

        if isinstance(device, int):
            logger.warning("The `device` argument should be set by using `torch.device`"
                           + " or passing a string as an argument. This behavior will be"
                           + " deprecated soon and currently defaults to cpu.")
            device = None

        if device is None:
            device = torch.device('cpu')
        elif isinstance(device, str):
            device = torch.device(device)

        self.device = device
        self.random_shuffler = RandomShuffler()

        # For state loading/saving only
        self._iterations_this_epoch = 0
        self._random_state_this_epoch = None
        self._restored_from_state = False

    @classmethod
    def splits(cls, datasets, batch_sizes=None, **kwargs):
        """Create Iterator objects for multiple splits of a dataset.

        Args:
            datasets: Tuple of Dataset objects corresponding to the splits. The
                first such object should be the train set.
            batch_sizes: Tuple of batch sizes to use for the different splits,
                or None to use the same batch_size for all splits.
            Remaining keyword arguments: Passed to the constructor of the
                iterator class being used.
        """
        if batch_sizes is None:
            batch_sizes = [kwargs.pop('batch_size')] * len(datasets)
        ret = []
        for i in range(len(datasets)):
            train = i == 0
            ret.append(cls(
                datasets[i], batch_size=batch_sizes[i], train=train, **kwargs))
        return tuple(ret)

    def data(self):
        """Return the examples in the dataset in order, sorted, or shuffled."""
        if self.sort:
            xs = sorted(self.dataset, key=self.sort_key)
        elif self.shuffle:
            xs = [self.dataset[i] for i in self.random_shuffler(range(len(self.dataset)))]
        else:
            xs = self.dataset
        return xs

    def init_epoch(self):
        """Set up the batch generator for a new epoch."""

        if self._restored_from_state:
            self.random_shuffler.random_state = self._random_state_this_epoch
        else:
            self._random_state_this_epoch = self.random_shuffler.random_state

        self.create_batches()

        if self._restored_from_state:
            self._restored_from_state = False
        else:
            self._iterations_this_epoch = 0

        if not self.repeat:
            self.iterations = 0

    def create_batches(self):
        self.batches = batch(self.data(), self.batch_size, self.batch_size_fn)

    @property
    def epoch(self):
        return math.floor(self.iterations / len(self))

    def __len__(self):
        if self.batch_size_fn is not None:
            raise NotImplementedError
        return math.ceil(len(self.dataset) / self.batch_size)

    def __iter__(self):
        while True:
            self.init_epoch()
            for idx, minibatch in enumerate(self.batches):
                # fast-forward if loaded from state
                if self._iterations_this_epoch > idx:
                    continue
                self.iterations += 1
                self._iterations_this_epoch += 1
                if self.sort_within_batch:
                    # NOTE: `rnn.pack_padded_sequence` requires that a minibatch
                    # be sorted by decreasing order, which requires reversing
                    # relative to typical sort keys
                    if self.sort:
                        minibatch.reverse()
                    else:
                        minibatch.sort(key=self.sort_key, reverse=True)
                yield Batch(minibatch, self.dataset, self.device)
            if not self.repeat:
                return

    def state_dict(self):
        return {
            "iterations": self.iterations,
            "iterations_this_epoch": self._iterations_this_epoch,
            "random_state_this_epoch": self._random_state_this_epoch}

    def load_state_dict(self, state_dict):
        self.iterations = state_dict["iterations"]
        self._iterations_this_epoch = state_dict["iterations_this_epoch"]
        self._random_state_this_epoch = state_dict["random_state_this_epoch"]
        self._restored_from_state = True
=======
        warnings.warn('{} class has '.format(self.__class__.__name__) +
                      'been retired and moved to torchtext.legacy. Please ' +
                      'import from torchtext.legacy.data if you still want it.', UserWarning)
        raise ImportWarning
>>>>>>> 68958f8b


class BPTTIterator(Iterator):
    def __init__(self, dataset, batch_size, bptt_len, **kwargs):
        warnings.warn('{} class has '.format(self.__class__.__name__) +
                      'been retired and moved to torchtext.legacy. Please ' +
                      'import from torchtext.legacy.data if you still want it.', UserWarning)
        raise ImportWarning


class BucketIterator(Iterator):
    def create_batches(self):
        warnings.warn('{} class has '.format(self.__class__.__name__) +
                      'been retired and moved to torchtext.legacy. Please ' +
                      'import from torchtext.legacy.data if you still want it.', UserWarning)
        raise ImportWarning<|MERGE_RESOLUTION|>--- conflicted
+++ resolved
@@ -1,17 +1,5 @@
-<<<<<<< HEAD
-import math
-import random
-
 import logging
 import warnings
-import torch
-from .utils import RandomShuffler
-from .batch import Batch
-from .dataset import Dataset
-=======
-import logging
-import warnings
->>>>>>> 68958f8b
 
 logger = logging.getLogger(__name__)
 
@@ -21,142 +9,10 @@
                  batch_size_fn=None, train=True,
                  repeat=False, shuffle=None, sort=None,
                  sort_within_batch=None):
-<<<<<<< HEAD
-        warnings.warn('{} class will be retired soon and moved to torchtext.legacy. Please see the most recent release notes for further information.'.format(self.__class__.__name__), UserWarning)
-        self.batch_size, self.train, self.dataset = batch_size, train, dataset
-        self.batch_size_fn = batch_size_fn
-        self.iterations = 0
-        self.repeat = repeat
-        self.shuffle = train if shuffle is None else shuffle
-        self.sort = not train if sort is None else sort
-
-        if sort_within_batch is None:
-            self.sort_within_batch = self.sort
-        else:
-            self.sort_within_batch = sort_within_batch
-        if sort_key is None:
-            self.sort_key = dataset.sort_key
-        else:
-            self.sort_key = sort_key
-
-        if isinstance(device, int):
-            logger.warning("The `device` argument should be set by using `torch.device`"
-                           + " or passing a string as an argument. This behavior will be"
-                           + " deprecated soon and currently defaults to cpu.")
-            device = None
-
-        if device is None:
-            device = torch.device('cpu')
-        elif isinstance(device, str):
-            device = torch.device(device)
-
-        self.device = device
-        self.random_shuffler = RandomShuffler()
-
-        # For state loading/saving only
-        self._iterations_this_epoch = 0
-        self._random_state_this_epoch = None
-        self._restored_from_state = False
-
-    @classmethod
-    def splits(cls, datasets, batch_sizes=None, **kwargs):
-        """Create Iterator objects for multiple splits of a dataset.
-
-        Args:
-            datasets: Tuple of Dataset objects corresponding to the splits. The
-                first such object should be the train set.
-            batch_sizes: Tuple of batch sizes to use for the different splits,
-                or None to use the same batch_size for all splits.
-            Remaining keyword arguments: Passed to the constructor of the
-                iterator class being used.
-        """
-        if batch_sizes is None:
-            batch_sizes = [kwargs.pop('batch_size')] * len(datasets)
-        ret = []
-        for i in range(len(datasets)):
-            train = i == 0
-            ret.append(cls(
-                datasets[i], batch_size=batch_sizes[i], train=train, **kwargs))
-        return tuple(ret)
-
-    def data(self):
-        """Return the examples in the dataset in order, sorted, or shuffled."""
-        if self.sort:
-            xs = sorted(self.dataset, key=self.sort_key)
-        elif self.shuffle:
-            xs = [self.dataset[i] for i in self.random_shuffler(range(len(self.dataset)))]
-        else:
-            xs = self.dataset
-        return xs
-
-    def init_epoch(self):
-        """Set up the batch generator for a new epoch."""
-
-        if self._restored_from_state:
-            self.random_shuffler.random_state = self._random_state_this_epoch
-        else:
-            self._random_state_this_epoch = self.random_shuffler.random_state
-
-        self.create_batches()
-
-        if self._restored_from_state:
-            self._restored_from_state = False
-        else:
-            self._iterations_this_epoch = 0
-
-        if not self.repeat:
-            self.iterations = 0
-
-    def create_batches(self):
-        self.batches = batch(self.data(), self.batch_size, self.batch_size_fn)
-
-    @property
-    def epoch(self):
-        return math.floor(self.iterations / len(self))
-
-    def __len__(self):
-        if self.batch_size_fn is not None:
-            raise NotImplementedError
-        return math.ceil(len(self.dataset) / self.batch_size)
-
-    def __iter__(self):
-        while True:
-            self.init_epoch()
-            for idx, minibatch in enumerate(self.batches):
-                # fast-forward if loaded from state
-                if self._iterations_this_epoch > idx:
-                    continue
-                self.iterations += 1
-                self._iterations_this_epoch += 1
-                if self.sort_within_batch:
-                    # NOTE: `rnn.pack_padded_sequence` requires that a minibatch
-                    # be sorted by decreasing order, which requires reversing
-                    # relative to typical sort keys
-                    if self.sort:
-                        minibatch.reverse()
-                    else:
-                        minibatch.sort(key=self.sort_key, reverse=True)
-                yield Batch(minibatch, self.dataset, self.device)
-            if not self.repeat:
-                return
-
-    def state_dict(self):
-        return {
-            "iterations": self.iterations,
-            "iterations_this_epoch": self._iterations_this_epoch,
-            "random_state_this_epoch": self._random_state_this_epoch}
-
-    def load_state_dict(self, state_dict):
-        self.iterations = state_dict["iterations"]
-        self._iterations_this_epoch = state_dict["iterations_this_epoch"]
-        self._random_state_this_epoch = state_dict["random_state_this_epoch"]
-        self._restored_from_state = True
-=======
         warnings.warn('{} class has '.format(self.__class__.__name__) +
                       'been retired and moved to torchtext.legacy. Please ' +
                       'import from torchtext.legacy.data if you still want it.', UserWarning)
         raise ImportWarning
->>>>>>> 68958f8b
 
 
 class BPTTIterator(Iterator):
