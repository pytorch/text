<<<<<<< HEAD
import torch
=======
>>>>>>> 68958f8b
import warnings


class Batch(object):
    def __init__(self, data=None, dataset=None, device=None):
<<<<<<< HEAD
        """Create a Batch from a list of examples."""
        warnings.warn('{} class will be retired soon and moved to torchtext.legacy. Please see the most recent release notes for further information.'.format(self.__class__.__name__), UserWarning)
        if data is not None:
            self.batch_size = len(data)
            self.dataset = dataset
            self.fields = dataset.fields.keys()  # copy field names
            self.input_fields = [k for k, v in dataset.fields.items() if
                                 v is not None and not v.is_target]
            self.target_fields = [k for k, v in dataset.fields.items() if
                                  v is not None and v.is_target]

            for (name, field) in dataset.fields.items():
                if field is not None:
                    batch = [getattr(x, name) for x in data]
                    setattr(self, name, field.process(batch, device=device))

    @classmethod
    def fromvars(cls, dataset, batch_size, train=None, **kwargs):
        """Create a Batch directly from a number of Variables."""
        batch = cls()
        batch.batch_size = batch_size
        batch.dataset = dataset
        batch.fields = dataset.fields.keys()
        for k, v in kwargs.items():
            setattr(batch, k, v)
        return batch

    def __repr__(self):
        return str(self)

    def __str__(self):
        if not self.__dict__:
            return 'Empty {} instance'.format(torch.typename(self))

        fields_to_index = filter(lambda field: field is not None, self.fields)
        var_strs = '\n'.join(['\t[.' + name + ']' + ":" + _short_str(getattr(self, name))
                              for name in fields_to_index if hasattr(self, name)])

        data_str = (' from {}'.format(self.dataset.name.upper())
                    if hasattr(self.dataset, 'name')
                    and isinstance(self.dataset.name, str) else '')

        strt = '[{} of size {}{}]\n{}'.format(torch.typename(self),
                                              self.batch_size, data_str, var_strs)
        return '\n' + strt

    def __len__(self):
        return self.batch_size

    def _get_field_values(self, fields):
        if len(fields) == 0:
            return None
        elif len(fields) == 1:
            return getattr(self, fields[0])
        else:
            return tuple(getattr(self, f) for f in fields)

    def __iter__(self):
        yield self._get_field_values(self.input_fields)
        yield self._get_field_values(self.target_fields)


def _short_str(tensor):
    # unwrap variable to tensor
    if not torch.is_tensor(tensor):
        # (1) unpack variable
        if hasattr(tensor, 'data'):
            tensor = getattr(tensor, 'data')
        # (2) handle include_lengths
        elif isinstance(tensor, tuple):
            return str(tuple(_short_str(t) for t in tensor))
        # (3) fallback to default str
        else:
            return str(tensor)

    # copied from torch _tensor_str
    size_str = 'x'.join(str(size) for size in tensor.size())
    device_str = '' if not tensor.is_cuda else \
        ' (GPU {})'.format(tensor.get_device())
    strt = '[{} of size {}{}]'.format(torch.typename(tensor),
                                      size_str, device_str)
    return strt
=======
        warnings.warn('{} class has '.format(self.__class__.__name__) +
                      'been retired and moved to torchtext.legacy. Please ' +
                      'import from torchtext.legacy.data if you still want it.', UserWarning)
        raise ImportWarning
>>>>>>> 68958f8b
<|MERGE_RESOLUTION|>--- conflicted
+++ resolved
@@ -1,98 +1,9 @@
-<<<<<<< HEAD
-import torch
-=======
->>>>>>> 68958f8b
 import warnings
 
 
 class Batch(object):
     def __init__(self, data=None, dataset=None, device=None):
-<<<<<<< HEAD
-        """Create a Batch from a list of examples."""
-        warnings.warn('{} class will be retired soon and moved to torchtext.legacy. Please see the most recent release notes for further information.'.format(self.__class__.__name__), UserWarning)
-        if data is not None:
-            self.batch_size = len(data)
-            self.dataset = dataset
-            self.fields = dataset.fields.keys()  # copy field names
-            self.input_fields = [k for k, v in dataset.fields.items() if
-                                 v is not None and not v.is_target]
-            self.target_fields = [k for k, v in dataset.fields.items() if
-                                  v is not None and v.is_target]
-
-            for (name, field) in dataset.fields.items():
-                if field is not None:
-                    batch = [getattr(x, name) for x in data]
-                    setattr(self, name, field.process(batch, device=device))
-
-    @classmethod
-    def fromvars(cls, dataset, batch_size, train=None, **kwargs):
-        """Create a Batch directly from a number of Variables."""
-        batch = cls()
-        batch.batch_size = batch_size
-        batch.dataset = dataset
-        batch.fields = dataset.fields.keys()
-        for k, v in kwargs.items():
-            setattr(batch, k, v)
-        return batch
-
-    def __repr__(self):
-        return str(self)
-
-    def __str__(self):
-        if not self.__dict__:
-            return 'Empty {} instance'.format(torch.typename(self))
-
-        fields_to_index = filter(lambda field: field is not None, self.fields)
-        var_strs = '\n'.join(['\t[.' + name + ']' + ":" + _short_str(getattr(self, name))
-                              for name in fields_to_index if hasattr(self, name)])
-
-        data_str = (' from {}'.format(self.dataset.name.upper())
-                    if hasattr(self.dataset, 'name')
-                    and isinstance(self.dataset.name, str) else '')
-
-        strt = '[{} of size {}{}]\n{}'.format(torch.typename(self),
-                                              self.batch_size, data_str, var_strs)
-        return '\n' + strt
-
-    def __len__(self):
-        return self.batch_size
-
-    def _get_field_values(self, fields):
-        if len(fields) == 0:
-            return None
-        elif len(fields) == 1:
-            return getattr(self, fields[0])
-        else:
-            return tuple(getattr(self, f) for f in fields)
-
-    def __iter__(self):
-        yield self._get_field_values(self.input_fields)
-        yield self._get_field_values(self.target_fields)
-
-
-def _short_str(tensor):
-    # unwrap variable to tensor
-    if not torch.is_tensor(tensor):
-        # (1) unpack variable
-        if hasattr(tensor, 'data'):
-            tensor = getattr(tensor, 'data')
-        # (2) handle include_lengths
-        elif isinstance(tensor, tuple):
-            return str(tuple(_short_str(t) for t in tensor))
-        # (3) fallback to default str
-        else:
-            return str(tensor)
-
-    # copied from torch _tensor_str
-    size_str = 'x'.join(str(size) for size in tensor.size())
-    device_str = '' if not tensor.is_cuda else \
-        ' (GPU {})'.format(tensor.get_device())
-    strt = '[{} of size {}{}]'.format(torch.typename(tensor),
-                                      size_str, device_str)
-    return strt
-=======
         warnings.warn('{} class has '.format(self.__class__.__name__) +
                       'been retired and moved to torchtext.legacy. Please ' +
                       'import from torchtext.legacy.data if you still want it.', UserWarning)
-        raise ImportWarning
->>>>>>> 68958f8b
+        raise ImportWarning