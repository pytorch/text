--- conflicted
+++ resolved
@@ -13,9 +13,6 @@
 
 from functools import partial
 
-<<<<<<< HEAD
-def get_tokenizer(tokenizer):
-=======
 
 def _split_tokenizer(x):
     return x.split()
@@ -26,29 +23,19 @@
 
 
 def get_tokenizer(tokenizer, language='en'):
->>>>>>> 0bfb84af
     # default tokenizer is string.split(), added as a module function for serialization
     if tokenizer is None:
         return _split_tokenizer
 
-<<<<<<< HEAD
-    # pass through if a tokenizer is a function
-=======
     # simply return if a function is passed
->>>>>>> 0bfb84af
     if callable(tokenizer):
         return tokenizer
 
     if tokenizer == "spacy":
         try:
             import spacy
-<<<<<<< HEAD
-            spacy_en = spacy.load('en')
-            return partial(_spacy_tokenize, spacy=spacy_en)
-=======
             spacy = spacy.load(language)
             return partial(_spacy_tokenize, spacy=spacy)
->>>>>>> 0bfb84af
         except ImportError:
             print("Please install SpaCy. "
                   "See the docs at https://spacy.io for more information.")
