--- conflicted
+++ resolved
@@ -6,11 +6,7 @@
 from functools import partial
 
 
-<<<<<<< HEAD
-def _split_tokenizer(x):
-=======
 def _split_tokenizer(x): # noqa: F821
->>>>>>> bfbdaec3
     # type: (str) -> List[str]
     return x.split()
 
