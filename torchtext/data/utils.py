import random
from contextlib import contextmanager
from copy import deepcopy
import re

from functools import partial


<<<<<<< HEAD
def _split_tokenizer(x): # noqa: F821
=======
def _split_tokenizer(x):  # noqa: F821
>>>>>>> f9121737
    # type: (str) -> List[str]
    return x.split()


def _spacy_tokenize(x, spacy):
    return [tok.text for tok in spacy.tokenizer(x)]


_patterns = [r'\'',
             r'\"',
             r'\.',
             r'<br \/>',
             r',',
             r'\(',
             r'\)',
             r'\!',
             r'\?',
             r'\;',
             r'\:',
             r'\s+']

_replacements = [' \'  ',
                 '',
                 ' . ',
                 ' ',
                 ' , ',
                 ' ( ',
                 ' ) ',
                 ' ! ',
                 ' ? ',
                 ' ',
                 ' ',
                 ' ']

_patterns_dict = list((re.compile(p), r) for p, r in zip(_patterns, _replacements))


def _basic_english_normalize(line):
    r"""
    Basic normalization for a line of text.
    Normalization includes
    - lowercasing
    - complete some basic text normalization for English words as follows:
        add spaces before and after '\''
        remove '\"',
        add spaces before and after '.'
        replace '<br \/>'with single space
        add spaces before and after ','
        add spaces before and after '('
        add spaces before and after ')'
        add spaces before and after '!'
        add spaces before and after '?'
        replace ';' with single space
        replace ':' with single space
        replace multiple spaces with single space

    Returns a list of tokens after splitting on whitespace.
    """

    line = line.lower()
    for pattern_re, replaced_str in _patterns_dict:
        line = pattern_re.sub(replaced_str, line)
    return line.split()


def get_tokenizer(tokenizer, language='en'):
    r"""
    Generate tokenizer function for a string sentence.

    Arguments:
        tokenizer: the name of tokenizer function. If None, it returns split()
            function, which splits the string sentence by space.
            If basic_english, it returns _basic_english_normalize() function,
            which normalize the string first and split by space. If a callable
            function, it will return the function. If a tokenizer library
            (e.g. spacy, moses, toktok, revtok, subword), it returns the
            corresponding library.
        language: Default en

    Examples:
        >>> import torchtext
        >>> from torchtext.data import get_tokenizer
        >>> tokenizer = get_tokenizer("basic_english")
        >>> tokens = tokenizer("You can now install TorchText using pip!")
        >>> tokens
        >>> ['you', 'can', 'now', 'install', 'torchtext', 'using', 'pip', '!']

    """

    # default tokenizer is string.split(), added as a module function for serialization
    if tokenizer is None:
        return _split_tokenizer

    if tokenizer == "basic_english":
        if language != 'en':
            raise ValueError("Basic normalization is only available for Enlish(en)")
        return _basic_english_normalize

    # simply return if a function is passed
    if callable(tokenizer):
        return tokenizer

    if tokenizer == "spacy":
        try:
            import spacy
            spacy = spacy.load(language)
            return partial(_spacy_tokenize, spacy=spacy)
        except ImportError:
            print("Please install SpaCy. "
                  "See the docs at https://spacy.io for more information.")
            raise
        except AttributeError:
            print("Please install SpaCy and the SpaCy {} tokenizer. "
                  "See the docs at https://spacy.io for more "
                  "information.".format(language))
            raise
    elif tokenizer == "moses":
        try:
            from sacremoses import MosesTokenizer
            moses_tokenizer = MosesTokenizer()
            return moses_tokenizer.tokenize
        except ImportError:
            print("Please install SacreMoses. "
                  "See the docs at https://github.com/alvations/sacremoses "
                  "for more information.")
            raise
    elif tokenizer == "toktok":
        try:
            from nltk.tokenize.toktok import ToktokTokenizer
            toktok = ToktokTokenizer()
            return toktok.tokenize
        except ImportError:
            print("Please install NLTK. "
                  "See the docs at https://nltk.org  for more information.")
            raise
    elif tokenizer == 'revtok':
        try:
            import revtok
            return revtok.tokenize
        except ImportError:
            print("Please install revtok.")
            raise
    elif tokenizer == 'subword':
        try:
            import revtok
            return partial(revtok.tokenize, decap=True)
        except ImportError:
            print("Please install revtok.")
            raise
    raise ValueError("Requested tokenizer {}, valid choices are a "
                     "callable that takes a single string as input, "
                     "\"revtok\" for the revtok reversible tokenizer, "
                     "\"subword\" for the revtok caps-aware tokenizer, "
                     "\"spacy\" for the SpaCy English tokenizer, or "
                     "\"moses\" for the NLTK port of the Moses tokenization "
                     "script.".format(tokenizer))


def is_tokenizer_serializable(tokenizer, language):
    """Extend with other tokenizers which are found to not be serializable
    """
    if tokenizer == 'spacy':
        return False
    return True


def interleave_keys(a, b):
    """Interleave bits from two sort keys to form a joint sort key.

    Examples that are similar in both of the provided keys will have similar
    values for the key defined by this function. Useful for tasks with two
    text fields like machine translation or natural language inference.
    """
    def interleave(args):
        return ''.join([x for t in zip(*args) for x in t])
    return int(''.join(interleave(format(x, '016b') for x in (a, b))), base=2)


def get_torch_version():
    import torch
    v = torch.__version__
    version_substrings = v.split('.')
    major, minor = version_substrings[0], version_substrings[1]
    return int(major), int(minor)


def dtype_to_attr(dtype):
    # convert torch.dtype to dtype string id
    # e.g. torch.int32 -> "int32"
    # used for serialization
    _, dtype = str(dtype).split('.')
    return dtype


# TODO: Write more tests!
def ngrams_iterator(token_list, ngrams):
    """Return an iterator that yields the given tokens and their ngrams.

    Arguments:
        token_list: A list of tokens
        ngrams: the number of ngrams.

    Examples:
        >>> token_list = ['here', 'we', 'are']
        >>> list(ngrams_iterator(token_list, 2))
        >>> ['here', 'here we', 'we', 'we are', 'are']
    """

    def _get_ngrams(n):
        return zip(*[token_list[i:] for i in range(n)])

    for x in token_list:
        yield x
    for n in range(2, ngrams + 1):
        for x in _get_ngrams(n):
            yield ' '.join(x)


class RandomShuffler(object):
    """Use random functions while keeping track of the random state to make it
    reproducible and deterministic."""

    def __init__(self, random_state=None):
        self._random_state = random_state
        if self._random_state is None:
            self._random_state = random.getstate()

    @contextmanager
    def use_internal_state(self):
        """Use a specific RNG state."""
        old_state = random.getstate()
        random.setstate(self._random_state)
        yield
        self._random_state = random.getstate()
        random.setstate(old_state)

    @property
    def random_state(self):
        return deepcopy(self._random_state)

    @random_state.setter
    def random_state(self, s):
        self._random_state = s

    def __call__(self, data):
        """Shuffle and return a new list."""
        with self.use_internal_state():
            return random.sample(data, len(data))<|MERGE_RESOLUTION|>--- conflicted
+++ resolved
@@ -6,11 +6,7 @@
 from functools import partial
 
 
-<<<<<<< HEAD
-def _split_tokenizer(x): # noqa: F821
-=======
 def _split_tokenizer(x):  # noqa: F821
->>>>>>> f9121737
     # type: (str) -> List[str]
     return x.split()
 
@@ -45,7 +41,8 @@
                  ' ',
                  ' ']
 
-_patterns_dict = list((re.compile(p), r) for p, r in zip(_patterns, _replacements))
+_patterns_dict = list((re.compile(p), r)
+                      for p, r in zip(_patterns, _replacements))
 
 
 def _basic_english_normalize(line):
@@ -106,7 +103,8 @@
 
     if tokenizer == "basic_english":
         if language != 'en':
-            raise ValueError("Basic normalization is only available for Enlish(en)")
+            raise ValueError(
+                "Basic normalization is only available for Enlish(en)")
         return _basic_english_normalize
 
     # simply return if a function is passed
