--- conflicted
+++ resolved
@@ -18,6 +18,7 @@
 
 import torch
 import torch.nn as nn
+import torch.nn.functional as F
 from torch import Tensor
 
 
@@ -55,8 +56,8 @@
     def forward():
         pass
 
-<<<<<<< HEAD
-    def _t5_scaled_dot_product_attention(
+    # NOTE: Modified from https://github.com/pytorch/pytorch/blob/5953fd9133c0bdcc0158acf1472fac403bc5f636/torch/nn/functional.py#L4814
+    def _t5_dot_product_attention(
         self,
         q: Tensor,
         k: Tensor,
@@ -71,54 +72,43 @@
         greater than 0.0 is specified.
         Returns a tensor pair containing attended values and attention weights.
         Args:
-            q, k, v: query, key and value tensors. See Shape section for shape details.
-            attn_mask: optional tensor containing mask values to be added to calculated
+            q, k, v: Query, key and value tensors. See Shape section for shape details.
+            attn_mask: Optional tensor containing mask values to be added to calculated
                 attention. May be 2D or 3D; see Shape section for details.
-            dropout_p: dropout probability. If greater than 0.0, dropout is applied.
-            position_bias: position bias used to incorporate realtive attention bias in attention scors
+            dropout_p: Dropout probability. If greater than 0.0, dropout is applied.
+            position_bias: Position bias used to incorporate realtive attention bias in attention scors
         Shape:
-            - q: :math:`(B, Nt, E)` where B is (batch size*num_heads), Nt is the target sequence length,
-                and E is embedding dimension.
-            - key: :math:`(B, Ns, E)` where B is (batch size*num_heads), Ns is the source sequence length,
-                and E is embedding dimension.
-            - value: :math:`(B, Ns, E)` where B is (batch size*num_heads), Ns is the source sequence length,
-                and E is embedding dimension.
-            - attn_mask: either a 3D tensor of shape :math:`(B, Nt, Ns)` or a 2D tensor of
-                shape :math:`(Nt, Ns)`.
-            - position_bias: :math:`(1, num_heads, Nt, Ns)`
-            - Output: attention values have shape :math:`(B, Nt, E)`; attention weights
-                have shape :math:`(B, Nt, Ns)`
+            - q: :math:`(B, H, Nt, E)` where B is the batch size, H is the number of heads, Nt is the target sequence length,
+                and E is the head dimension.
+            - key: :math:`(B, H, Ns, E)` where B is the batch size, H is the number of heads, Ns is the source sequence length,
+                and E is the head dimension.
+            - value: :math:`(B, H, Ns, E)` where B is the batch size, H is the number of heads, Ns is the source sequence length,
+                and E is the head dimension.
+            - attn_mask: a 4D tensor of shape :math:`(B, H, Nt, Ns)`
+            - position_bias: :math:`(1, H, Nt, Ns)`
+            - Output: attention values have shape :math:`(B, Nt, H*E)`; attention weights
+                have shape :math:`(B, H, Nt, Ns)`
         """
-        B, Nt, E = q.shape
+        B, H, _, E = q.shape
         # NOTE: HF implementation does not perform this normalization. For the sake of matching test results, we have commented it out
         # q = q / math.sqrt(E)
 
-        n_heads, tgt_len, src_len = position_bias.size()[1:]
-        assert B % n_heads == 0
-        assert tgt_len == Nt
-
-        # (B, Nt, E) x (B, E, Ns) -> (B, Nt, Ns)
-        if attn_mask is not None:
-            attn = torch.baddbmm(attn_mask, q, k.transpose(-2, -1))
-        else:
-            attn = torch.bmm(q, k.transpose(-2, -1))
+        attn = torch.matmul(q, k.transpose(3, 2))
 
         # NOTE: modification from torch.nn.functional._scaled_dot_product_attention to incorporate relative attention bias
-        position_bias = position_bias.repeat(B // n_heads, 1, 1, 1)
-        position_bias = position_bias.view(B, tgt_len, src_len)
+        position_bias = position_bias.repeat(B, 1, 1, 1)
+        if attn_mask is not None:
+            position_bias += attn_mask
         attn += position_bias
 
         attn = F.softmax(attn, dim=-1)
         if dropout_p > 0.0:
             attn = F.dropout(attn, p=dropout_p)
-        # (B, Nt, Ns) x (B, Ns, E) -> (B, Nt, E)
-        output = torch.bmm(attn, v)
+        output = torch.matmul(attn, v)
+        output = output.transpose(1, 2).contiguous().view(B, -1, H * E)
         return output, attn
 
-    # NOTE: modified from https://github.com/huggingface/transformers/blob/main/src/transformers/models/t5/modeling_t5.py
-=======
     # NOTE: modified from https://github.com/huggingface/transformers/blob/8581a798c0a48fca07b29ce2ca2ef55adcae8c7e/src/transformers/models/t5/modeling_t5.py#L421
->>>>>>> c8c6dbb9
     def _compute_bias(
         self,
         query_length: int,
