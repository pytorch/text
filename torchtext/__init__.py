from . import data
from . import nn
from . import datasets
from . import utils
from . import vocab
from . import experimental
from . import legacy


try:
    from .version import __version__, git_version  # noqa: F401
except ImportError:
    pass

__all__ = ['data',
           'nn',
           'datasets',
           'utils',
           'vocab',
<<<<<<< HEAD
           'experimental']
=======
           'experimental',
           'legacy']
>>>>>>> 68958f8b


def _init_extension():
    import os
    import importlib
    import torch

    # load the custom_op_library and register the custom ops
    lib_dir = os.path.dirname(__file__)
    loader_details = (
        importlib.machinery.ExtensionFileLoader,
        importlib.machinery.EXTENSION_SUFFIXES
    )

    extfinder = importlib.machinery.FileFinder(lib_dir, loader_details)
    ext_specs = extfinder.find_spec("_torchtext")
    if ext_specs is None:
        raise ImportError("torchtext C++ Extension is not found.")
    torch.ops.load_library(ext_specs.origin)
    torch.classes.load_library(ext_specs.origin)


_init_extension()


del _init_extension<|MERGE_RESOLUTION|>--- conflicted
+++ resolved
@@ -17,12 +17,8 @@
            'datasets',
            'utils',
            'vocab',
-<<<<<<< HEAD
-           'experimental']
-=======
            'experimental',
            'legacy']
->>>>>>> 68958f8b
 
 
 def _init_extension():
