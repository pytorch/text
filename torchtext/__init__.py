from . import data
from . import datasets
from . import utils
from . import vocab
from . import experimental

__version__ = '0.6.0'

__all__ = ['data',
           'datasets',
           'utils',
           'vocab',
           'experimental']


def _init_extension():
<<<<<<< HEAD
    import torch
    torch.ops.load_library('torchtext/_torchtext.so')
    torch.classes.load_library('torchtext/_torchtext.so')
=======
    import os
    import importlib
    import torch

    # load the custom_op_library and register the custom ops
    lib_dir = os.path.dirname(__file__)
    loader_details = (
        importlib.machinery.ExtensionFileLoader,
        importlib.machinery.EXTENSION_SUFFIXES
    )

    extfinder = importlib.machinery.FileFinder(lib_dir, loader_details)
    ext_specs = extfinder.find_spec("_torchtext")
    if ext_specs is None:
        raise ImportError
    torch.ops.load_library(ext_specs.origin)
    torch.classes.load_library(ext_specs.origin)
>>>>>>> 32bc374d


_init_extension()


del _init_extension<|MERGE_RESOLUTION|>--- conflicted
+++ resolved
@@ -14,11 +14,6 @@
 
 
 def _init_extension():
-<<<<<<< HEAD
-    import torch
-    torch.ops.load_library('torchtext/_torchtext.so')
-    torch.classes.load_library('torchtext/_torchtext.so')
-=======
     import os
     import importlib
     import torch
@@ -36,7 +31,6 @@
         raise ImportError
     torch.ops.load_library(ext_specs.origin)
     torch.classes.load_library(ext_specs.origin)
->>>>>>> 32bc374d
 
 
 _init_extension()
