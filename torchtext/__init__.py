import os
from ._extension import _init_extension

_init_extension()
del _init_extension

# the following import has to happen first in order to load the torchtext C++ library
from torchtext import _extension  # noqa: F401

_TEXT_BUCKET = "https://download.pytorch.org/models/text/"
_CACHE_DIR = os.path.expanduser("~/.torchtext/cache")

from . import data, datasets, experimental, functional, models, nn, transforms, utils, vocab

try:
    from .version import __version__, git_version  # noqa: F401
except ImportError:
    pass

<<<<<<< HEAD
__all__ = ["data", "nn", "datasets", "utils", "vocab", "transforms", "functional", "models", "experimental"]


=======
__all__ = ["data", "nn", "datasets", "utils", "vocab", "transforms", "functional", "models", "experimental"]
>>>>>>> e1d4948c
<|MERGE_RESOLUTION|>--- conflicted
+++ resolved
@@ -1,4 +1,5 @@
 import os
+
 from ._extension import _init_extension
 
 _init_extension()
@@ -17,10 +18,4 @@
 except ImportError:
     pass
 
-<<<<<<< HEAD
-__all__ = ["data", "nn", "datasets", "utils", "vocab", "transforms", "functional", "models", "experimental"]
-
-
-=======
-__all__ = ["data", "nn", "datasets", "utils", "vocab", "transforms", "functional", "models", "experimental"]
->>>>>>> e1d4948c
+__all__ = ["data", "nn", "datasets", "utils", "vocab", "transforms", "functional", "models", "experimental"]