--- conflicted
+++ resolved
@@ -7,14 +7,7 @@
 
 _TEXT_BUCKET = "https://download.pytorch.org/models/text/"
 
-<<<<<<< HEAD
-_TORCH_HOME = os.getenv("TORCH_HOME")
-if _TORCH_HOME is None:
-    _TORCH_HOME = "~/.cache/torch"  # default
-_CACHE_DIR = os.path.expanduser(os.path.join(_TORCH_HOME, "text"))
-=======
 _CACHE_DIR = os.path.expanduser(os.path.join(_get_torch_home(), "text"))
->>>>>>> 9411d213
 
 from . import data, datasets, experimental, functional, models, nn, transforms, utils, vocab
 
