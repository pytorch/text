--- conflicted
+++ resolved
@@ -152,33 +152,20 @@
 
 class TextSequentialTransforms(nn.Sequential):
     r"""A container to host a sequential text transforms.
-
         Example:
             >>> import torch
-            >>> from torchtext.experimental.transforms import PretrainedSPTransform, ToLongTensor, TextSequentialTransforms
-            >>> spm_transform = PretrainedSPTransform()
-            >>> to_tensor = ToLongTensor()
-            >>> txt_pipeline = TextSequentialTransforms(spm_transform, to_tensor)
+            >>> from torchtext.experimental.transforms import BasicEnglishNormalize, TextSequentialTransforms
+            >>> tokenizer = BasicEnglishNormalize()
+            >>> txt_pipeline = TextSequentialTransforms(tokenizer)
             >>> jit_txt_pipeline = torch.jit.script(txt_pipeline)
     """
-<<<<<<< HEAD
-    def forward(self, line: str):
-        r"""
-        Args:
-            line: the input string
-
-        Examples:
-            >>> txt_pipeline('the pretrained sp model names')
-        """
-=======
     def forward(self, input: List[str]):
->>>>>>> ee177fef
         for module in self:
-            line = module(line)
-        return line
+            input = module(input)
+        return input
 
     def to_ivalue(self):
-        r"""Call to_ivalue func if any modules have the func.
+        r"""Return a JITable TextSequentialTransforms.
         """
         module_list = []
         for _idx, _module in enumerate(self):
