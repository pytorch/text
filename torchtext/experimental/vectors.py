--- conflicted
+++ resolved
@@ -34,12 +34,7 @@
 
 def _load_token_and_vectors_from_file(file_path):
     stoi, tokens, vectors, dup_tokens = {}, [], [], []
-<<<<<<< HEAD
-    dim = None
-    with open(file_path, 'rb') as f:
-=======
     with open(file_path, "rb") as f:
->>>>>>> a6649816
         num_lines, _ = _infer_shape(f)
         for line in tqdm(f, unit_scale=0, unit="lines", total=num_lines):
             token, entries = line.rstrip().split(b" ", 1)
@@ -93,19 +88,12 @@
         ValueError: if duplicate tokens are found in FastText file.
 
     """
-<<<<<<< HEAD
-    url = 'https://dl.fbaipublicfiles.com/fasttext/vectors-wiki/wiki.{}.vec'.format(language)
-    cached_vectors_file_path = os.path.join(root, os.path.splitext(os.path.basename(url))[0] + '.pt')
-    # if os.path.isfile(cached_vectors_file_path):
-    #     return(torch.load(cached_vectors_file_path))
-=======
     url = "https://dl.fbaipublicfiles.com/fasttext/vectors-wiki/wiki.{}.vec".format(language)
     file_name = os.path.basename(url)
 
     cached_vectors_file_path = os.path.join(root, file_name + ".pt")
     if os.path.isfile(cached_vectors_file_path):
         return(torch.load(cached_vectors_file_path))
->>>>>>> a6649816
 
     checksum = None
     if validate_file:
