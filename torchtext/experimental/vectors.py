import logging

import torch
from torch import Tensor
import torch.nn as nn
from typing import List

from torchtext.utils import (
    download_from_url,
    extract_archive
)
from torchtext._torchtext import (
    Vectors as VectorsPybind,
    _load_token_and_vectors_from_file
)

logger = logging.getLogger(__name__)


def FastText(language="en", unk_tensor=None, root=".data", validate_file=True, num_cpus=32):
    r"""Create a FastText Vectors object.

    Args:
        language (str): the language to use for FastText. The list of supported languages options
                        can be found at https://fasttext.cc/docs/en/language-identification.html
        unk_tensor (Tensor): a 1d tensor representing the vector associated with an unknown token
        root (str): folder used to store downloaded files in. Default: '.data'.
        validate_file (bool): flag to determine whether to validate the downloaded files checksum.
                              Should be `False` when running tests with a local asset.
        num_cpus (int): the number of cpus to use when loading the vectors from file. Default: 10.

    Returns:
        Vectors: a Vectors object.

    Raises:
        ValueError: if duplicate tokens are found in FastText file.

    """
    url = "https://dl.fbaipublicfiles.com/fasttext/vectors-wiki/wiki.{}.vec".format(language)

    checksum = None
    if validate_file:
        checksum = CHECKSUMS_FAST_TEXT.get(url, None)

    downloaded_file_path = download_from_url(url, root=root, hash_value=checksum)
    cpp_vectors_obj, dup_tokens = _load_token_and_vectors_from_file(downloaded_file_path, ' ', num_cpus, unk_tensor)

    if dup_tokens:
        raise ValueError("Found duplicate tokens in file: {}".format(str(dup_tokens)))

    vectors_obj = Vectors(cpp_vectors_obj)
    return vectors_obj


def GloVe(name="840B", dim=300, unk_tensor=None, root=".data", validate_file=True, num_cpus=32):
    r"""Create a GloVe Vectors object.

    Args:
        name (str): the name of the GloVe dataset to use. Options are:
            - 42B
            - 840B
            - twitter.27B
            - 6B
        dim (int): the dimension for the GloVe dataset to load. Options are:
            42B:
                - 300
            840B:
                - 300
            twitter.27B:
                - 25
                - 50
                - 100
                - 200
            6B:
                - 50
                - 100
                - 200
                - 300
        unk_tensor (Tensor): a 1d tensor representing the vector associated with an unknown token.
        root (str): folder used to store downloaded files in (.data)
        validate_file (bool): flag to determine whether to validate the downloaded files checksum.
                              Should be `False` when running tests with a local asset.
        num_cpus (int): the number of cpus to use when loading the vectors from file. Default: 10.
    Returns:
        Vectors: a Vectors object.

    Raises:
        ValueError: if unexpected duplicate tokens are found in GloVe file.

    """
    dup_token_glove_840b = ["����������������������������������������������������������������������"
                            "����������������������������������������������������������������������"
                            "����������������������������������������������������������������������"
                            "����������������������������������������������������������������������"
                            "������������������������������������������������������"]
    urls = {
        "42B": "https://nlp.stanford.edu/data/glove.42B.300d.zip",
        "840B": "https://nlp.stanford.edu/data/glove.840B.300d.zip",
        "twitter.27B": "https://nlp.stanford.edu/data/glove.twitter.27B.zip",
        "6B": "https://nlp.stanford.edu/data/glove.6B.zip",
    }
    valid_glove_file_names = {
        "glove.42B.300d.txt",
        "glove.840B.300d.txt",
        "glove.twitter.27B.25d.txt",
        "glove.twitter.27B.50d.txt",
        "glove.twitter.27B.100d.txt",
        "glove.twitter.27B.200d.txt",
        "glove.6B.50d.txt",
        "glove.6B.100d.txt",
        "glove.6B.200d.txt",
        "glove.6B.300d.txt"
    }

    file_name = "glove.{}.{}d.txt".format(name, str(dim))
    if file_name not in valid_glove_file_names:
        raise ValueError("Could not find GloVe file with name {}. Please check that `name` and `dim`"
                         "are valid.".format(str(file_name)))

    url = urls[name]
    checksum = None
    if validate_file:
        checksum = CHECKSUMS_GLOVE.get(url, None)

    downloaded_file_path = download_from_url(url, root=root, hash_value=checksum)
    extracted_file_paths = extract_archive(downloaded_file_path)
    # need to get the full path to the correct file in the case when multiple files are extracted with different dims
    extracted_file_path_with_correct_dim = [path for path in extracted_file_paths if file_name in path][0]
    cpp_vectors_obj, dup_tokens = _load_token_and_vectors_from_file(extracted_file_path_with_correct_dim, ' ', num_cpus, unk_tensor)

    # Ensure there is only 1 expected duplicate token present for 840B dataset
    if dup_tokens and dup_tokens != dup_token_glove_840b:
        raise ValueError("Found duplicate tokens in file: {}".format(str(dup_tokens)))

    vectors_obj = Vectors(cpp_vectors_obj)
    return vectors_obj


def vectors_from_file_object(file_like_object, delimiter=",", unk_tensor=None, num_cpus=10):
    r"""Create a Vectors object from a csv file like object.

    Note that the tensor corresponding to each vector is of type `torch.float`.

    Format for csv file:
        token1<delimiter>num1 num2 num3
        token2<delimiter>num4 num5 num6
        ...
        token_n<delimiter>num_m num_j num_k

    Args:
        file_like_object (FileObject): a file like object to read data from.
        delimiter (char): a character to delimit between the token and the vector. Default value is ","
        unk_tensor (Tensor): a 1d tensor representing the vector associated with an unknown token.
        num_cpus (int): the number of cpus to use when loading the vectors from file. Default: 10.

    Returns:
        Vectors: a Vectors object.

     Raises:
        ValueError: if duplicate tokens are found in FastText file.

    """
    vectors_obj, dup_tokens = _load_token_and_vectors_from_file(file_like_object.name, delimiter, num_cpus, unk_tensor)
    if dup_tokens:
        raise ValueError("Found duplicate tokens in file: {}".format(str(dup_tokens)))
    return Vectors(vectors_obj)


def vectors(tokens, vectors, unk_tensor=None):
    r"""Factory method for creating a vectors object which maps tokens to vectors.
    Arguments:
        tokens (List[str]): a list of tokens.
        vectors (torch.Tensor): a 2d tensor representing the vector associated with each token.
        unk_tensor (torch.Tensor): a 1d tensors representing the vector associated with an unknown token.
    Raises:
        ValueError: if `vectors` is empty and a default `unk_tensor` isn't provided.
        RuntimeError: if `tokens` and `vectors` have different sizes or `tokens` has duplicates.
        TypeError: if all tensors within`vectors` are not of data type `torch.float`.
    """
    if unk_tensor is None and (vectors is None or not len(vectors)):
        raise ValueError("The vectors list is empty and a default unk_tensor wasn't provided.")

    if not vectors.dtype == torch.float:
        raise TypeError("`vectors` should be of data type `torch.float`.")

    indices = [i for i in range(len(tokens))]
    unk_tensor = unk_tensor if unk_tensor is not None else torch.zeros(vectors[0].size(), dtype=torch.float)
    return Vectors(VectorsPybind(tokens, indices, vectors, unk_tensor))


class Vectors(nn.Module):
    r"""Creates a vectors object which maps tokens to vectors.
<<<<<<< HEAD
    Arguments:
        vectors (torch.classes.torchtext.Vectors or torchtext._torchtext.Vectors): a cpp vectors object.
=======
    Args:
        vectors (torch.classes.torchtext.Vectors): a cpp vectors object.
>>>>>>> 97f76045
    """

    def __init__(self, vectors):
        super(Vectors, self).__init__()
        self.vectors = vectors

    @property
    def is_jitable(self):
        return not isinstance(self.vectors, VectorsPybind)

    @torch.jit.export
    def __call__(self, tokens: List[str]) -> Tensor:
        r"""Calls the `lookup_vectors` method
         Args:
            tokens: a list of tokens

        Returns:
            vectors (Tensor): returns a 2-D tensor of shape=(len(tokens), vector_dim) or an empty tensor if `tokens` is empty
        """
        return self.lookup_vectors(tokens)

    @torch.jit.export
    def __getitem__(self, token: str) -> Tensor:
        r"""
        Args:
            token (str): the token used to lookup the corresponding vector.
        Returns:
            vector (Tensor): a tensor (the vector) corresponding to the associated token.
        """
        return self.vectors[token]

    @torch.jit.export
    def __setitem__(self, token: str, vector: Tensor) -> None:
        r"""
        Args:
            token (str): the token used to lookup the corresponding vector.
            vector (Tensor): a 1d tensor representing a vector associated with the token.

        Raises:
            TypeError: if `vector` is not of data type `torch.float`.
        """
        if vector.dtype != torch.float:
            raise TypeError("`vector` should be of data type `torch.float` but it's of type " + str(vector.dtype))

        self.vectors[token] = vector.float()

    @torch.jit.export
    def __len__(self) -> int:
        r"""Get length of vectors object.

        Returns:
            length (int): the length of the vectors.
        """
        return len(self.vectors)

    @torch.jit.export
    def lookup_vectors(self, tokens: List[str]) -> Tensor:
        """Look up embedding vectors for a list of tokens.
        Args:
            tokens: a list of tokens

        Returns:
            vectors (Tensor): returns a 2-D tensor of shape=(len(tokens), vector_dim) or an empty tensor if `tokens` is empty

        Examples:
            >>> examples = ['chip', 'baby', 'Beautiful']
            >>> vec = text.vocab.GloVe(name='6B', dim=50)
            >>> ret = vec.get_vectors_by_tokens(tokens)
        """
        if not len(tokens):
            return torch.empty(0, 0)

        return self.vectors.lookup_vectors(tokens)

    def to_ivalue(self):
        r"""Return a JITable Vectors.
        """
        stoi = self.vectors.get_stoi()
        cpp_vectors = torch.classes.torchtext.Vectors(list(stoi.keys()), list(stoi.values()), self.vectors.vectors_, self.vectors.unk_tensor_)
        return(Vectors(cpp_vectors))


CHECKSUMS_GLOVE = {
    "https://nlp.stanford.edu/data/glove.42B.300d.zip":
    "03d5d7fa28e58762ace4b85fb71fe86a345ef0b5ff39f5390c14869da0fc1970",
    "https://nlp.stanford.edu/data/glove.840B.300d.zip":
    "c06db255e65095393609f19a4cfca20bf3a71e20cc53e892aafa490347e3849f",
    "https://nlp.stanford.edu/data/glove.twitter.27B.zip":
    "792af52f795d1a32c9842a3240f5f3fe5e941a8ff6df5eb0f9d668092ebc019c",
    "https://nlp.stanford.edu/data/glove.6B.zip":
    "617afb2fe6cbd085c235baf7a465b96f4112bd7f7ccb2b2cbd649fed9cbcf2fb"
}

CHECKSUMS_FAST_TEXT = {
    "https://dl.fbaipublicfiles.com/fasttext/vectors-wiki/wiki.am.vec":
    "b532c57a74628fb110b48b9d8ae2464eb971df2ecc43b89c2eb92803b8ac92bf",
    "https://dl.fbaipublicfiles.com/fasttext/vectors-wiki/wiki.als.vec":
    "056a359a2651a211817dbb7885ea3e6f69e0d6048d7985eab173858c59ee1adf",
    "https://dl.fbaipublicfiles.com/fasttext/vectors-wiki/wiki.af.vec":
    "87ecbfea969eb707eab72a7156b4318d341c0652e6e5c15c21bc08f5cf458644",
    "https://dl.fbaipublicfiles.com/fasttext/vectors-wiki/wiki.an.vec":
    "57db91d8c307c45613092ebfd405061ccfdec5905035d9a8ad364f6b8ce41b29",
    "https://dl.fbaipublicfiles.com/fasttext/vectors-wiki/wiki.ar.vec":
    "5527041ce04fa66e45e27d7bd278f00425d97fde8c67755392d70f112fecc356",
    "https://dl.fbaipublicfiles.com/fasttext/vectors-wiki/wiki.arz.vec":
    "0b6c261fd179e5d030f2b363f9f7a4db0a52e6241a910b39fb3332d39bcfbec3",
    "https://dl.fbaipublicfiles.com/fasttext/vectors-wiki/wiki.as.vec":
    "4475daa38bc1e8501e54dfcd79a1a58bb0771b347ad9092ce9e57e9ddfdd3b07",
    "https://dl.fbaipublicfiles.com/fasttext/vectors-wiki/wiki.av.vec":
    "1292eed7f649687403fac18e0ee97202e163f9ab50f6efa885aa2db9760a967e",
    "https://dl.fbaipublicfiles.com/fasttext/vectors-wiki/wiki.ast.vec":
    "fbba958174ced32fde2593f628c3cf4f00d53cd1d502612a34e180a0d13ce037",
    "https://dl.fbaipublicfiles.com/fasttext/vectors-wiki/wiki.be.vec":
    "3b36ba86f5b76c40dabe1c7fc3214338d53ce7347c28bb2fba92b6acc098c6ad",
    "https://dl.fbaipublicfiles.com/fasttext/vectors-wiki/wiki.az.vec":
    "93ebe624677a1bfbb57de001d373e111ef9191cd3186f42cad5d52886b8c6467",
    "https://dl.fbaipublicfiles.com/fasttext/vectors-wiki/wiki.ba.vec":
    "b739fd6f9fe57205314d67a7975a2fc387b55679399a6b2bda0d1835b1fdd5a8",
    "https://dl.fbaipublicfiles.com/fasttext/vectors-wiki/wiki.azb.vec":
    "05709ce8abc91115777f3cc2574d24d9439d3f6905500163295d695d41260a06",
    "https://dl.fbaipublicfiles.com/fasttext/vectors-wiki/wiki.bar.vec":
    "3f58304eb0345d96c0abbffb61621c1f6ec2ca39e13272b434cc6cc2bde052a1",
    "https://dl.fbaipublicfiles.com/fasttext/vectors-wiki/wiki.bcl.vec":
    "309bb74a85647ac3a5be53fd9d3be3196cff385d257561f4183a0d91a67f0c8b",
    "https://dl.fbaipublicfiles.com/fasttext/vectors-wiki/wiki.bg.vec":
    "16f1a02f3b708f2cbc04971258b0febdfc9ed4e64fcc3818cc6a397e3db5cf81",
    "https://dl.fbaipublicfiles.com/fasttext/vectors-wiki/wiki.bh.vec":
    "ab0819c155fd1609393f8af74794de8d5b49db0787edf136e938ea2c87993ab5",
    "https://dl.fbaipublicfiles.com/fasttext/vectors-wiki/wiki.bn.vec":
    "3dd27b9b271c203a452de1c533fdf975ebec121f17f945ef234370358db2bae6",
    "https://dl.fbaipublicfiles.com/fasttext/vectors-wiki/wiki.bpy.vec":
    "2ba9f046d70bdaae2cbd9d33f9a1d2913637c00126588cc3223ba58ca80d49fe",
    "https://dl.fbaipublicfiles.com/fasttext/vectors-wiki/wiki.bo.vec":
    "c5ed2a28edf39bc100f4200cdf1c9d3c1448efefcb3d78db8becea613a2fb2eb",
    "https://dl.fbaipublicfiles.com/fasttext/vectors-wiki/wiki.br.vec":
    "fe858e2be787351cce96c206a9034c361e45f8b9e0a385aacfce3c73f844e923",
    "https://dl.fbaipublicfiles.com/fasttext/vectors-wiki/wiki.da.vec":
    "397b0c3e18f710fb8aa1caf86441a25af2f247335e8560dbe949feb3613ef5cc",
    "https://dl.fbaipublicfiles.com/fasttext/vectors-wiki/wiki.bs.vec":
    "ee065fe168c0a4f1a0b9fbd8854be4572c138a414fd7200381d0135ce6c03b49",
    "https://dl.fbaipublicfiles.com/fasttext/vectors-wiki/wiki.bxr.vec":
    "0bc0e47a669aa0d9ad1c665593f7257c4b27a4e3becce457a7348da716bdabb4",
    "https://dl.fbaipublicfiles.com/fasttext/vectors-wiki/wiki.ca.vec":
    "1600696088c7f2fe555eb6a4548f427f969a450ed0313d68e859d6024242db5f",
    "https://dl.fbaipublicfiles.com/fasttext/vectors-wiki/wiki.cbk.vec":
    "e3b0c44298fc1c149afbf4c8996fb92427ae41e4649b934ca495991b7852b855",
    "https://dl.fbaipublicfiles.com/fasttext/vectors-wiki/wiki.ceb.vec":
    "7fbe4474043e4f656eb2f81ee03d1e863cef8e62ad4e3bd9a3a4143785752568",
    "https://dl.fbaipublicfiles.com/fasttext/vectors-wiki/wiki.ce.vec":
    "2a321e2de98d0abb5a12599d9567dd5ac93f9e2599251237026acff35f23cef8",
    "https://dl.fbaipublicfiles.com/fasttext/vectors-wiki/wiki.cs.vec":
    "0eba2ac0852b1057909d4e8e5e3fa75470f9cb9408b364433ac4747eb2b568a9",
    "https://dl.fbaipublicfiles.com/fasttext/vectors-wiki/wiki.cv.vec":
    "67f09d353f2561b16c385187789eb6ff43fa125d3cc81081b2bc7d062c9f0b8a",
    "https://dl.fbaipublicfiles.com/fasttext/vectors-wiki/wiki.cy.vec":
    "1023affdcb7e84dd59b1b7de892f65888b6403e2ed4fd77cb836face1c70ee68",
    "https://dl.fbaipublicfiles.com/fasttext/vectors-wiki/wiki.co.vec":
    "7f16f06c19c8528dc48a0997f67bf5f0d79da2d817247776741b54617b6053d9",
    "https://dl.fbaipublicfiles.com/fasttext/vectors-wiki/wiki.ckb.vec":
    "ef3a8472cc2ac86976a1a91cde3edc7fcd1d1affd3c6fb6441451e9fbc6c3ae8",
    "https://dl.fbaipublicfiles.com/fasttext/vectors-wiki/wiki.de.vec":
    "3020c26e32238ba95a933926763b5c693bf7793bf0c722055cecda1e0283578c",
    "https://dl.fbaipublicfiles.com/fasttext/vectors-wiki/wiki.diq.vec":
    "6f71204e521e03ae70b4bd8a41c50cc72cd4b8c3e242a4ab5c77670603df1b42",
    "https://dl.fbaipublicfiles.com/fasttext/vectors-wiki/wiki.dty.vec":
    "e3b0c44298fc1c149afbf4c8996fb92427ae41e4649b934ca495991b7852b855",
    "https://dl.fbaipublicfiles.com/fasttext/vectors-wiki/wiki.dv.vec":
    "2b4f19bfcf0d38e6ab54e53d752847ab60f4880bae955fff2c485135e923501e",
    "https://dl.fbaipublicfiles.com/fasttext/vectors-wiki/wiki.dsb.vec":
    "ed6699709e0e2f2e3b4a4e32ef3f98f0ccb3f1fed2dad41b7a6deafdc2b32acf",
    "https://dl.fbaipublicfiles.com/fasttext/vectors-wiki/wiki.el.vec":
    "a397de14c637f0b843fcda8724b406f5a7fe9f3ead7f02cfcaeed43858212da6",
    "https://dl.fbaipublicfiles.com/fasttext/vectors-wiki/wiki.en.vec":
    "ba5420ac217fb34f15f58ded0d911a4370dfb1f3341fa7511a49ae74c87de282",
    "https://dl.fbaipublicfiles.com/fasttext/vectors-wiki/wiki.eml.vec":
    "a81f0a05c9d3ffd310f6e2d864ee48bff952dbfb2612293b58ab7bc49755cfe6",
    "https://dl.fbaipublicfiles.com/fasttext/vectors-wiki/wiki.es.vec":
    "cf2e9a1976055a18ad358fb0331bc5f9b2e8541d6d4903b562a63b60f3ae392e",
    "https://dl.fbaipublicfiles.com/fasttext/vectors-wiki/wiki.et.vec":
    "de15792f8373f27f1053eef28cff4c782c4b440fd57a3472af38e5bf94eafda6",
    "https://dl.fbaipublicfiles.com/fasttext/vectors-wiki/wiki.eo.vec":
    "a137201c5cf54e218b6bb0bac540beaee2e81e285bf9c59c0d57e0a85e3353c0",
    "https://dl.fbaipublicfiles.com/fasttext/vectors-wiki/wiki.fi.vec":
    "63017414860020f7409d31c8b65c1f8ed0a64fe11224d4e82e17667ce0fbd0c5",
    "https://dl.fbaipublicfiles.com/fasttext/vectors-wiki/wiki.fa.vec":
    "da0250d60d159820bf0830499168c2f4f1eaffe74f1508c579ca9b41bae6c53f",
    "https://dl.fbaipublicfiles.com/fasttext/vectors-wiki/wiki.eu.vec":
    "93f6e44742ea43ff11b5da4c634ebf73f3b1aa3e9485d43eb27bd5ee3979b657",
    "https://dl.fbaipublicfiles.com/fasttext/vectors-wiki/wiki.ilo.vec":
    "e20ac3c7ef6a076315f15d9c326e93b22c2d5eee6bec5caef7bab6faf691b13a",
    "https://dl.fbaipublicfiles.com/fasttext/vectors-wiki/wiki.frr.vec":
    "a39b393261a8a5c19d97f6a085669daa9e0b9a0cab0b5cf5f7cb23f6084c35e0",
    "https://dl.fbaipublicfiles.com/fasttext/vectors-wiki/wiki.ga.vec":
    "7b33e77e9feb32a6ce2f85ab449516294a616267173c6bbf8f1de5c2b2885699",
    "https://dl.fbaipublicfiles.com/fasttext/vectors-wiki/wiki.fy.vec":
    "07b695f598e2d51cdd17359814b32f15c56f5beaa7a6b49f69de835e13a212b8",
    "https://dl.fbaipublicfiles.com/fasttext/vectors-wiki/wiki.fr.vec":
    "bc68b0703375da9e81c3c11d0c28f3f8375dd944c209e697c4075e579455ac2a",
    "https://dl.fbaipublicfiles.com/fasttext/vectors-wiki/wiki.gd.vec":
    "464e8b97a8b262352a0dc663aa22f98fc0c3f9e7134a749644ad07249dbd42e8",
    "https://dl.fbaipublicfiles.com/fasttext/vectors-wiki/wiki.gn.vec":
    "5d2ac06649f6199ffad8480efa03f97d2910d1501a4528bfb013524d6f2d6c2b",
    "https://dl.fbaipublicfiles.com/fasttext/vectors-wiki/wiki.gl.vec":
    "b4b6233b0c650f9d665e5c8aa372f8745d1a40868f93ecf87f026c60b2bb0f9e",
    "https://dl.fbaipublicfiles.com/fasttext/vectors-wiki/wiki.gu.vec":
    "910296b888e17416e9af43f636f83bbe0b81da68b5e62139ab9c06671dbbacf1",
    "https://dl.fbaipublicfiles.com/fasttext/vectors-wiki/wiki.gom.vec":
    "20f38a650e90a372a92a1680c6a92fc1d89c21cd41835c8d0e5e42f30d52b7ec",
    "https://dl.fbaipublicfiles.com/fasttext/vectors-wiki/wiki.hi.vec":
    "e5ec503a898207e17a7681d97876607b0481384b6c1cc4c9c6b6aaba7ad293d0",
    "https://dl.fbaipublicfiles.com/fasttext/vectors-wiki/wiki.gv.vec":
    "b9d6384219d999e43f66ace6decd80eb6359e0956c61cb7049021b194c269ffe",
    "https://dl.fbaipublicfiles.com/fasttext/vectors-wiki/wiki.he.vec":
    "5d861a705bf541671c0cee731c1b71f6a65d8defd3df2978a7f83e8b0580903b",
    "https://dl.fbaipublicfiles.com/fasttext/vectors-wiki/wiki.hif.vec":
    "445e65668be650f419e0a14791b95c89c3f4142d32371501e53038749eb2c71c",
    "https://dl.fbaipublicfiles.com/fasttext/vectors-wiki/wiki.hsb.vec":
    "27be86ce2435dfeb07d76d406a8ec7b46ebf9b6b8fb5da24208eca1492ffe5bb",
    "https://dl.fbaipublicfiles.com/fasttext/vectors-wiki/wiki.hr.vec":
    "4d42787554747a86253a23e9a830a8571faea0b622e48ed136f8b9817dea9da3",
    "https://dl.fbaipublicfiles.com/fasttext/vectors-wiki/wiki.ht.vec":
    "be5e089f22a43ca00a35467545bc6cca15b5c5951ac34c504a23686ab735e995",
    "https://dl.fbaipublicfiles.com/fasttext/vectors-wiki/wiki.hy.vec":
    "63dc48faeb4f3c5ea2e6f78a0bf4d8bf3d623af52b7f3a9b9e5984dbc79ba66f",
    "https://dl.fbaipublicfiles.com/fasttext/vectors-wiki/wiki.hu.vec":
    "766de324b4783fe2d31df8f78966ea088712a981b6b0b5336bc71938773fe21e",
    "https://dl.fbaipublicfiles.com/fasttext/vectors-wiki/wiki.ia.vec":
    "1ec19501030cafa0fdccf7f4c5794f4cd7e795b015330f6ea6bc9eff97eaeca5",
    "https://dl.fbaipublicfiles.com/fasttext/vectors-wiki/wiki.ie.vec":
    "41c9e34f5445c4aafd7f5d52665b9aa89fb3c76b5262e9401d21b58dd2e53609",
    "https://dl.fbaipublicfiles.com/fasttext/vectors-wiki/wiki.id.vec":
    "436180ac3d405eefe8c2be20ae3e67cddc866afb94e486afcbaef549c24b7d60",
    "https://dl.fbaipublicfiles.com/fasttext/vectors-wiki/wiki.io.vec":
    "2bedf13a6d751ad5191474e65b6104fa3175ca4c3f9ade214f25cfeede1c9c8c",
    "https://dl.fbaipublicfiles.com/fasttext/vectors-wiki/wiki.is.vec":
    "7fe6d8eca113e245ea5467e8f4cab9697dff1d623ac0a8e6fdaca0a93d7fc6f3",
    "https://dl.fbaipublicfiles.com/fasttext/vectors-wiki/wiki.it.vec":
    "5a9d111edd3f199e7379373ba18f4e5317c6c6c5053a9d6d0a56f32298d3bde4",
    "https://dl.fbaipublicfiles.com/fasttext/vectors-wiki/wiki.ja.vec":
    "b44b2eef8bdcf0739c971c4ff7fcae7a300b5e06cf0e50c5787082957ad9d998",
    "https://dl.fbaipublicfiles.com/fasttext/vectors-wiki/wiki.jv.vec":
    "4a46ac08781861d6e19fcc70a421340b627889a054279dacee0f32ee12b1f4f7",
    "https://dl.fbaipublicfiles.com/fasttext/vectors-wiki/wiki.jbo.vec":
    "766c0eb15b1e2cad9a14d0a0937e859e20f6f2ed203ff7ba4f3c70d3b1888d2b",
    "https://dl.fbaipublicfiles.com/fasttext/vectors-wiki/wiki.ka.vec":
    "10b08b9372ef6e44e0e826e6a8d01b3396a319d78ce2db990c51d688c2d0259e",
    "https://dl.fbaipublicfiles.com/fasttext/vectors-wiki/wiki.kk.vec":
    "2dabc86ed917ba236c96c8c327aa3394f32ea511068a9dce205a46923c5716d1",
    "https://dl.fbaipublicfiles.com/fasttext/vectors-wiki/wiki.kn.vec":
    "7f9ab4985e0d5f91462fbdcbfbfaeef619d973e638fbc7c928cfcc5bd37d473b",
    "https://dl.fbaipublicfiles.com/fasttext/vectors-wiki/wiki.km.vec":
    "bf35b294d86fceac916feee3e167fe6aee3fe73380f78e5377c94ff0d023b77c",
    "https://dl.fbaipublicfiles.com/fasttext/vectors-wiki/wiki.ko.vec":
    "44bae904dd7923d1178e83067cc42d9437097f7e86cb83bdd8281febe4b9adaa",
    "https://dl.fbaipublicfiles.com/fasttext/vectors-wiki/wiki.krc.vec":
    "b0ff031a60938b612f9b0c9612bd206cbb1f5288a6ee3482d116174b81d9269f",
    "https://dl.fbaipublicfiles.com/fasttext/vectors-wiki/wiki.kv.vec":
    "a6202b11f869683ce75e60bf206c230109f91b651801dc6ea07b3b7f2c5c9b32",
    "https://dl.fbaipublicfiles.com/fasttext/vectors-wiki/wiki.kw.vec":
    "061e26d970aa7cb3fded9278372a53d0dd8359abc664caa385edaac9aac1359d",
    "https://dl.fbaipublicfiles.com/fasttext/vectors-wiki/wiki.ku.vec":
    "7f117b704d5ac791463796b1ac2d833717c0cfc75dbfb50c2e80aa0c9348c448",
    "https://dl.fbaipublicfiles.com/fasttext/vectors-wiki/wiki.ky.vec":
    "adb5c72c47c514cd5417f46f8a7baba4061063b0e75c2d0b2e42dc08144af6cf",
    "https://dl.fbaipublicfiles.com/fasttext/vectors-wiki/wiki.lb.vec":
    "566334801777746bc2c1076e1b24a8281e10fe31f0db30a2a4b0b490033e6d04",
    "https://dl.fbaipublicfiles.com/fasttext/vectors-wiki/wiki.li.vec":
    "50a1054a31a7e11f5bd3fe980e1646205284e540fb1be3ae88f4bf16b0d10301",
    "https://dl.fbaipublicfiles.com/fasttext/vectors-wiki/wiki.lez.vec":
    "109c3f3fee8970cfab1b7152315816284aa4b5788403d4007866ad417a63b5e6",
    "https://dl.fbaipublicfiles.com/fasttext/vectors-wiki/wiki.la.vec":
    "ca3b46e03bebf6b937cd7f01c29566b7d48d94d3de033a527ce45744a40ea00a",
    "https://dl.fbaipublicfiles.com/fasttext/vectors-wiki/wiki.lo.vec":
    "acd1a8cbabbfc50196cb3dfeb9e82c71409c40ae90dc3485044396bbb7350431",
    "https://dl.fbaipublicfiles.com/fasttext/vectors-wiki/wiki.lmo.vec":
    "26952850a5569e8241d1e6ff2d6877fa51b6715e8fdeec9bf5f9d716e94c958e",
    "https://dl.fbaipublicfiles.com/fasttext/vectors-wiki/wiki.lt.vec":
    "54bc7d3c1ef600f4710047c4dafd1346e8b53bd29a327bc132f6a9fd0c14b8c7",
    "https://dl.fbaipublicfiles.com/fasttext/vectors-wiki/wiki.lrc.vec":
    "24d6c530275176cb03e566e9e5737a1680e79854e6c0a2da19a7cb27a029a0ce",
    "https://dl.fbaipublicfiles.com/fasttext/vectors-wiki/wiki.lv.vec":
    "ed93e318306e19cc18154b095a2494d94ab061009c3a8fa1c3501495f81b7198",
    "https://dl.fbaipublicfiles.com/fasttext/vectors-wiki/wiki.mg.vec":
    "12ab899108b74bbee8b685ed7f4941719485560c7346875a0be79c7ba6dbec2a",
    "https://dl.fbaipublicfiles.com/fasttext/vectors-wiki/wiki.mai.vec":
    "387a5d1194e8e441b09c7a215a71cad75e6e1a0777c08f90b2ed5bf4e90423d3",
    "https://dl.fbaipublicfiles.com/fasttext/vectors-wiki/wiki.mhr.vec":
    "080cb31ff85f0bc21ae75b66311214d594f76a7fdf17699aa5ba8239c6ccd164",
    "https://dl.fbaipublicfiles.com/fasttext/vectors-wiki/wiki.mk.vec":
    "ea3d8e77ba3cf17c516e7d0c93e45a73a5e54b1b245ddb65351826678fe102d1",
    "https://dl.fbaipublicfiles.com/fasttext/vectors-wiki/wiki.min.vec":
    "13fac5abbd2053365c5570edea2017e2a6d814e682a8e906d92b3deaa761b741",
    "https://dl.fbaipublicfiles.com/fasttext/vectors-wiki/wiki.ml.vec":
    "69eafbab72db69278acec01ff8883d41d616f8aaa59e473faafc115996db5898",
    "https://dl.fbaipublicfiles.com/fasttext/vectors-wiki/wiki.mn.vec":
    "a1ec46e780d2f42633ffbe363ce17b1f700fa6744ce40b5a19446a714b9066d8",
    "https://dl.fbaipublicfiles.com/fasttext/vectors-wiki/wiki.mr.vec":
    "e30ee3d90d6687868cc6dee609e4d487b81362ea231e8456f8265bace55c7ffb",
    "https://dl.fbaipublicfiles.com/fasttext/vectors-wiki/wiki.ms.vec":
    "71ebc8bc0959a592e071db35995119ee33fc17ff61611e6ea09ea6736b317f17",
    "https://dl.fbaipublicfiles.com/fasttext/vectors-wiki/wiki.mrj.vec":
    "93351fb85f38523fbf3767fac32625f26be37582afbddfef258642f4530f4ab9",
    "https://dl.fbaipublicfiles.com/fasttext/vectors-wiki/wiki.my.vec":
    "5a8216d0df2d70e5517bcb4cbe523fc03d34f802a83d04a88faadfff7b700b9f",
    "https://dl.fbaipublicfiles.com/fasttext/vectors-wiki/wiki.mwl.vec":
    "6997a71b0a745c124135d6c52196d14412d4068fca8aa13b2b3b9598b933cf38",
    "https://dl.fbaipublicfiles.com/fasttext/vectors-wiki/wiki.mt.vec":
    "f07a6071fcb3bcda4c6c5e6a0ebe6f3f5d228e8c1fc7ef5160cc3dd098718e98",
    "https://dl.fbaipublicfiles.com/fasttext/vectors-wiki/wiki.myv.vec":
    "ffebdb940b95fe76f3885e8853f3d88ebf9a23c24f64ccdf52c9a269a3f4d459",
    "https://dl.fbaipublicfiles.com/fasttext/vectors-wiki/wiki.nah.vec":
    "2b1fc52e4a4901d824070d1e5fc2196f33c6d787edb8ce3732ace1d05407788e",
    "https://dl.fbaipublicfiles.com/fasttext/vectors-wiki/wiki.mzn.vec":
    "692f68fa5537a690720f9c2ce0a2c5edaa0d06fe04b2749d169a178aecf751ad",
    "https://dl.fbaipublicfiles.com/fasttext/vectors-wiki/wiki.nap.vec":
    "954aa926c6d47882c2397997d57a8afde3e0ca851a42b07280d6e465577f6925",
    "https://dl.fbaipublicfiles.com/fasttext/vectors-wiki/wiki.ne.vec":
    "8d4bf875ca4733d022d4f415777dc2f9e33a93ddc67361add30aed298bc41bc6",
    "https://dl.fbaipublicfiles.com/fasttext/vectors-wiki/wiki.nds.vec":
    "767dcf37a6018cce9f885b31b3c54671199c0f9554ffb09112130b62144556db",
    "https://dl.fbaipublicfiles.com/fasttext/vectors-wiki/wiki.nl.vec":
    "d0601975d00d672ad03a3b146c13c4b6240111d286834e385853e2a25f4fb66a",
    "https://dl.fbaipublicfiles.com/fasttext/vectors-wiki/wiki.new.vec":
    "b7328d5408d91bbdc7ee7a9fd6761af322ea8ddb35a405a60826a5b7e327dd29",
    "https://dl.fbaipublicfiles.com/fasttext/vectors-wiki/wiki.nn.vec":
    "c2d2617c932bb49ba64bea9396435ce882fc4238e3983081967658891d18309e",
    "https://dl.fbaipublicfiles.com/fasttext/vectors-wiki/wiki.no.vec":
    "762670d35c29910a0daa86444a1b32d4fd9c94deff82c53abe751c5463dcb025",
    "https://dl.fbaipublicfiles.com/fasttext/vectors-wiki/wiki.or.vec":
    "b1d97ba3d93b37903266b551e164fc9e51c7d5a429e77330cb281fb7de28bd71",
    "https://dl.fbaipublicfiles.com/fasttext/vectors-wiki/wiki.os.vec":
    "c249450a7cb5750c39a9121658b91055a0f5cccfe67c1879706a8bced390bebd",
    "https://dl.fbaipublicfiles.com/fasttext/vectors-wiki/wiki.oc.vec":
    "a4bb95b2fc28e82c5c976af32d632e5241daeeaea2bca2cb3300ad036619c0f6",
    "https://dl.fbaipublicfiles.com/fasttext/vectors-wiki/wiki.pam.vec":
    "b0dd33c3f7e85805b1937d95d73194f3834f40a43a92c12544911ab30818cd20",
    "https://dl.fbaipublicfiles.com/fasttext/vectors-wiki/wiki.pa.vec":
    "61462550fac53d8156c2e61f738b63ef0639949b87d8abeb566194dc86b1a488",
    "https://dl.fbaipublicfiles.com/fasttext/vectors-wiki/wiki.pl.vec":
    "9c2674431e796595c8c1d3b5e1a941c7e833d23cad223d6e4d1c36447af5f3cc",
    "https://dl.fbaipublicfiles.com/fasttext/vectors-wiki/wiki.pfl.vec":
    "889a62dbb945033bfc53516b976042df7791c0aa8290dcb92f12240685d2d2c1",
    "https://dl.fbaipublicfiles.com/fasttext/vectors-wiki/wiki.pnb.vec":
    "7c26c9297b15a75bb1f2bfeb8f11dd3c55821a06bd64fe7a105699ed4d9d794a",
    "https://dl.fbaipublicfiles.com/fasttext/vectors-wiki/wiki.ps.vec":
    "e718dfda7790cb309e37f0d42400afebf6036aa018dcd7eb330d576bb5c55030",
    "https://dl.fbaipublicfiles.com/fasttext/vectors-wiki/wiki.qu.vec":
    "b71076861dc0221acf540d4abbf6e760a2871c2dc380556fc7bad402d26ec738",
    "https://dl.fbaipublicfiles.com/fasttext/vectors-wiki/wiki.pms.vec":
    "33a90387e8b75c09980b4c80171cabaae38e9b87de7bf320ecd93c344afaeb39",
    "https://dl.fbaipublicfiles.com/fasttext/vectors-wiki/wiki.rm.vec":
    "9a7f0690c8b42c96a1ad50bb8e7da5d69a3a9f7f0676289243319553a10aac41",
    "https://dl.fbaipublicfiles.com/fasttext/vectors-wiki/wiki.ro.vec":
    "e19b3e99a6eae03c15dc5f5d7385beb2540528ee102501499b7ca846c2687d83",
    "https://dl.fbaipublicfiles.com/fasttext/vectors-wiki/wiki.pt.vec":
    "bffbfcafb9f004f13f1be12fa0201c5011324b14a52c2996ae2b97f268819e0c",
    "https://dl.fbaipublicfiles.com/fasttext/vectors-wiki/wiki.rue.vec":
    "cb0aa15cb7816337509ed1b95c8844928a38d29e392e4e5295f35593e633b222",
    "https://dl.fbaipublicfiles.com/fasttext/vectors-wiki/wiki.sa.vec":
    "6a303056d4841496599595be06fdcdf28ab5a2fc611c3428d95a3af9d4df0067",
    "https://dl.fbaipublicfiles.com/fasttext/vectors-wiki/wiki.ru.vec":
    "9567b90e037c459eb4be4c2a47a04fffbfd5b0d01b84baf86b16535f0dc3728e",
    "https://dl.fbaipublicfiles.com/fasttext/vectors-wiki/wiki.sah.vec":
    "670a7c98a6c4bf6444b1a26213a5c8114d41c68006b4f32f6dee96558494076d",
    "https://dl.fbaipublicfiles.com/fasttext/vectors-wiki/wiki.sc.vec":
    "52abeb74f579f53b3c8bb55ae5cd8bbf8878c7083e61c693c0f7c8d289e80248",
    "https://dl.fbaipublicfiles.com/fasttext/vectors-wiki/wiki.scn.vec":
    "ad8e57aba916c6ab571157c02098ad1519c8f6ce1e72f35538efe1cb488a1a25",
    "https://dl.fbaipublicfiles.com/fasttext/vectors-wiki/wiki.sd.vec":
    "7906a45f27aa65ba3d5cb034f56d2852d54d9ec3301b9df345f1a12a6cef9d7a",
    "https://dl.fbaipublicfiles.com/fasttext/vectors-wiki/wiki.sco.vec":
    "eafc948e3e9e20aac5e7986979b3b3275c1acb2944e07b9b58d964da61408ff7",
    "https://dl.fbaipublicfiles.com/fasttext/vectors-wiki/wiki.sh.vec":
    "36dc95a0fc0de137421df0b86eb7c55faff04d30b26969ae1fa331631824276d",
    "https://dl.fbaipublicfiles.com/fasttext/vectors-wiki/wiki.sk.vec":
    "dd9f51e48a55fe63c5cf901c9ce0bd6baab249ac51135a1b4cdb4e12f164687b",
    "https://dl.fbaipublicfiles.com/fasttext/vectors-wiki/wiki.sl.vec":
    "2ab76744a9d5321b6709b4ff379fb10495e004f72f6f221965028d6ee1cffd1e",
    "https://dl.fbaipublicfiles.com/fasttext/vectors-wiki/wiki.so.vec":
    "28025afd6be6c8166898af85eb33536b111753fbf30e363beb7c064674c6d3c4",
    "https://dl.fbaipublicfiles.com/fasttext/vectors-wiki/wiki.si.vec":
    "112246c583380fcf367932b55e5d42d5ffc12b8c206f981deae24fd4c61b7416",
    "https://dl.fbaipublicfiles.com/fasttext/vectors-wiki/wiki.sq.vec":
    "4b4850d700aa1674e44bf733d6e2f83763b1ce9f0e7dfd524eb2c1b29c782631",
    "https://dl.fbaipublicfiles.com/fasttext/vectors-wiki/wiki.sr.vec":
    "713f24f861cf540e3e28882915a89023cde222b6edb28fac7fb45b9bd894042e",
    "https://dl.fbaipublicfiles.com/fasttext/vectors-wiki/wiki.sv.vec":
    "d21b96312bcf64faf1cd972d6eff44cd4a5afc575ff5c8f9b31d2d8819f56fca",
    "https://dl.fbaipublicfiles.com/fasttext/vectors-wiki/wiki.su.vec":
    "b763d1c6471320b071ad2009a82dc6fb0ffeaf07319562438f84cfcb2718e2a4",
    "https://dl.fbaipublicfiles.com/fasttext/vectors-wiki/wiki.sw.vec":
    "b9e17565d44cfba3c120274fd359b371c3b8d969b973e77ada3357defa843c79",
    "https://dl.fbaipublicfiles.com/fasttext/vectors-wiki/wiki.te.vec":
    "2d684ba8af330a716f732f9581c7faee80322232e02713d441130f304af8a897",
    "https://dl.fbaipublicfiles.com/fasttext/vectors-wiki/wiki.tg.vec":
    "e2ed18d08da76bff25f2170452365aa341e967114a45271a8ba8d9cefc062aef",
    "https://dl.fbaipublicfiles.com/fasttext/vectors-wiki/wiki.th.vec":
    "079fadf992d34ae885ce5d7c23baa10aea4ee971147993b007d8bf0557906a18",
    "https://dl.fbaipublicfiles.com/fasttext/vectors-wiki/wiki.ta.vec":
    "a3cedbf2ce4adb5a8b3688539ef37c6c59047d8d20ffd74e2e384ffcac588ac1",
    "https://dl.fbaipublicfiles.com/fasttext/vectors-wiki/wiki.tk.vec":
    "05f0ccf5f6a2bdf6073e16f11c7a2327ebe4d12610af44051872d4fea32591ec",
    "https://dl.fbaipublicfiles.com/fasttext/vectors-wiki/wiki.tl.vec":
    "a524621cefca337c5b83e6a2849afd12100fcd59bd7f3b228bddb4fb95cb17ea",
    "https://dl.fbaipublicfiles.com/fasttext/vectors-wiki/wiki.tr.vec":
    "4cf567dbb73053bb7b08370e89ec6a7c5626e397e71de99637e70c68ba4c71d9",
    "https://dl.fbaipublicfiles.com/fasttext/vectors-wiki/wiki.tt.vec":
    "6dc86b913c0375b204f1c8d7c8543d80888030693ed4ebef10c75e358c17d0fa",
    "https://dl.fbaipublicfiles.com/fasttext/vectors-wiki/wiki.tyv.vec":
    "b8a687337b3e7f344b9aecff19306c7a1cb432cdc03b46fd2f2e9e376be3073c",
    "https://dl.fbaipublicfiles.com/fasttext/vectors-wiki/wiki.uk.vec":
    "186523ce3be943f9ecae127155371c494192564d1dffe743ab5db8ba28e50874",
    "https://dl.fbaipublicfiles.com/fasttext/vectors-wiki/wiki.ug.vec":
    "04184a3a6be245e55f09c04856acc14f687adc4b802aaf875bf5883a1669a856",
    "https://dl.fbaipublicfiles.com/fasttext/vectors-wiki/wiki.ur.vec":
    "df38c3cf123edf09366f47ea694c02dec59929df218ca81d5aa69d77552b6865",
    "https://dl.fbaipublicfiles.com/fasttext/vectors-wiki/wiki.uz.vec":
    "f6289fa8cf2ff936a1716a5cf8fd07da46907af26b1236403a292273f2d8fb55",
    "https://dl.fbaipublicfiles.com/fasttext/vectors-wiki/wiki.vec.vec":
    "c6d786f4231f30b4116a8dce181b2513b40b55a654c60793a5c0566152287aeb",
    "https://dl.fbaipublicfiles.com/fasttext/vectors-wiki/wiki.vls.vec":
    "2f430e1d83f0f00fef517f7d35505bcf1445dc7de0db4f051ae7315f1bb0647b",
    "https://dl.fbaipublicfiles.com/fasttext/vectors-wiki/wiki.vep.vec":
    "81268d74e29bbae9f166d523151d12c246ff26be9cd680344faece7e1ca97ebe",
    "https://dl.fbaipublicfiles.com/fasttext/vectors-wiki/wiki.vi.vec":
    "206206d496697de7e96c69500e926014c9f71c7115c3844350766ced21d7003f",
    "https://dl.fbaipublicfiles.com/fasttext/vectors-wiki/wiki.war.vec":
    "51b58d0ace2779b17b88a5b51847a813042e2b018ada573e0bce5a093da5ff4d",
    "https://dl.fbaipublicfiles.com/fasttext/vectors-wiki/wiki.wa.vec":
    "37aee21a768a5883f6bee4a486040883224a93619b8b03dcefb1e939b655cd1c",
    "https://dl.fbaipublicfiles.com/fasttext/vectors-wiki/wiki.vo.vec":
    "4fa6a6ff897a1a49470861d343792feac0ca16e02e9ed1917f1506245ac28b2d",
    "https://dl.fbaipublicfiles.com/fasttext/vectors-wiki/wiki.wuu.vec":
    "09a619a8ef25392bf8905d741cdb63922a115e05b38f56de27c339985691c5d2",
    "https://dl.fbaipublicfiles.com/fasttext/vectors-wiki/wiki.xal.vec":
    "bf9ad172c55d8910e0156953158a9cb1f9cbcc6b9b1e78cf09c123d3409af5e3",
    "https://dl.fbaipublicfiles.com/fasttext/vectors-wiki/wiki.yi.vec":
    "75dc1cad2a4dad5ad7d7723ef0b8e87abe3f4b799e9c38c54f4afe51d916a82b",
    "https://dl.fbaipublicfiles.com/fasttext/vectors-wiki/wiki.yo.vec":
    "c8aa49859debb8b3d1568bb510e12814d55ce5994f0cc6dc43ca9b2c4f739946",
    "https://dl.fbaipublicfiles.com/fasttext/vectors-wiki/wiki.xmf.vec":
    "94ffed6fc1123523d72e3b92d0d3cc5513c116b9e9b2bba5d8b47f7b6fce6abd",
    "https://dl.fbaipublicfiles.com/fasttext/vectors-wiki/wiki.yue.vec":
    "e3b0c44298fc1c149afbf4c8996fb92427ae41e4649b934ca495991b7852b855",
    "https://dl.fbaipublicfiles.com/fasttext/vectors-wiki/wiki.zh.vec":
    "76f72bd13269ae492715415ef62afb109046ce557f5af24e822b71f9b9360bef"
}<|MERGE_RESOLUTION|>--- conflicted
+++ resolved
@@ -190,13 +190,8 @@
 
 class Vectors(nn.Module):
     r"""Creates a vectors object which maps tokens to vectors.
-<<<<<<< HEAD
-    Arguments:
+    Args:
         vectors (torch.classes.torchtext.Vectors or torchtext._torchtext.Vectors): a cpp vectors object.
-=======
-    Args:
-        vectors (torch.classes.torchtext.Vectors): a cpp vectors object.
->>>>>>> 97f76045
     """
 
     def __init__(self, vectors):
