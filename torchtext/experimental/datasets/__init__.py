--- conflicted
+++ resolved
@@ -1,9 +1,3 @@
-<<<<<<< HEAD
-from .language_modeling import LanguageModelingDataset, WikiText2, WikiText103, PennTreebank  # NOQA
-from .text_classification import AG_NEWS, SogouNews, DBpedia, YelpReviewPolarity, \
-    YelpReviewFull, YahooAnswers, \
-    AmazonReviewPolarity, AmazonReviewFull, IMDB
-=======
 from .language_modeling import LanguageModelingDataset, WikiText2, WikiText103, PennTreebank, WMTNewsCrawl  # NOQA
 from .text_classification import AG_NEWS, SogouNews, DBpedia, YelpReviewPolarity, \
     YelpReviewFull, YahooAnswers, \
@@ -11,16 +5,12 @@
 from .sequence_tagging import UDPOS, CoNLL2000Chunking
 from .translation import Multi30k, IWSLT, WMT14
 from .question_answer import SQuAD1, SQuAD2
->>>>>>> f9121737
 
 __all__ = ['LanguageModelingDataset',
            'WikiText2',
            'WikiText103',
            'PennTreebank',
-<<<<<<< HEAD
-=======
            'WMTNewsCrawl',
->>>>>>> f9121737
            'IMDB',
            'AG_NEWS',
            'SogouNews',
@@ -29,14 +19,10 @@
            'YelpReviewFull',
            'YahooAnswers',
            'AmazonReviewPolarity',
-<<<<<<< HEAD
-           'AmazonReviewFull']
-=======
            'AmazonReviewFull',
            'UDPOS',
            'CoNLL2000Chunking',
            'Multi30k',
            'IWSLT',
            'WMT14',
-           'SQuAD1', 'SQuAD2']
->>>>>>> f9121737
+           'SQuAD1', 'SQuAD2']