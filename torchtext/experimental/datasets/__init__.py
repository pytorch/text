<<<<<<< HEAD
from .language_modeling import LanguageModelingDataset, WikiText2, WikiText103, PennTreebank, WMTNewsCrawl  # NOQA: F401
from .text_classification import AG_NEWS, SogouNews, DBpedia, YelpReviewPolarity, \
    YelpReviewFull, YahooAnswers, \
    AmazonReviewPolarity, AmazonReviewFull, IMDB  # NOQA: F401
from .sequence_tagging import UDPOS, CoNLL2000Chunking  # NOQA: F401
from .translation import Multi30k, IWSLT, WMT14  # NOQA: F401
from .question_answer import SQuAD1, SQuAD2  # NOQA: F401
=======
from .language_modeling import LanguageModelingDataset, WikiText2, WikiText103, PennTreebank, WMTNewsCrawl  # NOQA
from .text_classification import TextClassificationDataset, AG_NEWS, SogouNews, DBpedia, YelpReviewPolarity, \
    YelpReviewFull, YahooAnswers, \
    AmazonReviewPolarity, AmazonReviewFull, IMDB
from .sequence_tagging import SequenceTaggingDataset, UDPOS, CoNLL2000Chunking
from .translation import TranslationDataset, Multi30k, IWSLT, WMT14
from .question_answer import QuestionAnswerDataset, SQuAD1, SQuAD2
>>>>>>> 948033b3

DATASETS = {'WikiText2': WikiText2,
            'WikiText103': WikiText103,
            'PennTreebank': PennTreebank,
            'WMTNewsCrawl': WMTNewsCrawl,
            'IMDB': IMDB,
            'AG_NEWS': AG_NEWS,
            'SogouNews': SogouNews,
            'DBpedia': DBpedia,
            'YelpReviewPolarity': YelpReviewPolarity,
            'YelpReviewFull': YelpReviewFull,
            'YahooAnswers': YahooAnswers,
            'AmazonReviewPolarity': AmazonReviewPolarity,
            'AmazonReviewFull': AmazonReviewFull,
            'UDPOS': UDPOS,
            'CoNLL2000Chunking': CoNLL2000Chunking,
            'Multi30k': Multi30k,
            'IWSLT': IWSLT,
            'WMT14': WMT14,
            'SQuAD1': SQuAD1,
            'SQuAD2': SQuAD2}

__all__ = sorted(list(map(str, DATASETS.keys())))<|MERGE_RESOLUTION|>--- conflicted
+++ resolved
@@ -1,20 +1,12 @@
-<<<<<<< HEAD
 from .language_modeling import LanguageModelingDataset, WikiText2, WikiText103, PennTreebank, WMTNewsCrawl  # NOQA: F401
 from .text_classification import AG_NEWS, SogouNews, DBpedia, YelpReviewPolarity, \
     YelpReviewFull, YahooAnswers, \
-    AmazonReviewPolarity, AmazonReviewFull, IMDB  # NOQA: F401
-from .sequence_tagging import UDPOS, CoNLL2000Chunking  # NOQA: F401
-from .translation import Multi30k, IWSLT, WMT14  # NOQA: F401
-from .question_answer import SQuAD1, SQuAD2  # NOQA: F401
-=======
-from .language_modeling import LanguageModelingDataset, WikiText2, WikiText103, PennTreebank, WMTNewsCrawl  # NOQA
-from .text_classification import TextClassificationDataset, AG_NEWS, SogouNews, DBpedia, YelpReviewPolarity, \
-    YelpReviewFull, YahooAnswers, \
     AmazonReviewPolarity, AmazonReviewFull, IMDB
-from .sequence_tagging import SequenceTaggingDataset, UDPOS, CoNLL2000Chunking
-from .translation import TranslationDataset, Multi30k, IWSLT, WMT14
-from .question_answer import QuestionAnswerDataset, SQuAD1, SQuAD2
->>>>>>> 948033b3
+from .text_classification import TextClassificationDataset  # NOQA: F401
+from .sequence_tagging import SequenceTaggingDataset, UDPOS, CoNLL2000Chunking  # NOQA: F401
+from .translation import TranslationDataset, Multi30k, IWSLT, WMT14  # NOQA: F401
+from .question_answer import QuestionAnswerDataset, SQuAD1, SQuAD2  # NOQA: F401
+
 
 DATASETS = {'WikiText2': WikiText2,
             'WikiText103': WikiText103,
