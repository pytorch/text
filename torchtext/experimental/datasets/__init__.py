from .language_modeling import LanguageModelingDataset, WikiText2, WikiText103, PennTreebank, WMTNewsCrawl  # NOQA
from .text_classification import AG_NEWS, SogouNews, DBpedia, YelpReviewPolarity, \
    YelpReviewFull, YahooAnswers, \
    AmazonReviewPolarity, AmazonReviewFull, IMDB
<<<<<<< HEAD
from .sequence_tagging import UDPOS, CoNLL2000Chunking
=======
from .question_answer import SQuAD1, SQuAD2
>>>>>>> fe8d8078

__all__ = ['LanguageModelingDataset',
           'WikiText2',
           'WikiText103',
           'PennTreebank',
           'WMTNewsCrawl',
           'IMDB',
           'AG_NEWS',
           'SogouNews',
           'DBpedia',
           'YelpReviewPolarity',
           'YelpReviewFull',
           'YahooAnswers',
           'AmazonReviewPolarity',
           'AmazonReviewFull',
<<<<<<< HEAD
           'UDPOS',
           'CoNLL2000Chunking']
=======
           'SQuAD1', 'SQuAD2']
>>>>>>> fe8d8078
<|MERGE_RESOLUTION|>--- conflicted
+++ resolved
@@ -2,11 +2,8 @@
 from .text_classification import AG_NEWS, SogouNews, DBpedia, YelpReviewPolarity, \
     YelpReviewFull, YahooAnswers, \
     AmazonReviewPolarity, AmazonReviewFull, IMDB
-<<<<<<< HEAD
 from .sequence_tagging import UDPOS, CoNLL2000Chunking
-=======
 from .question_answer import SQuAD1, SQuAD2
->>>>>>> fe8d8078
 
 __all__ = ['LanguageModelingDataset',
            'WikiText2',
@@ -22,9 +19,6 @@
            'YahooAnswers',
            'AmazonReviewPolarity',
            'AmazonReviewFull',
-<<<<<<< HEAD
            'UDPOS',
-           'CoNLL2000Chunking']
-=======
-           'SQuAD1', 'SQuAD2']
->>>>>>> fe8d8078
+           'CoNLL2000Chunking',
+           'SQuAD1', 'SQuAD2']