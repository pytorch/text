import torch
from torchtext.data.utils import get_tokenizer
from torchtext.vocab import build_vocab_from_iterator
from torchtext.experimental.datasets import raw


def vocab_func(vocab):
    def _forward(tok_iter):
        return [vocab[tok] for tok in tok_iter]
    return _forward


def totensor(dtype):
    def _forward(ids_list):
        return torch.tensor(ids_list).to(dtype)
    return _forward


def ngrams_func(ngrams):
    def _forward(token_list):
        _token_list = []
        for _i in range(ngrams + 1):
            _token_list += zip(*[token_list[i:] for i in range(_i)])
        return [' '.join(x) for x in _token_list]
    return _forward


def build_vocab(data, transforms):
    tok_list = []
<<<<<<< HEAD
    for (label, txt) in data:
=======
    for _, txt in data:
>>>>>>> bfbdaec3
        tok_list.append(transforms(txt))
    return build_vocab_from_iterator(tok_list)


def squential_transforms(*transforms):
    def _forward(txt_input):
        for transform in transforms:
            txt_input = transform(txt_input)
        return txt_input
    return _forward


class TextClassificationDataset(torch.utils.data.Dataset):
    """Defines an abstract text classification datasets.
       Currently, we only support the following datasets:
             - AG_NEWS
             - SogouNews
             - DBpedia
             - YelpReviewPolarity
             - YelpReviewFull
             - YahooAnswers
             - AmazonReviewPolarity
             - AmazonReviewFull
    """

    def __init__(self, data, vocab, transforms):
        """Initiate text-classification dataset.

        Arguments:
            data: a list of label and text tring tuple. label is an integer.
                [(label1, text1), (label2, text2), (label2, text3)]
            vocab: Vocabulary object used for dataset.
            transforms: a tuple of label and text string transforms.
        """

        super(TextClassificationDataset, self).__init__()
        self.data = data
        self.vocab = vocab
        self.transforms = transforms  # (label_transforms, tokens_transforms)

    def __getitem__(self, i):
        label = self.data[i][0]
        txt = self.data[i][1]
        return (self.transforms[0](label), self.transforms[1](txt))

    def __len__(self):
        return len(self.data)

    def get_labels(self):
        labels = []
        for item in self.data:
            label = item[0]
            labels.apppend(self.transforms[0](label))
        return set(labels)

    def get_vocab(self):
        return self.vocab


def _setup_datasets(dataset_name, root='.data', ngrams=1, vocab=None,
                    tokenizer=None, data_select=('train', 'test')):
    text_transform = []
    if tokenizer is None:
        tokenizer = get_tokenizer('basic_english')
    text_transform = squential_transforms(tokenizer, ngrams_func(ngrams))

    if isinstance(data_select, str):
        data_select = [data_select]
    if not set(data_select).issubset(set(('train', 'test'))):
        raise TypeError('Given data selection {} is not supported!'.format(data_select))
    train, test = DATASETS[dataset_name](root=root)
    # Cache raw text iterable dataset
    raw_data = {'train': [(label, txt) for (label, txt) in train],
                'test': [(label, txt) for (label, txt) in test]}

    if vocab is None:
        if 'train' not in data_select:
            raise TypeError("Must pass a vocab if train is not selected.")
        vocab = build_vocab(raw_data['train'], text_transform)
    text_transform = squential_transforms(text_transform, vocab_func(vocab),
                                          totensor(dtype=torch.long))
    label_transform = squential_transforms(totensor(dtype=torch.long))
    return tuple(TextClassificationDataset(raw_data[item], vocab,
                                           (label_transform, text_transform))
                 for item in data_select)


def AG_NEWS(*args, **kwargs):
    """ Defines AG_NEWS datasets.
        The labels includes:
            - 1 : World
            - 2 : Sports
            - 3 : Business
            - 4 : Sci/Tech

    Create text classification dataset: AG_NEWS

    Separately returns the training and test dataset

    Arguments:
        root: Directory where the datasets are saved. Default: ".data"
        ngrams: a contiguous sequence of n items from s string text.
            Default: 1
        vocab: Vocabulary used for dataset. If None, it will generate a new
            vocabulary based on the train data set.
        tokenizer: the tokenizer used to preprocess raw text data.
            The default one is basic_english tokenizer in fastText. spacy tokenizer
            is supported as well. A custom tokenizer is callable
            function with input of a string and output of a token list.
        data_select: a string or tuple for the returned datasets
            (Default: ('train', 'test'))
            By default, all the three datasets (train, test, valid) are generated. Users
            could also choose any one or two of them, for example ('train', 'test') or
            just a string 'train'. If 'train' is not in the tuple or string, a vocab
            object should be provided which will be used to process valid and/or test
            data.

    Examples:
        >>> from torchtext.experimental.datasets import AG_NEWS
        >>> from torchtext.data.utils import get_tokenizer
        >>> train, test = AG_NEWS(ngrams=3)
        >>> tokenizer = get_tokenizer("spacy")
        >>> train, test = AG_NEWS(tokenizer=tokenizer)
        >>> train, = AG_NEWS(tokenizer=tokenizer, data_select='train')

    """

    return _setup_datasets(*(('AG_NEWS',) + args), **kwargs)


def SogouNews(*args, **kwargs):
    """ Defines SogouNews datasets.
        The labels includes:
            - 1 : Sports
            - 2 : Finance
            - 3 : Entertainment
            - 4 : Automobile
            - 5 : Technology

    Create text classification dataset: SogouNews

    Separately returns the training and test dataset

    Arguments:
        root: Directory where the datasets are saved. Default: ".data"
        ngrams: a contiguous sequence of n items from s string text.
            Default: 1
        vocab: Vocabulary used for dataset. If None, it will generate a new
            vocabulary based on the train data set.
        tokenizer: the tokenizer used to preprocess raw text data.
            The default one is basic_english tokenizer in fastText. spacy tokenizer
            is supported as well. A custom tokenizer is callable
            function with input of a string and output of a token list.
        data_select: a string or tuple for the returned datasets
            (Default: ('train', 'test'))
            By default, all the three datasets (train, test, valid) are generated. Users
            could also choose any one or two of them, for example ('train', 'test') or
            just a string 'train'. If 'train' is not in the tuple or string, a vocab
            object should be provided which will be used to process valid and/or test
            data.

    Examples:
        >>> from torchtext.experimental.datasets import SogouNews
        >>> from torchtext.data.utils import get_tokenizer
        >>> train, test = SogouNews(ngrams=3)
        >>> tokenizer = get_tokenizer("spacy")
        >>> train, test = SogouNews(tokenizer=tokenizer)
        >>> train, = SogouNews(tokenizer=tokenizer, data_select='train')

    """

    return _setup_datasets(*(("SogouNews",) + args), **kwargs)


def DBpedia(*args, **kwargs):
    """ Defines DBpedia datasets.
        The labels includes:
            - 1 : Company
            - 2 : EducationalInstitution
            - 3 : Artist
            - 4 : Athlete
            - 5 : OfficeHolder
            - 6 : MeanOfTransportation
            - 7 : Building
            - 8 : NaturalPlace
            - 9 : Village
            - 10 : Animal
            - 11 : Plant
            - 12 : Album
            - 13 : Film
            - 14 : WrittenWork

    Create text classification dataset: DBpedia

    Separately returns the training and test dataset

    Arguments:
        root: Directory where the datasets are saved. Default: ".data"
        ngrams: a contiguous sequence of n items from s string text.
            Default: 1
        vocab: Vocabulary used for dataset. If None, it will generate a new
            vocabulary based on the train data set.
        tokenizer: the tokenizer used to preprocess raw text data.
            The default one is basic_english tokenizer in fastText. spacy tokenizer
            is supported as well. A custom tokenizer is callable
            function with input of a string and output of a token list.
        data_select: a string or tuple for the returned datasets
            (Default: ('train', 'test'))
            By default, all the three datasets (train, test, valid) are generated. Users
            could also choose any one or two of them, for example ('train', 'test') or
            just a string 'train'. If 'train' is not in the tuple or string, a vocab
            object should be provided which will be used to process valid and/or test
            data.

    Examples:
        >>> from torchtext.experimental.datasets import DBpedia
        >>> from torchtext.data.utils import get_tokenizer
        >>> train, test = DBpedia(ngrams=3)
        >>> tokenizer = get_tokenizer("spacy")
        >>> train, test = DBpedia(tokenizer=tokenizer)
        >>> train, = DBpedia(tokenizer=tokenizer, data_select='train')

    """

    return _setup_datasets(*(("DBpedia",) + args), **kwargs)


def YelpReviewPolarity(*args, **kwargs):
    """ Defines YelpReviewPolarity datasets.
        The labels includes:
            - 1 : Negative polarity.
            - 2 : Positive polarity.

    Create text classification dataset: YelpReviewPolarity

    Separately returns the training and test dataset

    Arguments:
        root: Directory where the datasets are saved. Default: ".data"
        ngrams: a contiguous sequence of n items from s string text.
            Default: 1
        vocab: Vocabulary used for dataset. If None, it will generate a new
            vocabulary based on the train data set.
        tokenizer: the tokenizer used to preprocess raw text data.
            The default one is basic_english tokenizer in fastText. spacy tokenizer
            is supported as well. A custom tokenizer is callable
            function with input of a string and output of a token list.
        data_select: a string or tuple for the returned datasets
            (Default: ('train', 'test'))
            By default, all the three datasets (train, test, valid) are generated. Users
            could also choose any one or two of them, for example ('train', 'test') or
            just a string 'train'. If 'train' is not in the tuple or string, a vocab
            object should be provided which will be used to process valid and/or test
            data.

    Examples:
        >>> from torchtext.experimental.datasets import YelpReviewPolarity
        >>> from torchtext.data.utils import get_tokenizer
        >>> train, test = YelpReviewPolarity(ngrams=3)
        >>> tokenizer = get_tokenizer("spacy")
        >>> train, test = YelpReviewPolarity(tokenizer=tokenizer)
        >>> train, = YelpReviewPolarity(tokenizer=tokenizer, data_select='train')

    """

    return _setup_datasets(*(("YelpReviewPolarity",) + args), **kwargs)


def YelpReviewFull(*args, **kwargs):
    """ Defines YelpReviewFull datasets.
        The labels includes:
            1 - 5 : rating classes (5 is highly recommended).

    Create text classification dataset: YelpReviewFull

    Separately returns the training and test dataset

    Arguments:
        root: Directory where the datasets are saved. Default: ".data"
        ngrams: a contiguous sequence of n items from s string text.
            Default: 1
        vocab: Vocabulary used for dataset. If None, it will generate a new
            vocabulary based on the train data set.
        tokenizer: the tokenizer used to preprocess raw text data.
            The default one is basic_english tokenizer in fastText. spacy tokenizer
            is supported as well. A custom tokenizer is callable
            function with input of a string and output of a token list.
        data_select: a string or tuple for the returned datasets
            (Default: ('train', 'test'))
            By default, all the three datasets (train, test, valid) are generated. Users
            could also choose any one or two of them, for example ('train', 'test') or
            just a string 'train'. If 'train' is not in the tuple or string, a vocab
            object should be provided which will be used to process valid and/or test
            data.

    Examples:
        >>> from torchtext.experimental.datasets import YelpReviewFull
        >>> from torchtext.data.utils import get_tokenizer
        >>> train, test = YelpReviewFull(ngrams=3)
        >>> tokenizer = get_tokenizer("spacy")
        >>> train, test = YelpReviewFull(tokenizer=tokenizer)
        >>> train, = YelpReviewFull(tokenizer=tokenizer, data_select='train')

    """

    return _setup_datasets(*(("YelpReviewFull",) + args), **kwargs)


def YahooAnswers(*args, **kwargs):
    """ Defines YahooAnswers datasets.
        The labels includes:
            - 1 : Society & Culture
            - 2 : Science & Mathematics
            - 3 : Health
            - 4 : Education & Reference
            - 5 : Computers & Internet
            - 6 : Sports
            - 7 : Business & Finance
            - 8 : Entertainment & Music
            - 9 : Family & Relationships
            - 10 : Politics & Government

    Create text classification dataset: YahooAnswers

    Separately returns the training and test dataset

    Arguments:
        root: Directory where the datasets are saved. Default: ".data"
        ngrams: a contiguous sequence of n items from s string text.
            Default: 1
        vocab: Vocabulary used for dataset. If None, it will generate a new
            vocabulary based on the train data set.
        tokenizer: the tokenizer used to preprocess raw text data.
            The default one is basic_english tokenizer in fastText. spacy tokenizer
            is supported as well. A custom tokenizer is callable
            function with input of a string and output of a token list.
        data_select: a string or tuple for the returned datasets
            (Default: ('train', 'test'))
            By default, all the three datasets (train, test, valid) are generated. Users
            could also choose any one or two of them, for example ('train', 'test') or
            just a string 'train'. If 'train' is not in the tuple or string, a vocab
            object should be provided which will be used to process valid and/or test
            data.

    Examples:
        >>> from torchtext.experimental.datasets import YahooAnswers
        >>> from torchtext.data.utils import get_tokenizer
        >>> train, test = YahooAnswers(ngrams=3)
        >>> tokenizer = get_tokenizer("spacy")
        >>> train, test = YahooAnswers(tokenizer=tokenizer)
        >>> train, = YahooAnswers(tokenizer=tokenizer, data_select='train')

    """

    return _setup_datasets(*(("YahooAnswers",) + args), **kwargs)


def AmazonReviewPolarity(*args, **kwargs):
    """ Defines AmazonReviewPolarity datasets.
        The labels includes:
            - 1 : Negative polarity
            - 2 : Positive polarity

    Create text classification dataset: AmazonReviewPolarity

    Separately returns the training and test dataset

    Arguments:
        root: Directory where the datasets are saved. Default: ".data"
        ngrams: a contiguous sequence of n items from s string text.
            Default: 1
        vocab: Vocabulary used for dataset. If None, it will generate a new
            vocabulary based on the train data set.
        tokenizer: the tokenizer used to preprocess raw text data.
            The default one is basic_english tokenizer in fastText. spacy tokenizer
            is supported as well. A custom tokenizer is callable
            function with input of a string and output of a token list.
        data_select: a string or tuple for the returned datasets
            (Default: ('train', 'test'))
            By default, all the three datasets (train, test, valid) are generated. Users
            could also choose any one or two of them, for example ('train', 'test') or
            just a string 'train'. If 'train' is not in the tuple or string, a vocab
            object should be provided which will be used to process valid and/or test
            data.

    Examples:
        >>> from torchtext.experimental.datasets import AmazonReviewPolarity
        >>> from torchtext.data.utils import get_tokenizer
        >>> train, test = AmazonReviewPolarity(ngrams=3)
        >>> tokenizer = get_tokenizer("spacy")
        >>> train, test = AmazonReviewPolarity(tokenizer=tokenizer)
        >>> train, = AmazonReviewPolarity(tokenizer=tokenizer, data_select='train')

    """

    return _setup_datasets(*(("AmazonReviewPolarity",) + args), **kwargs)


def AmazonReviewFull(*args, **kwargs):
    """ Defines AmazonReviewFull datasets.
        The labels includes:
            1 - 5 : rating classes (5 is highly recommended)

    Create text classification dataset: AmazonReviewFull

    Separately returns the training and test dataset

    Arguments:
        root: Directory where the datasets are saved. Default: ".data"
        ngrams: a contiguous sequence of n items from s string text.
            Default: 1
        vocab: Vocabulary used for dataset. If None, it will generate a new
            vocabulary based on the train data set.
        tokenizer: the tokenizer used to preprocess raw text data.
            The default one is basic_english tokenizer in fastText. spacy tokenizer
            is supported as well. A custom tokenizer is callable
            function with input of a string and output of a token list.
        data_select: a string or tuple for the returned datasets
            (Default: ('train', 'test'))
            By default, all the three datasets (train, test, valid) are generated. Users
            could also choose any one or two of them, for example ('train', 'test') or
            just a string 'train'. If 'train' is not in the tuple or string, a vocab
            object should be provided which will be used to process valid and/or test
            data.

    Examples:
        >>> from torchtext.experimental.datasets import AmazonReviewFull
        >>> from torchtext.data.utils import get_tokenizer
        >>> train, test = AmazonReviewFull(ngrams=3)
        >>> tokenizer = get_tokenizer("spacy")
        >>> train, test = AmazonReviewFull(tokenizer=tokenizer)
        >>> train, = AmazonReviewFull(tokenizer=tokenizer, data_select='train')

    """

    return _setup_datasets(*(("AmazonReviewFull",) + args), **kwargs)


def IMDB(*args, **kwargs):
    """ Defines IMDB datasets.
        The labels includes:
            - 0 : Negative
            - 1 : Positive

    Create sentiment analysis dataset: IMDB

    Separately returns the training and test dataset

    Arguments:
        root: Directory where the datasets are saved. Default: ".data"
        ngrams: a contiguous sequence of n items from s string text.
            Default: 1
        vocab: Vocabulary used for dataset. If None, it will generate a new
            vocabulary based on the train data set.
        removed_tokens: removed tokens from output dataset (Default: [])
        tokenizer: the tokenizer used to preprocess raw text data.
            The default one is basic_english tokenizer in fastText. spacy tokenizer
            is supported as well. A custom tokenizer is callable
            function with input of a string and output of a token list.
        data_select: a string or tuple for the returned datasets
            (Default: ('train', 'test'))
            By default, all the three datasets (train, test, valid) are generated. Users
            could also choose any one or two of them, for example ('train', 'test') or
            just a string 'train'. If 'train' is not in the tuple or string, a vocab
            object should be provided which will be used to process valid and/or test
            data.

    Examples:
        >>> from torchtext.experimental.datasets import IMDB
        >>> from torchtext.data.utils import get_tokenizer
        >>> train, test = IMDB(ngrams=3)
        >>> tokenizer = get_tokenizer("spacy")
        >>> train, test = IMDB(tokenizer=tokenizer)
        >>> train, = IMDB(tokenizer=tokenizer, data_select='train')

    """

    return _setup_datasets(*(("IMDB",) + args), **kwargs)


DATASETS = {
    'AG_NEWS': raw.AG_NEWS,
    'SogouNews': raw.SogouNews,
    'DBpedia': raw.DBpedia,
    'YelpReviewPolarity': raw.YelpReviewPolarity,
    'YelpReviewFull': raw.YelpReviewFull,
    'YahooAnswers': raw.YahooAnswers,
    'AmazonReviewPolarity': raw.AmazonReviewPolarity,
    'AmazonReviewFull': raw.AmazonReviewFull,
    'IMDB': raw.IMDB
}


LABELS = {
    'AG_NEWS': {1: 'World',
                2: 'Sports',
                3: 'Business',
                4: 'Sci/Tech'},
    'SogouNews': {1: 'Sports',
                  2: 'Finance',
                  3: 'Entertainment',
                  4: 'Automobile',
                  5: 'Technology'},
    'DBpedia': {1: 'Company',
                2: 'EducationalInstitution',
                3: 'Artist',
                4: 'Athlete',
                5: 'OfficeHolder',
                6: 'MeanOfTransportation',
                7: 'Building',
                8: 'NaturalPlace',
                9: 'Village',
                10: 'Animal',
                11: 'Plant',
                12: 'Album',
                13: 'Film',
                14: 'WrittenWork'},
    'YelpReviewPolarity': {1: 'Negative polarity',
                           2: 'Positive polarity'},
    'YelpReviewFull': {1: 'score 1',
                       2: 'score 2',
                       3: 'score 3',
                       4: 'score 4',
                       5: 'score 5'},
    'YahooAnswers': {1: 'Society & Culture',
                     2: 'Science & Mathematics',
                     3: 'Health',
                     4: 'Education & Reference',
                     5: 'Computers & Internet',
                     6: 'Sports',
                     7: 'Business & Finance',
                     8: 'Entertainment & Music',
                     9: 'Family & Relationships',
                     10: 'Politics & Government'},
    'AmazonReviewPolarity': {1: 'Negative polarity',
                             2: 'Positive polarity'},
    'AmazonReviewFull': {1: 'score 1',
                         2: 'score 2',
                         3: 'score 3',
                         4: 'score 4',
                         5: 'score 5'},
    'IMDB': {0: 'Negative',
             1: 'Positive'}
}<|MERGE_RESOLUTION|>--- conflicted
+++ resolved
@@ -27,11 +27,7 @@
 
 def build_vocab(data, transforms):
     tok_list = []
-<<<<<<< HEAD
-    for (label, txt) in data:
-=======
     for _, txt in data:
->>>>>>> bfbdaec3
         tok_list.append(transforms(txt))
     return build_vocab_from_iterator(tok_list)
 
