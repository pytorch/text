import torch
from torchtext.data.utils import get_tokenizer
from torchtext.vocab import build_vocab_from_iterator
<<<<<<< HEAD
from torchtext.experimental.datasets import raw

=======
from torchtext.experimental.datasets.raw import text_classification as raw
from torchtext.experimental.functional import (
    vocab_func,
    totensor,
    ngrams_func,
    sequential_transforms,
)


def _build_vocab(data, transforms):
    tok_list = []
    for _, txt in data:
        tok_list.append(transforms(txt))
    return build_vocab_from_iterator(tok_list)
>>>>>>> f9121737

def vocab_func(vocab):
    def _forward(tok_iter):
        return [vocab[tok] for tok in tok_iter]
    return _forward

<<<<<<< HEAD

def totensor(dtype):
    def _forward(ids_list):
        return torch.tensor(ids_list).to(dtype)
    return _forward


def ngrams_func(ngrams):
    def _forward(token_list):
        _token_list = []
        for _i in range(ngrams + 1):
            _token_list += zip(*[token_list[i:] for i in range(_i)])
        return [' '.join(x) for x in _token_list]
    return _forward


def build_vocab(data, transforms):
    tok_list = []
    for _, txt in data:
        tok_list.append(transforms(txt))
    return build_vocab_from_iterator(tok_list)


def squential_transforms(*transforms):
    def _forward(txt_input):
        for transform in transforms:
            txt_input = transform(txt_input)
        return txt_input
    return _forward


class TextClassificationDataset(torch.utils.data.Dataset):
    """Defines an abstract text classification datasets.
       Currently, we only support the following datasets:
             - AG_NEWS
             - SogouNews
             - DBpedia
             - YelpReviewPolarity
             - YelpReviewFull
             - YahooAnswers
             - AmazonReviewPolarity
             - AmazonReviewFull
    """

    def __init__(self, data, vocab, transforms):
        """Initiate text-classification dataset.

        Arguments:
            data: a list of label and text tring tuple. label is an integer.
                [(label1, text1), (label2, text2), (label2, text3)]
            vocab: Vocabulary object used for dataset.
            transforms: a tuple of label and text string transforms.
        """

        super(TextClassificationDataset, self).__init__()
        self.data = data
        self.vocab = vocab
        self.transforms = transforms  # (label_transforms, tokens_transforms)

    def __getitem__(self, i):
        label = self.data[i][0]
        txt = self.data[i][1]
        return (self.transforms[0](label), self.transforms[1](txt))

    def __len__(self):
        return len(self.data)

    def get_labels(self):
        labels = []
        for item in self.data:
            label = item[0]
            labels.apppend(self.transforms[0](label))
        return set(labels)

=======
class TextClassificationDataset(torch.utils.data.Dataset):
    """Defines an abstract text classification datasets.
       Currently, we only support the following datasets:
             - AG_NEWS
             - SogouNews
             - DBpedia
             - YelpReviewPolarity
             - YelpReviewFull
             - YahooAnswers
             - AmazonReviewPolarity
             - AmazonReviewFull
    """

    def __init__(self, data, vocab, transforms):
        """Initiate text-classification dataset.

        Arguments:
            data: a list of label and text tring tuple. label is an integer.
                [(label1, text1), (label2, text2), (label2, text3)]
            vocab: Vocabulary object used for dataset.
            transforms: a tuple of label and text string transforms.
        """

        super(TextClassificationDataset, self).__init__()
        self.data = data
        self.vocab = vocab
        self.transforms = transforms  # (label_transforms, tokens_transforms)

    def __getitem__(self, i):
        label = self.data[i][0]
        txt = self.data[i][1]
        return (self.transforms[0](label), self.transforms[1](txt))

    def __len__(self):
        return len(self.data)

    def get_labels(self):
        labels = []
        for item in self.data:
            label = item[0]
            labels.apppend(self.transforms[0](label))
        return set(labels)

>>>>>>> f9121737
    def get_vocab(self):
        return self.vocab


<<<<<<< HEAD
def _setup_datasets(dataset_name, root='.data', ngrams=1, vocab=None,
                    tokenizer=None, data_select=('train', 'test')):
    text_transform = []
    if tokenizer is None:
        tokenizer = get_tokenizer('basic_english')
    text_transform = squential_transforms(tokenizer, ngrams_func(ngrams))

    if isinstance(data_select, str):
        data_select = [data_select]
    if not set(data_select).issubset(set(('train', 'test'))):
        raise TypeError('Given data selection {} is not supported!'.format(data_select))
    train, test = DATASETS[dataset_name](root=root)
    # Cache raw text iterable dataset
    raw_data = {'train': [(label, txt) for (label, txt) in train],
                'test': [(label, txt) for (label, txt) in test]}

    if vocab is None:
        if 'train' not in data_select:
            raise TypeError("Must pass a vocab if train is not selected.")
        vocab = build_vocab(raw_data['train'], text_transform)
    text_transform = squential_transforms(text_transform, vocab_func(vocab),
                                          totensor(dtype=torch.long))
    label_transform = squential_transforms(totensor(dtype=torch.long))
    return tuple(TextClassificationDataset(raw_data[item], vocab,
                                           (label_transform, text_transform))
                 for item in data_select)
=======
def _setup_datasets(
    dataset_name,
    root=".data",
    ngrams=1,
    vocab=None,
    tokenizer=None,
    data_select=("train", "test"),
):
    text_transform = []
    if tokenizer is None:
        tokenizer = get_tokenizer("basic_english")
    text_transform = sequential_transforms(tokenizer, ngrams_func(ngrams))

    if isinstance(data_select, str):
        data_select = [data_select]
    if not set(data_select).issubset(set(("train", "test"))):
        raise TypeError("Given data selection {} is not supported!".format(data_select))
    train, test = raw.DATASETS[dataset_name](root=root)
    # Cache raw text iterable dataset
    raw_data = {
        "train": [(label, txt) for (label, txt) in train],
        "test": [(label, txt) for (label, txt) in test],
    }

    if vocab is None:
        if "train" not in data_select:
            raise TypeError("Must pass a vocab if train is not selected.")
        vocab = _build_vocab(raw_data["train"], text_transform)
    text_transform = sequential_transforms(
        text_transform, vocab_func(vocab), totensor(dtype=torch.long)
    )
    label_transform = sequential_transforms(totensor(dtype=torch.long))
    return tuple(
        TextClassificationDataset(
            raw_data[item], vocab, (label_transform, text_transform)
        )
        for item in data_select
    )
>>>>>>> f9121737


def AG_NEWS(*args, **kwargs):
    """ Defines AG_NEWS datasets.
        The labels includes:
            - 1 : World
            - 2 : Sports
            - 3 : Business
            - 4 : Sci/Tech

    Create text classification dataset: AG_NEWS

    Separately returns the training and test dataset

    Arguments:
        root: Directory where the datasets are saved. Default: ".data"
        ngrams: a contiguous sequence of n items from s string text.
            Default: 1
        vocab: Vocabulary used for dataset. If None, it will generate a new
            vocabulary based on the train data set.
        tokenizer: the tokenizer used to preprocess raw text data.
            The default one is basic_english tokenizer in fastText. spacy tokenizer
            is supported as well. A custom tokenizer is callable
            function with input of a string and output of a token list.
        data_select: a string or tuple for the returned datasets
            (Default: ('train', 'test'))
            By default, all the three datasets (train, test, valid) are generated. Users
            could also choose any one or two of them, for example ('train', 'test') or
            just a string 'train'. If 'train' is not in the tuple or string, a vocab
            object should be provided which will be used to process valid and/or test
            data.

    Examples:
        >>> from torchtext.experimental.datasets import AG_NEWS
        >>> from torchtext.data.utils import get_tokenizer
        >>> train, test = AG_NEWS(ngrams=3)
        >>> tokenizer = get_tokenizer("spacy")
        >>> train, test = AG_NEWS(tokenizer=tokenizer)
        >>> train, = AG_NEWS(tokenizer=tokenizer, data_select='train')

    """

<<<<<<< HEAD
    return _setup_datasets(*(('AG_NEWS',) + args), **kwargs)
=======
    return _setup_datasets(*(("AG_NEWS",) + args), **kwargs)
>>>>>>> f9121737


def SogouNews(*args, **kwargs):
    """ Defines SogouNews datasets.
        The labels includes:
            - 1 : Sports
            - 2 : Finance
            - 3 : Entertainment
            - 4 : Automobile
            - 5 : Technology

    Create text classification dataset: SogouNews

    Separately returns the training and test dataset

    Arguments:
        root: Directory where the datasets are saved. Default: ".data"
        ngrams: a contiguous sequence of n items from s string text.
            Default: 1
        vocab: Vocabulary used for dataset. If None, it will generate a new
            vocabulary based on the train data set.
        tokenizer: the tokenizer used to preprocess raw text data.
            The default one is basic_english tokenizer in fastText. spacy tokenizer
            is supported as well. A custom tokenizer is callable
            function with input of a string and output of a token list.
        data_select: a string or tuple for the returned datasets
            (Default: ('train', 'test'))
            By default, all the three datasets (train, test, valid) are generated. Users
            could also choose any one or two of them, for example ('train', 'test') or
            just a string 'train'. If 'train' is not in the tuple or string, a vocab
            object should be provided which will be used to process valid and/or test
            data.

    Examples:
        >>> from torchtext.experimental.datasets import SogouNews
        >>> from torchtext.data.utils import get_tokenizer
        >>> train, test = SogouNews(ngrams=3)
        >>> tokenizer = get_tokenizer("spacy")
        >>> train, test = SogouNews(tokenizer=tokenizer)
        >>> train, = SogouNews(tokenizer=tokenizer, data_select='train')

    """

    return _setup_datasets(*(("SogouNews",) + args), **kwargs)


def DBpedia(*args, **kwargs):
    """ Defines DBpedia datasets.
        The labels includes:
            - 1 : Company
            - 2 : EducationalInstitution
            - 3 : Artist
            - 4 : Athlete
            - 5 : OfficeHolder
            - 6 : MeanOfTransportation
            - 7 : Building
            - 8 : NaturalPlace
            - 9 : Village
            - 10 : Animal
            - 11 : Plant
            - 12 : Album
            - 13 : Film
            - 14 : WrittenWork

    Create text classification dataset: DBpedia

    Separately returns the training and test dataset

    Arguments:
        root: Directory where the datasets are saved. Default: ".data"
        ngrams: a contiguous sequence of n items from s string text.
            Default: 1
        vocab: Vocabulary used for dataset. If None, it will generate a new
            vocabulary based on the train data set.
        tokenizer: the tokenizer used to preprocess raw text data.
            The default one is basic_english tokenizer in fastText. spacy tokenizer
            is supported as well. A custom tokenizer is callable
            function with input of a string and output of a token list.
        data_select: a string or tuple for the returned datasets
            (Default: ('train', 'test'))
            By default, all the three datasets (train, test, valid) are generated. Users
            could also choose any one or two of them, for example ('train', 'test') or
            just a string 'train'. If 'train' is not in the tuple or string, a vocab
            object should be provided which will be used to process valid and/or test
            data.

    Examples:
        >>> from torchtext.experimental.datasets import DBpedia
        >>> from torchtext.data.utils import get_tokenizer
        >>> train, test = DBpedia(ngrams=3)
        >>> tokenizer = get_tokenizer("spacy")
        >>> train, test = DBpedia(tokenizer=tokenizer)
        >>> train, = DBpedia(tokenizer=tokenizer, data_select='train')

    """

    return _setup_datasets(*(("DBpedia",) + args), **kwargs)


def YelpReviewPolarity(*args, **kwargs):
    """ Defines YelpReviewPolarity datasets.
        The labels includes:
            - 1 : Negative polarity.
            - 2 : Positive polarity.

    Create text classification dataset: YelpReviewPolarity

    Separately returns the training and test dataset

    Arguments:
        root: Directory where the datasets are saved. Default: ".data"
        ngrams: a contiguous sequence of n items from s string text.
            Default: 1
        vocab: Vocabulary used for dataset. If None, it will generate a new
            vocabulary based on the train data set.
        tokenizer: the tokenizer used to preprocess raw text data.
            The default one is basic_english tokenizer in fastText. spacy tokenizer
            is supported as well. A custom tokenizer is callable
            function with input of a string and output of a token list.
        data_select: a string or tuple for the returned datasets
            (Default: ('train', 'test'))
            By default, all the three datasets (train, test, valid) are generated. Users
            could also choose any one or two of them, for example ('train', 'test') or
            just a string 'train'. If 'train' is not in the tuple or string, a vocab
            object should be provided which will be used to process valid and/or test
            data.

    Examples:
        >>> from torchtext.experimental.datasets import YelpReviewPolarity
        >>> from torchtext.data.utils import get_tokenizer
        >>> train, test = YelpReviewPolarity(ngrams=3)
        >>> tokenizer = get_tokenizer("spacy")
        >>> train, test = YelpReviewPolarity(tokenizer=tokenizer)
        >>> train, = YelpReviewPolarity(tokenizer=tokenizer, data_select='train')

    """

    return _setup_datasets(*(("YelpReviewPolarity",) + args), **kwargs)


def YelpReviewFull(*args, **kwargs):
    """ Defines YelpReviewFull datasets.
        The labels includes:
            1 - 5 : rating classes (5 is highly recommended).

    Create text classification dataset: YelpReviewFull

    Separately returns the training and test dataset

    Arguments:
        root: Directory where the datasets are saved. Default: ".data"
        ngrams: a contiguous sequence of n items from s string text.
            Default: 1
        vocab: Vocabulary used for dataset. If None, it will generate a new
            vocabulary based on the train data set.
        tokenizer: the tokenizer used to preprocess raw text data.
            The default one is basic_english tokenizer in fastText. spacy tokenizer
            is supported as well. A custom tokenizer is callable
            function with input of a string and output of a token list.
        data_select: a string or tuple for the returned datasets
            (Default: ('train', 'test'))
            By default, all the three datasets (train, test, valid) are generated. Users
            could also choose any one or two of them, for example ('train', 'test') or
            just a string 'train'. If 'train' is not in the tuple or string, a vocab
            object should be provided which will be used to process valid and/or test
            data.

    Examples:
        >>> from torchtext.experimental.datasets import YelpReviewFull
        >>> from torchtext.data.utils import get_tokenizer
        >>> train, test = YelpReviewFull(ngrams=3)
        >>> tokenizer = get_tokenizer("spacy")
        >>> train, test = YelpReviewFull(tokenizer=tokenizer)
        >>> train, = YelpReviewFull(tokenizer=tokenizer, data_select='train')

    """

    return _setup_datasets(*(("YelpReviewFull",) + args), **kwargs)


def YahooAnswers(*args, **kwargs):
    """ Defines YahooAnswers datasets.
        The labels includes:
            - 1 : Society & Culture
            - 2 : Science & Mathematics
            - 3 : Health
            - 4 : Education & Reference
            - 5 : Computers & Internet
            - 6 : Sports
            - 7 : Business & Finance
            - 8 : Entertainment & Music
            - 9 : Family & Relationships
            - 10 : Politics & Government

    Create text classification dataset: YahooAnswers

    Separately returns the training and test dataset

    Arguments:
        root: Directory where the datasets are saved. Default: ".data"
        ngrams: a contiguous sequence of n items from s string text.
            Default: 1
        vocab: Vocabulary used for dataset. If None, it will generate a new
            vocabulary based on the train data set.
        tokenizer: the tokenizer used to preprocess raw text data.
            The default one is basic_english tokenizer in fastText. spacy tokenizer
            is supported as well. A custom tokenizer is callable
            function with input of a string and output of a token list.
        data_select: a string or tuple for the returned datasets
            (Default: ('train', 'test'))
            By default, all the three datasets (train, test, valid) are generated. Users
            could also choose any one or two of them, for example ('train', 'test') or
            just a string 'train'. If 'train' is not in the tuple or string, a vocab
            object should be provided which will be used to process valid and/or test
            data.

    Examples:
        >>> from torchtext.experimental.datasets import YahooAnswers
        >>> from torchtext.data.utils import get_tokenizer
        >>> train, test = YahooAnswers(ngrams=3)
        >>> tokenizer = get_tokenizer("spacy")
        >>> train, test = YahooAnswers(tokenizer=tokenizer)
        >>> train, = YahooAnswers(tokenizer=tokenizer, data_select='train')

    """

    return _setup_datasets(*(("YahooAnswers",) + args), **kwargs)


def AmazonReviewPolarity(*args, **kwargs):
    """ Defines AmazonReviewPolarity datasets.
        The labels includes:
            - 1 : Negative polarity
            - 2 : Positive polarity

    Create text classification dataset: AmazonReviewPolarity

    Separately returns the training and test dataset

    Arguments:
        root: Directory where the datasets are saved. Default: ".data"
        ngrams: a contiguous sequence of n items from s string text.
            Default: 1
        vocab: Vocabulary used for dataset. If None, it will generate a new
            vocabulary based on the train data set.
        tokenizer: the tokenizer used to preprocess raw text data.
            The default one is basic_english tokenizer in fastText. spacy tokenizer
            is supported as well. A custom tokenizer is callable
            function with input of a string and output of a token list.
        data_select: a string or tuple for the returned datasets
            (Default: ('train', 'test'))
            By default, all the three datasets (train, test, valid) are generated. Users
            could also choose any one or two of them, for example ('train', 'test') or
            just a string 'train'. If 'train' is not in the tuple or string, a vocab
            object should be provided which will be used to process valid and/or test
            data.

    Examples:
        >>> from torchtext.experimental.datasets import AmazonReviewPolarity
        >>> from torchtext.data.utils import get_tokenizer
        >>> train, test = AmazonReviewPolarity(ngrams=3)
        >>> tokenizer = get_tokenizer("spacy")
        >>> train, test = AmazonReviewPolarity(tokenizer=tokenizer)
        >>> train, = AmazonReviewPolarity(tokenizer=tokenizer, data_select='train')

    """

    return _setup_datasets(*(("AmazonReviewPolarity",) + args), **kwargs)


def AmazonReviewFull(*args, **kwargs):
    """ Defines AmazonReviewFull datasets.
        The labels includes:
            1 - 5 : rating classes (5 is highly recommended)

    Create text classification dataset: AmazonReviewFull

    Separately returns the training and test dataset

    Arguments:
        root: Directory where the datasets are saved. Default: ".data"
        ngrams: a contiguous sequence of n items from s string text.
            Default: 1
        vocab: Vocabulary used for dataset. If None, it will generate a new
            vocabulary based on the train data set.
        tokenizer: the tokenizer used to preprocess raw text data.
            The default one is basic_english tokenizer in fastText. spacy tokenizer
            is supported as well. A custom tokenizer is callable
            function with input of a string and output of a token list.
        data_select: a string or tuple for the returned datasets
            (Default: ('train', 'test'))
            By default, all the three datasets (train, test, valid) are generated. Users
            could also choose any one or two of them, for example ('train', 'test') or
            just a string 'train'. If 'train' is not in the tuple or string, a vocab
            object should be provided which will be used to process valid and/or test
            data.

    Examples:
        >>> from torchtext.experimental.datasets import AmazonReviewFull
        >>> from torchtext.data.utils import get_tokenizer
        >>> train, test = AmazonReviewFull(ngrams=3)
        >>> tokenizer = get_tokenizer("spacy")
        >>> train, test = AmazonReviewFull(tokenizer=tokenizer)
        >>> train, = AmazonReviewFull(tokenizer=tokenizer, data_select='train')

    """

    return _setup_datasets(*(("AmazonReviewFull",) + args), **kwargs)


def IMDB(*args, **kwargs):
    """ Defines IMDB datasets.
        The labels includes:
            - 0 : Negative
            - 1 : Positive

    Create sentiment analysis dataset: IMDB

    Separately returns the training and test dataset

    Arguments:
        root: Directory where the datasets are saved. Default: ".data"
        ngrams: a contiguous sequence of n items from s string text.
            Default: 1
        vocab: Vocabulary used for dataset. If None, it will generate a new
            vocabulary based on the train data set.
        removed_tokens: removed tokens from output dataset (Default: [])
        tokenizer: the tokenizer used to preprocess raw text data.
            The default one is basic_english tokenizer in fastText. spacy tokenizer
            is supported as well. A custom tokenizer is callable
            function with input of a string and output of a token list.
        data_select: a string or tuple for the returned datasets
            (Default: ('train', 'test'))
            By default, all the three datasets (train, test, valid) are generated. Users
            could also choose any one or two of them, for example ('train', 'test') or
            just a string 'train'. If 'train' is not in the tuple or string, a vocab
            object should be provided which will be used to process valid and/or test
            data.

    Examples:
        >>> from torchtext.experimental.datasets import IMDB
        >>> from torchtext.data.utils import get_tokenizer
        >>> train, test = IMDB(ngrams=3)
        >>> tokenizer = get_tokenizer("spacy")
        >>> train, test = IMDB(tokenizer=tokenizer)
        >>> train, = IMDB(tokenizer=tokenizer, data_select='train')

    """

    return _setup_datasets(*(("IMDB",) + args), **kwargs)


DATASETS = {
<<<<<<< HEAD
    'AG_NEWS': raw.AG_NEWS,
    'SogouNews': raw.SogouNews,
    'DBpedia': raw.DBpedia,
    'YelpReviewPolarity': raw.YelpReviewPolarity,
    'YelpReviewFull': raw.YelpReviewFull,
    'YahooAnswers': raw.YahooAnswers,
    'AmazonReviewPolarity': raw.AmazonReviewPolarity,
    'AmazonReviewFull': raw.AmazonReviewFull,
    'IMDB': raw.IMDB
=======
    "AG_NEWS": AG_NEWS,
    "SogouNews": SogouNews,
    "DBpedia": DBpedia,
    "YelpReviewPolarity": YelpReviewPolarity,
    "YelpReviewFull": YelpReviewFull,
    "YahooAnswers": YahooAnswers,
    "AmazonReviewPolarity": AmazonReviewPolarity,
    "AmazonReviewFull": AmazonReviewFull,
    "IMDB": IMDB,
>>>>>>> f9121737
}


LABELS = {
<<<<<<< HEAD
    'AG_NEWS': {1: 'World',
                2: 'Sports',
                3: 'Business',
                4: 'Sci/Tech'},
    'SogouNews': {1: 'Sports',
                  2: 'Finance',
                  3: 'Entertainment',
                  4: 'Automobile',
                  5: 'Technology'},
    'DBpedia': {1: 'Company',
                2: 'EducationalInstitution',
                3: 'Artist',
                4: 'Athlete',
                5: 'OfficeHolder',
                6: 'MeanOfTransportation',
                7: 'Building',
                8: 'NaturalPlace',
                9: 'Village',
                10: 'Animal',
                11: 'Plant',
                12: 'Album',
                13: 'Film',
                14: 'WrittenWork'},
    'YelpReviewPolarity': {1: 'Negative polarity',
                           2: 'Positive polarity'},
    'YelpReviewFull': {1: 'score 1',
                       2: 'score 2',
                       3: 'score 3',
                       4: 'score 4',
                       5: 'score 5'},
    'YahooAnswers': {1: 'Society & Culture',
                     2: 'Science & Mathematics',
                     3: 'Health',
                     4: 'Education & Reference',
                     5: 'Computers & Internet',
                     6: 'Sports',
                     7: 'Business & Finance',
                     8: 'Entertainment & Music',
                     9: 'Family & Relationships',
                     10: 'Politics & Government'},
    'AmazonReviewPolarity': {1: 'Negative polarity',
                             2: 'Positive polarity'},
    'AmazonReviewFull': {1: 'score 1',
                         2: 'score 2',
                         3: 'score 3',
                         4: 'score 4',
                         5: 'score 5'},
    'IMDB': {0: 'Negative',
             1: 'Positive'}
=======
    "AG_NEWS": {1: "World", 2: "Sports", 3: "Business", 4: "Sci/Tech"},
    "SogouNews": {
        1: "Sports",
        2: "Finance",
        3: "Entertainment",
        4: "Automobile",
        5: "Technology",
    },
    "DBpedia": {
        1: "Company",
        2: "EducationalInstitution",
        3: "Artist",
        4: "Athlete",
        5: "OfficeHolder",
        6: "MeanOfTransportation",
        7: "Building",
        8: "NaturalPlace",
        9: "Village",
        10: "Animal",
        11: "Plant",
        12: "Album",
        13: "Film",
        14: "WrittenWork",
    },
    "YelpReviewPolarity": {1: "Negative polarity", 2: "Positive polarity"},
    "YelpReviewFull": {
        1: "score 1",
        2: "score 2",
        3: "score 3",
        4: "score 4",
        5: "score 5",
    },
    "YahooAnswers": {
        1: "Society & Culture",
        2: "Science & Mathematics",
        3: "Health",
        4: "Education & Reference",
        5: "Computers & Internet",
        6: "Sports",
        7: "Business & Finance",
        8: "Entertainment & Music",
        9: "Family & Relationships",
        10: "Politics & Government",
    },
    "AmazonReviewPolarity": {1: "Negative polarity", 2: "Positive polarity"},
    "AmazonReviewFull": {
        1: "score 1",
        2: "score 2",
        3: "score 3",
        4: "score 4",
        5: "score 5",
    },
    "IMDB": {0: "Negative", 1: "Positive"},
>>>>>>> f9121737
}<|MERGE_RESOLUTION|>--- conflicted
+++ resolved
@@ -1,10 +1,6 @@
 import torch
 from torchtext.data.utils import get_tokenizer
 from torchtext.vocab import build_vocab_from_iterator
-<<<<<<< HEAD
-from torchtext.experimental.datasets import raw
-
-=======
 from torchtext.experimental.datasets.raw import text_classification as raw
 from torchtext.experimental.functional import (
     vocab_func,
@@ -19,44 +15,11 @@
     for _, txt in data:
         tok_list.append(transforms(txt))
     return build_vocab_from_iterator(tok_list)
->>>>>>> f9121737
 
 def vocab_func(vocab):
     def _forward(tok_iter):
         return [vocab[tok] for tok in tok_iter]
     return _forward
-
-<<<<<<< HEAD
-
-def totensor(dtype):
-    def _forward(ids_list):
-        return torch.tensor(ids_list).to(dtype)
-    return _forward
-
-
-def ngrams_func(ngrams):
-    def _forward(token_list):
-        _token_list = []
-        for _i in range(ngrams + 1):
-            _token_list += zip(*[token_list[i:] for i in range(_i)])
-        return [' '.join(x) for x in _token_list]
-    return _forward
-
-
-def build_vocab(data, transforms):
-    tok_list = []
-    for _, txt in data:
-        tok_list.append(transforms(txt))
-    return build_vocab_from_iterator(tok_list)
-
-
-def squential_transforms(*transforms):
-    def _forward(txt_input):
-        for transform in transforms:
-            txt_input = transform(txt_input)
-        return txt_input
-    return _forward
-
 
 class TextClassificationDataset(torch.utils.data.Dataset):
     """Defines an abstract text classification datasets.
@@ -101,83 +64,10 @@
             labels.apppend(self.transforms[0](label))
         return set(labels)
 
-=======
-class TextClassificationDataset(torch.utils.data.Dataset):
-    """Defines an abstract text classification datasets.
-       Currently, we only support the following datasets:
-             - AG_NEWS
-             - SogouNews
-             - DBpedia
-             - YelpReviewPolarity
-             - YelpReviewFull
-             - YahooAnswers
-             - AmazonReviewPolarity
-             - AmazonReviewFull
-    """
-
-    def __init__(self, data, vocab, transforms):
-        """Initiate text-classification dataset.
-
-        Arguments:
-            data: a list of label and text tring tuple. label is an integer.
-                [(label1, text1), (label2, text2), (label2, text3)]
-            vocab: Vocabulary object used for dataset.
-            transforms: a tuple of label and text string transforms.
-        """
-
-        super(TextClassificationDataset, self).__init__()
-        self.data = data
-        self.vocab = vocab
-        self.transforms = transforms  # (label_transforms, tokens_transforms)
-
-    def __getitem__(self, i):
-        label = self.data[i][0]
-        txt = self.data[i][1]
-        return (self.transforms[0](label), self.transforms[1](txt))
-
-    def __len__(self):
-        return len(self.data)
-
-    def get_labels(self):
-        labels = []
-        for item in self.data:
-            label = item[0]
-            labels.apppend(self.transforms[0](label))
-        return set(labels)
-
->>>>>>> f9121737
     def get_vocab(self):
         return self.vocab
 
 
-<<<<<<< HEAD
-def _setup_datasets(dataset_name, root='.data', ngrams=1, vocab=None,
-                    tokenizer=None, data_select=('train', 'test')):
-    text_transform = []
-    if tokenizer is None:
-        tokenizer = get_tokenizer('basic_english')
-    text_transform = squential_transforms(tokenizer, ngrams_func(ngrams))
-
-    if isinstance(data_select, str):
-        data_select = [data_select]
-    if not set(data_select).issubset(set(('train', 'test'))):
-        raise TypeError('Given data selection {} is not supported!'.format(data_select))
-    train, test = DATASETS[dataset_name](root=root)
-    # Cache raw text iterable dataset
-    raw_data = {'train': [(label, txt) for (label, txt) in train],
-                'test': [(label, txt) for (label, txt) in test]}
-
-    if vocab is None:
-        if 'train' not in data_select:
-            raise TypeError("Must pass a vocab if train is not selected.")
-        vocab = build_vocab(raw_data['train'], text_transform)
-    text_transform = squential_transforms(text_transform, vocab_func(vocab),
-                                          totensor(dtype=torch.long))
-    label_transform = squential_transforms(totensor(dtype=torch.long))
-    return tuple(TextClassificationDataset(raw_data[item], vocab,
-                                           (label_transform, text_transform))
-                 for item in data_select)
-=======
 def _setup_datasets(
     dataset_name,
     root=".data",
@@ -216,7 +106,6 @@
         )
         for item in data_select
     )
->>>>>>> f9121737
 
 
 def AG_NEWS(*args, **kwargs):
@@ -259,11 +148,7 @@
 
     """
 
-<<<<<<< HEAD
-    return _setup_datasets(*(('AG_NEWS',) + args), **kwargs)
-=======
     return _setup_datasets(*(("AG_NEWS",) + args), **kwargs)
->>>>>>> f9121737
 
 
 def SogouNews(*args, **kwargs):
@@ -617,17 +502,6 @@
 
 
 DATASETS = {
-<<<<<<< HEAD
-    'AG_NEWS': raw.AG_NEWS,
-    'SogouNews': raw.SogouNews,
-    'DBpedia': raw.DBpedia,
-    'YelpReviewPolarity': raw.YelpReviewPolarity,
-    'YelpReviewFull': raw.YelpReviewFull,
-    'YahooAnswers': raw.YahooAnswers,
-    'AmazonReviewPolarity': raw.AmazonReviewPolarity,
-    'AmazonReviewFull': raw.AmazonReviewFull,
-    'IMDB': raw.IMDB
-=======
     "AG_NEWS": AG_NEWS,
     "SogouNews": SogouNews,
     "DBpedia": DBpedia,
@@ -637,62 +511,10 @@
     "AmazonReviewPolarity": AmazonReviewPolarity,
     "AmazonReviewFull": AmazonReviewFull,
     "IMDB": IMDB,
->>>>>>> f9121737
 }
 
 
 LABELS = {
-<<<<<<< HEAD
-    'AG_NEWS': {1: 'World',
-                2: 'Sports',
-                3: 'Business',
-                4: 'Sci/Tech'},
-    'SogouNews': {1: 'Sports',
-                  2: 'Finance',
-                  3: 'Entertainment',
-                  4: 'Automobile',
-                  5: 'Technology'},
-    'DBpedia': {1: 'Company',
-                2: 'EducationalInstitution',
-                3: 'Artist',
-                4: 'Athlete',
-                5: 'OfficeHolder',
-                6: 'MeanOfTransportation',
-                7: 'Building',
-                8: 'NaturalPlace',
-                9: 'Village',
-                10: 'Animal',
-                11: 'Plant',
-                12: 'Album',
-                13: 'Film',
-                14: 'WrittenWork'},
-    'YelpReviewPolarity': {1: 'Negative polarity',
-                           2: 'Positive polarity'},
-    'YelpReviewFull': {1: 'score 1',
-                       2: 'score 2',
-                       3: 'score 3',
-                       4: 'score 4',
-                       5: 'score 5'},
-    'YahooAnswers': {1: 'Society & Culture',
-                     2: 'Science & Mathematics',
-                     3: 'Health',
-                     4: 'Education & Reference',
-                     5: 'Computers & Internet',
-                     6: 'Sports',
-                     7: 'Business & Finance',
-                     8: 'Entertainment & Music',
-                     9: 'Family & Relationships',
-                     10: 'Politics & Government'},
-    'AmazonReviewPolarity': {1: 'Negative polarity',
-                             2: 'Positive polarity'},
-    'AmazonReviewFull': {1: 'score 1',
-                         2: 'score 2',
-                         3: 'score 3',
-                         4: 'score 4',
-                         5: 'score 5'},
-    'IMDB': {0: 'Negative',
-             1: 'Positive'}
-=======
     "AG_NEWS": {1: "World", 2: "Sports", 3: "Business", 4: "Sci/Tech"},
     "SogouNews": {
         1: "Sports",
@@ -746,5 +568,4 @@
         5: "score 5",
     },
     "IMDB": {0: "Negative", 1: "Positive"},
->>>>>>> f9121737
 }