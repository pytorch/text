--- conflicted
+++ resolved
@@ -39,13 +39,8 @@
     return None
 
 
-<<<<<<< HEAD
-def _setup_datasets(dataset_name, separator, root, data_select, offset, stride):
-    data_select = check_default_set(data_select, target_select=('train', 'valid', 'test'))
-=======
-def _setup_datasets(dataset_name, separator, root, split):
+def _setup_datasets(dataset_name, separator, root, split, offset):
     split = check_default_set(split, target_select=('train', 'valid', 'test'))
->>>>>>> 3de3fcff
     extracted_files = []
     if isinstance(URLS[dataset_name], dict):
         for name, item in URLS[dataset_name].items():
@@ -65,19 +60,11 @@
         "test": _construct_filepath(extracted_files, "test.txt")
     }
     return tuple(RawTextIterableDataset(dataset_name, NUM_LINES[dataset_name][item],
-<<<<<<< HEAD
-                 _create_data_from_iob(data_filenames[item], separator), offset=offset, stride=stride)
-                 if data_filenames[item] is not None else None for item in data_select)
-
-
-def UDPOS(root=".data", data_select=('train', 'valid', 'test'), offset=0, stride=1):
-=======
-                 _create_data_from_iob(data_filenames[item], separator))
+                 _create_data_from_iob(data_filenames[item], separator), offset=offset)
                  if data_filenames[item] is not None else None for item in split)
 
 
-def UDPOS(root=".data", split=('train', 'valid', 'test')):
->>>>>>> 3de3fcff
+def UDPOS(root=".data", split=('train', 'valid', 'test'), offset=0):
     """ Universal Dependencies English Web Treebank
 
     Separately returns the training and test dataset
@@ -89,23 +76,15 @@
             Users could also choose any one or two of them,
             for example ('train', 'valid', 'test') or just a string 'train'.
         offset: the number of the starting line. Default: 0
-        stride: stride - 1 is the number of the lines to skip. Default: 1
 
     Examples:
         >>> from torchtext.experimental.datasets.raw import UDPOS
         >>> train_dataset, valid_dataset, test_dataset = UDPOS()
     """
-<<<<<<< HEAD
-    return _setup_datasets("UDPOS", "\t", root, data_select, offset, stride)
+    return _setup_datasets("UDPOS", "\t", root, split, offset)
 
 
-def CoNLL2000Chunking(root=".data", data_select=('train', 'test'), offset=0, stride=1):
-=======
-    return _setup_datasets("UDPOS", "\t", root, split)
-
-
-def CoNLL2000Chunking(root=".data", split=('train', 'test')):
->>>>>>> 3de3fcff
+def CoNLL2000Chunking(root=".data", split=('train', 'test'), offset=0):
     """ CoNLL 2000 Chunking Dataset
 
     Separately returns the training and test dataset
@@ -116,17 +95,12 @@
             By default, both datasets (train, test) are generated. Users could also choose any one or two of them,
             for example ('train', 'test') or just a string 'train'.
         offset: the number of the starting line. Default: 0
-        stride: stride - 1 is the number of the lines to skip. Default: 1
 
     Examples:
         >>> from torchtext.experimental.datasets.raw import CoNLL2000Chunking
         >>> train_dataset, test_dataset = CoNLL2000Chunking()
     """
-<<<<<<< HEAD
-    return _setup_datasets("CoNLL2000Chunking", " ", root, data_select, offset, stride)
-=======
-    return _setup_datasets("CoNLL2000Chunking", " ", root, split)
->>>>>>> 3de3fcff
+    return _setup_datasets("CoNLL2000Chunking", " ", root, split, offset)
 
 
 DATASETS = {
