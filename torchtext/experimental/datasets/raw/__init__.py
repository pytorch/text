from .text_classification import AG_NEWS, SogouNews, DBpedia, YelpReviewPolarity, \
    YelpReviewFull, YahooAnswers, \
    AmazonReviewPolarity, AmazonReviewFull, IMDB
<<<<<<< HEAD
from .translation import Multi30k, IWSLT, WMT14
=======
from .language_modeling import WikiText2, WikiText103, PennTreebank, WMTNewsCrawl
>>>>>>> 6bca9f37

__all__ = ['IMDB',
           'AG_NEWS',
           'SogouNews',
           'DBpedia',
           'YelpReviewPolarity',
           'YelpReviewFull',
           'YahooAnswers',
           'AmazonReviewPolarity',
           'AmazonReviewFull',
<<<<<<< HEAD
           'Multi30k',
           'IWSLT',
           'WMT14']
=======
           'WikiText2',
           'WikiText103',
           'PennTreebank',
           'WMTNewsCrawl']
>>>>>>> 6bca9f37
<|MERGE_RESOLUTION|>--- conflicted
+++ resolved
@@ -1,11 +1,8 @@
 from .text_classification import AG_NEWS, SogouNews, DBpedia, YelpReviewPolarity, \
     YelpReviewFull, YahooAnswers, \
     AmazonReviewPolarity, AmazonReviewFull, IMDB
-<<<<<<< HEAD
 from .translation import Multi30k, IWSLT, WMT14
-=======
 from .language_modeling import WikiText2, WikiText103, PennTreebank, WMTNewsCrawl
->>>>>>> 6bca9f37
 
 __all__ = ['IMDB',
            'AG_NEWS',
@@ -16,13 +13,10 @@
            'YahooAnswers',
            'AmazonReviewPolarity',
            'AmazonReviewFull',
-<<<<<<< HEAD
            'Multi30k',
            'IWSLT',
-           'WMT14']
-=======
+           'WMT14',
            'WikiText2',
            'WikiText103',
            'PennTreebank',
-           'WMTNewsCrawl']
->>>>>>> 6bca9f37
+           'WMTNewsCrawl']