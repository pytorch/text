from torchtext.utils import download_from_url
import json
from torchtext.experimental.datasets.raw.common import RawTextIterableDataset

URLS = {
    'SQuAD1':
        ['https://rajpurkar.github.io/SQuAD-explorer/dataset/train-v1.1.json',
         'https://rajpurkar.github.io/SQuAD-explorer/dataset/dev-v1.1.json'],
    'SQuAD2':
        ['https://rajpurkar.github.io/SQuAD-explorer/dataset/train-v2.0.json',
         'https://rajpurkar.github.io/SQuAD-explorer/dataset/dev-v2.0.json']
}


def _create_data_from_json(data_path):
    with open(data_path) as json_file:
        raw_json_data = json.load(json_file)['data']
        for layer1 in raw_json_data:
            for layer2 in layer1['paragraphs']:
                for layer3 in layer2['qas']:
                    _context, _question = layer2['context'], layer3['question']
                    _answers = [item['text'] for item in layer3['answers']]
                    _answer_start = [item['answer_start'] for item in layer3['answers']]
                    if len(_answers) == 0:
                        _answers = [""]
                        _answer_start = [-1]
                    # yield the raw data in the order of context, question, answers, answer_start
                    yield (_context, _question, _answers, _answer_start)


<<<<<<< HEAD
class RawQuestionAnswerDataset(torch.utils.data.IterableDataset):
    """Defines an abstraction for raw question answer iterable datasets.
    """

    def __init__(self, iterator):
        """Initiate text-classification dataset.
        """
        super(RawQuestionAnswerDataset, self).__init__()
        self._iterator = iterator
        self.has_setup = False
        self.start = 0
        self.num_lines = None

    def setup_iter(self, start=0, num_lines=None):
        self.start = start
        self.num_lines = num_lines
        self.has_setup = True

    def __iter__(self):
        if not self.has_setup:
            self.setup_iter()

        for i, item in enumerate(self._iterator):
            if i >= self.start:
                yield item
            if self.num_lines is not None and i == (self.start + self.num_lines):
                break


def _setup_datasets(dataset_name, root='.data', data_select=('train', 'dev')):
    if isinstance(data_select, str):
        data_select = [data_select]
    if not set(data_select).issubset(set(('train', 'dev'))):
        raise TypeError('data_select is not supported!')
=======
def _setup_datasets(dataset_name, root='.data'):
>>>>>>> 7e267d21
    extracted_files = []
    select_to_index = {'train': 0, 'dev': 1}
    extracted_files = [download_from_url(URLS[dataset_name][select_to_index[key]],
                                         root=root) for key in select_to_index.keys()]
<<<<<<< HEAD
    return tuple(RawQuestionAnswerDataset(_create_data_from_json(extracted_files[select_to_index[item]])) for item in data_select)
=======
    train_iter = _create_data_from_json(extracted_files[0])
    dev_iter = _create_data_from_json(extracted_files[1])
    return (RawTextIterableDataset(dataset_name, NUM_LINES[dataset_name], train_iter),
            RawTextIterableDataset(dataset_name, NUM_LINES[dataset_name], dev_iter))
>>>>>>> 7e267d21


def SQuAD1(*args, **kwargs):
    """ A dataset iterator yields the data of Stanford Question Answering dataset - SQuAD1.0.
    The iterator yields a tuple of (raw context, raw question, a list of raw answer, a list of answer positions in the raw context).
    For example, ('Architecturally, the school has a Catholic character. Atop the ...',
                  'To whom did the Virgin Mary allegedly appear in 1858 in Lourdes France?',
                  ['Saint Bernadette Soubirous'],
                  [515])

    Arguments:
        root: Directory where the datasets are saved. Default: ".data"
        data_select: a string or tuple for the returned datasets (Default: ('train', 'dev'))
            By default, both datasets (train, dev) are generated. Users could also choose any one or two of them,
            for example ('train', 'dev') or just a string 'train'.

    Examples:
        >>> train_dataset, dev_dataset = torchtext.experimental.datasets.raw.SQuAD1()
        >>> for idx, (context, question, answer, ans_pos) in enumerate(train_dataset):
        >>>     print(idx, (context, question, answer, ans_pos))
    """

    return _setup_datasets(*(("SQuAD1",) + args), **kwargs)


def SQuAD2(*args, **kwargs):
    """ A dataset iterator yields the data of Stanford Question Answering dataset - SQuAD2.0.
    The iterator yields a tuple of (raw context, raw question, a list of raw answer, a list of answer positions in the raw context).
    For example, ('Beyoncé Giselle Knowles-Carter (/biːˈjɒnseɪ/ bee-YON-say) (born September 4, 1981) is an ...',
                  'When did Beyonce start becoming popular?',
                  ['in the late 1990s'],
                  [269])

    Arguments:
        root: Directory where the datasets are saved. Default: ".data"
        data_select: a string or tuple for the returned datasets (Default: ('train', 'dev'))
            By default, both datasets (train, dev) are generated. Users could also choose any one or two of them,
            for example ('train', 'dev') or just a string 'train'.

    Examples:
        >>> train_dataset, dev_dataset = torchtext.experimental.datasets.raw.SQuAD2()
        >>> for idx, (context, question, answer, ans_pos) in enumerate(train_dataset):
        >>>     print(idx, (context, question, answer, ans_pos))
    """

    return _setup_datasets(*(("SQuAD2",) + args), **kwargs)


DATASETS = {
    'SQuAD1': SQuAD1,
    'SQuAD2': SQuAD2
}
NUM_LINES = {
    'SQuAD1': 87599,
    'SQuAD2': 130319
}<|MERGE_RESOLUTION|>--- conflicted
+++ resolved
@@ -28,56 +28,16 @@
                     yield (_context, _question, _answers, _answer_start)
 
 
-<<<<<<< HEAD
-class RawQuestionAnswerDataset(torch.utils.data.IterableDataset):
-    """Defines an abstraction for raw question answer iterable datasets.
-    """
-
-    def __init__(self, iterator):
-        """Initiate text-classification dataset.
-        """
-        super(RawQuestionAnswerDataset, self).__init__()
-        self._iterator = iterator
-        self.has_setup = False
-        self.start = 0
-        self.num_lines = None
-
-    def setup_iter(self, start=0, num_lines=None):
-        self.start = start
-        self.num_lines = num_lines
-        self.has_setup = True
-
-    def __iter__(self):
-        if not self.has_setup:
-            self.setup_iter()
-
-        for i, item in enumerate(self._iterator):
-            if i >= self.start:
-                yield item
-            if self.num_lines is not None and i == (self.start + self.num_lines):
-                break
-
-
 def _setup_datasets(dataset_name, root='.data', data_select=('train', 'dev')):
     if isinstance(data_select, str):
         data_select = [data_select]
     if not set(data_select).issubset(set(('train', 'dev'))):
         raise TypeError('data_select is not supported!')
-=======
-def _setup_datasets(dataset_name, root='.data'):
->>>>>>> 7e267d21
     extracted_files = []
     select_to_index = {'train': 0, 'dev': 1}
     extracted_files = [download_from_url(URLS[dataset_name][select_to_index[key]],
                                          root=root) for key in select_to_index.keys()]
-<<<<<<< HEAD
-    return tuple(RawQuestionAnswerDataset(_create_data_from_json(extracted_files[select_to_index[item]])) for item in data_select)
-=======
-    train_iter = _create_data_from_json(extracted_files[0])
-    dev_iter = _create_data_from_json(extracted_files[1])
-    return (RawTextIterableDataset(dataset_name, NUM_LINES[dataset_name], train_iter),
-            RawTextIterableDataset(dataset_name, NUM_LINES[dataset_name], dev_iter))
->>>>>>> 7e267d21
+    return tuple(RawTextIterableDataset(_create_data_from_json(extracted_files[select_to_index[item]])) for item in data_select)
 
 
 def SQuAD1(*args, **kwargs):
