--- conflicted
+++ resolved
@@ -37,11 +37,7 @@
                  _create_data_from_json(extracted_files[item])) for item in data_select)
 
 
-<<<<<<< HEAD
 def SQuAD1(root='.data'):
-    """ Defines SQuAD1 datasets.
-=======
-def SQuAD1(*args, **kwargs):
     """ A dataset iterator yields the data of Stanford Question Answering dataset - SQuAD1.0.
     The iterator yields a tuple of (raw context, raw question, a list of raw answer, a list of answer positions in the raw context).
     For example, ('Architecturally, the school has a Catholic character. Atop the ...',
@@ -54,7 +50,6 @@
         data_select: a string or tuple for the returned datasets (Default: ('train', 'dev'))
             By default, both datasets (train, dev) are generated. Users could also choose any one or two of them,
             for example ('train', 'dev') or just a string 'train'.
->>>>>>> 401b8bd1
 
     Examples:
         >>> train_dataset, dev_dataset = torchtext.experimental.datasets.raw.SQuAD1()
@@ -65,11 +60,7 @@
     return _setup_datasets("SQuAD1", root=root)
 
 
-<<<<<<< HEAD
 def SQuAD2(root='.data'):
-    """ Defines SQuAD2 datasets.
-=======
-def SQuAD2(*args, **kwargs):
     """ A dataset iterator yields the data of Stanford Question Answering dataset - SQuAD2.0.
     The iterator yields a tuple of (raw context, raw question, a list of raw answer, a list of answer positions in the raw context).
     For example, ('Beyoncé Giselle Knowles-Carter (/biːˈjɒnseɪ/ bee-YON-say) (born September 4, 1981) is an ...',
@@ -82,7 +73,6 @@
         data_select: a string or tuple for the returned datasets (Default: ('train', 'dev'))
             By default, both datasets (train, dev) are generated. Users could also choose any one or two of them,
             for example ('train', 'dev') or just a string 'train'.
->>>>>>> 401b8bd1
 
     Examples:
         >>> train_dataset, dev_dataset = torchtext.experimental.datasets.raw.SQuAD2()
