--- conflicted
+++ resolved
@@ -17,21 +17,12 @@
 }
 
 
-<<<<<<< HEAD
-def _setup_datasets(dataset_name, root, data_select, year, language, offset, stride):
-    data_select = check_default_set(data_select, ('train', 'test', 'valid'))
-    if isinstance(data_select, str):
-        data_select = [data_select]
-    if not set(data_select).issubset(set(('train', 'test', 'valid'))):
-        raise TypeError('data_select is not supported!')
-=======
-def _setup_datasets(dataset_name, root, split, year, language):
+def _setup_datasets(dataset_name, root, split, year, language, offset):
     split = check_default_set(split, ('train', 'test', 'valid'))
     if isinstance(split, str):
         split = [split]
     if not set(split).issubset(set(('train', 'test', 'valid'))):
         raise TypeError('split is not supported!')
->>>>>>> 3de3fcff
 
     if dataset_name == 'PennTreebank':
         extracted_files = []
@@ -64,17 +55,10 @@
         data[item] = iter(io.open(_path[item], encoding="utf8"))
 
     return tuple(RawTextIterableDataset(dataset_name,
-<<<<<<< HEAD
-                                        NUM_LINES[dataset_name][item], data[item], offset=offset, stride=stride) for item in data_select)
+                                        NUM_LINES[dataset_name][item], data[item], offset=offset) for item in split)
 
 
-def WikiText2(root='.data', data_select=('train', 'valid', 'test'), offset=0, stride=1):
-=======
-                                        NUM_LINES[dataset_name][item], data[item]) for item in split)
-
-
-def WikiText2(root='.data', split=('train', 'valid', 'test')):
->>>>>>> 3de3fcff
+def WikiText2(root='.data', split=('train', 'valid', 'test'), offset=0):
     """ Defines WikiText2 datasets.
 
     Create language modeling dataset: WikiText2
@@ -89,7 +73,6 @@
             object should be provided which will be used to process valid and/or test
             data.
         offset: the number of the starting line. Default: 0
-        stride: stride - 1 is the number of the lines to skip. Default: 1
 
     Examples:
         >>> from torchtext.experimental.raw.datasets import WikiText2
@@ -98,17 +81,10 @@
 
     """
 
-<<<<<<< HEAD
-    return _setup_datasets("WikiText2", root, data_select, None, None, offset, stride)
+    return _setup_datasets("WikiText2", root, split, None, None, offset)
 
 
-def WikiText103(root='.data', data_select=('train', 'valid', 'test'), offset=0, stride=1):
-=======
-    return _setup_datasets("WikiText2", root, split, None, None)
-
-
-def WikiText103(root='.data', split=('train', 'valid', 'test')):
->>>>>>> 3de3fcff
+def WikiText103(root='.data', split=('train', 'valid', 'test'), offset=0):
     """ Defines WikiText103 datasets.
 
     Create language modeling dataset: WikiText103
@@ -122,7 +98,6 @@
             If 'train' is not in the tuple, an vocab object should be provided which will
             be used to process valid and/or test data.
         offset: the number of the starting line. Default: 0
-        stride: stride - 1 is the number of the lines to skip. Default: 1
 
     Examples:
         >>> from torchtext.experimental.datasets.raw import WikiText103
@@ -130,17 +105,10 @@
         >>> valid_dataset, = WikiText103(split='valid')
     """
 
-<<<<<<< HEAD
-    return _setup_datasets("WikiText103", root, data_select, None, None, offset, stride)
+    return _setup_datasets("WikiText103", root, split, None, None, offset)
 
 
-def PennTreebank(root='.data', data_select=('train', 'valid', 'test'), offset=0, stride=1):
-=======
-    return _setup_datasets("WikiText103", root, split, None, None)
-
-
-def PennTreebank(root='.data', split=('train', 'valid', 'test')):
->>>>>>> 3de3fcff
+def PennTreebank(root='.data', split=('train', 'valid', 'test'), offset=0):
     """ Defines PennTreebank datasets.
 
     Create language modeling dataset: PennTreebank
@@ -156,7 +124,6 @@
             object should be provided which will be used to process valid and/or test
             data.
         offset: the number of the starting line. Default: 0
-        stride: stride - 1 is the number of the lines to skip. Default: 1
 
     Examples:
         >>> from torchtext.experimental.datasets.raw import PennTreebank
@@ -165,17 +132,10 @@
 
     """
 
-<<<<<<< HEAD
-    return _setup_datasets("PennTreebank", root, data_select, None, None, offset, stride)
+    return _setup_datasets("PennTreebank", root, split, None, None, offset)
 
 
-def WMTNewsCrawl(root='.data', data_select=('train'), year=2010, language='en', offset=0, stride=1):
-=======
-    return _setup_datasets("PennTreebank", root, split, None, None)
-
-
-def WMTNewsCrawl(root='.data', split=('train'), year=2010, language='en'):
->>>>>>> 3de3fcff
+def WMTNewsCrawl(root='.data', split=('train'), year=2010, language='en', offset=0):
     """ Defines WMT News Crawl.
 
     Create language modeling dataset: WMTNewsCrawl
@@ -187,16 +147,11 @@
         year: the year of the dataset (Default: 2010)
         language: the language of the dataset (Default: 'en')
         offset: the number of the starting line. Default: 0
-        stride: stride - 1 is the number of the lines to skip. Default: 1
 
     Note: WMTNewsCrawl provides datasets based on the year and language instead of train/valid/test.
     """
 
-<<<<<<< HEAD
-    return _setup_datasets("WMTNewsCrawl", root, data_select, year, language, offset, stride)
-=======
-    return _setup_datasets("WMTNewsCrawl", root, split, year, language)
->>>>>>> 3de3fcff
+    return _setup_datasets("WMTNewsCrawl", root, split, year, language, offset)
 
 
 DATASETS = {
