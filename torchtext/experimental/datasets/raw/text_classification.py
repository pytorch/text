--- conflicted
+++ resolved
@@ -1,6 +1,7 @@
 import io
 from torchtext.utils import download_from_url, extract_archive, unicode_csv_reader
 from torchtext.experimental.datasets.raw.common import RawTextIterableDataset
+from torchtext.experimental.datasets.raw.common import check_default_set
 
 URLS = {
     'AG_NEWS':
@@ -32,23 +33,14 @@
             yield int(row[0]), ' '.join(row[1:])
 
 
-<<<<<<< HEAD
 def _setup_datasets(dataset_name, root='.data', data_select=('train', 'test')):
-    if isinstance(data_select, str):
-        data_select = [data_select]
-    if not set(data_select).issubset(set(('train', 'test'))):
-        raise TypeError('data_select is not supported!')
-    dataset_tar = download_from_url(URLS[dataset_name], root=root)
-    extracted_files = extract_archive(dataset_tar)
-    cvs_path = {}
-=======
-def _setup_datasets(dataset_name, root='.data'):
+    data_select = check_default_set(data_select, target_select=('train', 'test'))
     if dataset_name == 'AG_NEWS':
         extracted_files = [download_from_url(URLS[dataset_name][item], root=root) for item in ('train', 'test')]
     else:
         dataset_tar = download_from_url(URLS[dataset_name], root=root)
         extracted_files = extract_archive(dataset_tar)
->>>>>>> 77c732ab
+    cvs_path = {}
     for fname in extracted_files:
         if fname.endswith('train.csv'):
             cvs_path['train'] = fname
@@ -251,10 +243,7 @@
     Examples:
         >>> train, test = torchtext.experimental.datasets.raw.IMDB()
     """
-    if isinstance(data_select, str):
-        data_select = [data_select]
-    if not set(data_select).issubset(set(('train', 'test'))):
-        raise TypeError('data_select is not supported!')
+    data_select = check_default_set(data_select, target_select=('train', 'test'))
     dataset_tar = download_from_url(URLS['IMDB'], root=root)
     extracted_files = extract_archive(dataset_tar)
     return tuple(RawTextIterableDataset("IMDB", NUM_LINES["IMDB"], generate_imdb_data(item, extracted_files)) for item in data_select)
