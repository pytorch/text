import io
from torchtext.utils import download_from_url, extract_archive, unicode_csv_reader
from torchtext.experimental.datasets.raw.common import RawTextIterableDataset
from torchtext.experimental.datasets.raw.common import check_default_set

URLS = {
    'AG_NEWS':
        {'train': 'https://raw.githubusercontent.com/mhjabreel/CharCnn_Keras/master/data/ag_news_csv/train.csv',
         'test': 'https://raw.githubusercontent.com/mhjabreel/CharCnn_Keras/master/data/ag_news_csv/test.csv'},
    'SogouNews':
        'https://drive.google.com/uc?export=download&id=0Bz8a_Dbh9QhbUkVqNEszd0pHaFE',
    'DBpedia':
        'https://drive.google.com/uc?export=download&id=0Bz8a_Dbh9QhbQ2Vic1kxMmZZQ1k',
    'YelpReviewPolarity':
        'https://drive.google.com/uc?export=download&id=0Bz8a_Dbh9QhbNUpYQ2N3SGlFaDg',
    'YelpReviewFull':
        'https://drive.google.com/uc?export=download&id=0Bz8a_Dbh9QhbZlU4dXhHTFhZQU0',
    'YahooAnswers':
        'https://drive.google.com/uc?export=download&id=0Bz8a_Dbh9Qhbd2JNdDBsQUdocVU',
    'AmazonReviewPolarity':
        'https://drive.google.com/uc?export=download&id=0Bz8a_Dbh9QhbaW12WVVZS2drcnM',
    'AmazonReviewFull':
        'https://drive.google.com/uc?export=download&id=0Bz8a_Dbh9QhbZVhsUnRWRDhETzA',
    'IMDB':
        'http://ai.stanford.edu/~amaas/data/sentiment/aclImdb_v1.tar.gz'
}


def _create_data_from_csv(data_path):
    with io.open(data_path, encoding="utf8") as f:
        reader = unicode_csv_reader(f)
        for row in reader:
            yield int(row[0]), ' '.join(row[1:])


<<<<<<< HEAD
def _setup_datasets(dataset_name, root, data_select, offset, stride):
    data_select = check_default_set(data_select, target_select=('train', 'test'))
=======
def _setup_datasets(dataset_name, root, split):
    split = check_default_set(split, target_select=('train', 'test'))
>>>>>>> 3de3fcff
    if dataset_name == 'AG_NEWS':
        extracted_files = [download_from_url(URLS[dataset_name][item], root=root,
                                             hash_value=MD5['AG_NEWS'][item],
                                             hash_type='md5') for item in ('train', 'test')]
    else:
        dataset_tar = download_from_url(URLS[dataset_name], root=root,
                                        hash_value=MD5[dataset_name], hash_type='md5')
        extracted_files = extract_archive(dataset_tar)

    cvs_path = {}
    for fname in extracted_files:
        if fname.endswith('train.csv'):
            cvs_path['train'] = fname
        if fname.endswith('test.csv'):
            cvs_path['test'] = fname
    return tuple(RawTextIterableDataset(dataset_name, NUM_LINES[dataset_name][item],
<<<<<<< HEAD
                                        _create_data_from_csv(cvs_path[item]), offset=offset, stride=stride) for item in data_select)


def AG_NEWS(root='.data', data_select=('train', 'test'), offset=0, stride=1):
=======
                                        _create_data_from_csv(cvs_path[item])) for item in split)


def AG_NEWS(root='.data', split=('train', 'test')):
>>>>>>> 3de3fcff
    """ Defines AG_NEWS datasets.

    Create supervised learning dataset: AG_NEWS

    Separately returns the training and test dataset

    Args:
        root: Directory where the datasets are saved. Default: ".data"
        split: a string or tuple for the returned datasets. Default: ('train', 'test')
            By default, both datasets (train, test) are generated. Users could also choose any one or two of them,
            for example ('train', 'test') or just a string 'train'.
        offset: the number of the starting line. Default: 0
        stride: stride - 1 is the number of the lines to skip. Default: 1

    Examples:
        >>> train, test = torchtext.experimental.datasets.raw.AG_NEWS()
    """

<<<<<<< HEAD
    return _setup_datasets("AG_NEWS", root, data_select, offset, stride)


def SogouNews(root='.data', data_select=('train', 'test'), offset=0, stride=1):
=======
    return _setup_datasets("AG_NEWS", root, split)


def SogouNews(root='.data', split=('train', 'test')):
>>>>>>> 3de3fcff
    """ Defines SogouNews datasets.

    Create supervised learning dataset: SogouNews

    Separately returns the training and test dataset

    Args:
        root: Directory where the datasets are saved. Default: ".data"
        split: a string or tuple for the returned datasets. Default: ('train', 'test')
            By default, both datasets (train, test) are generated. Users could also choose any one or two of them,
            for example ('train', 'test') or just a string 'train'.
        offset: the number of the starting line. Default: 0
        stride: stride - 1 is the number of the lines to skip. Default: 1

    Examples:
        >>> train, test = torchtext.experimental.datasets.raw.SogouNews()
    """

<<<<<<< HEAD
    return _setup_datasets("SogouNews", root, data_select, offset, stride)


def DBpedia(root='.data', data_select=('train', 'test'), offset=0, stride=1):
=======
    return _setup_datasets("SogouNews", root, split)


def DBpedia(root='.data', split=('train', 'test')):
>>>>>>> 3de3fcff
    """ Defines DBpedia datasets.

    Create supervised learning dataset: DBpedia

    Separately returns the training and test dataset

    Args:
        root: Directory where the datasets are saved. Default: ".data"
        split: a string or tuple for the returned datasets. Default: ('train', 'test')
            By default, both datasets (train, test) are generated. Users could also choose any one or two of them,
            for example ('train', 'test') or just a string 'train'.
        offset: the number of the starting line. Default: 0
        stride: stride - 1 is the number of the lines to skip. Default: 1

    Examples:
        >>> train, test = torchtext.experimental.datasets.raw.DBpedia()
    """

<<<<<<< HEAD
    return _setup_datasets("DBpedia", root, data_select, offset, stride)


def YelpReviewPolarity(root='.data', data_select=('train', 'test'), offset=0, stride=1):
=======
    return _setup_datasets("DBpedia", root, split)


def YelpReviewPolarity(root='.data', split=('train', 'test')):
>>>>>>> 3de3fcff
    """ Defines YelpReviewPolarity datasets.

    Create supervised learning dataset: YelpReviewPolarity

    Separately returns the training and test dataset

    Args:
        root: Directory where the datasets are saved. Default: ".data"
        split: a string or tuple for the returned datasets. Default: ('train', 'test')
            By default, both datasets (train, test) are generated. Users could also choose any one or two of them,
            for example ('train', 'test') or just a string 'train'.
        offset: the number of the starting line. Default: 0
        stride: stride - 1 is the number of the lines to skip. Default: 1

    Examples:
        >>> train, test = torchtext.experimental.datasets.raw.YelpReviewPolarity()
    """

<<<<<<< HEAD
    return _setup_datasets("YelpReviewPolarity", root, data_select, offset, stride)


def YelpReviewFull(root='.data', data_select=('train', 'test'), offset=0, stride=1):
=======
    return _setup_datasets("YelpReviewPolarity", root, split)


def YelpReviewFull(root='.data', split=('train', 'test')):
>>>>>>> 3de3fcff
    """ Defines YelpReviewFull datasets.

    Create supervised learning dataset: YelpReviewFull

    Separately returns the training and test dataset

    Args:
        root: Directory where the datasets are saved. Default: ".data"
        split: a string or tuple for the returned datasets. Default: ('train', 'test')
            By default, both datasets (train, test) are generated. Users could also choose any one or two of them,
            for example ('train', 'test') or just a string 'train'.
        offset: the number of the starting line. Default: 0
        stride: stride - 1 is the number of the lines to skip. Default: 1

    Examples:
        >>> train, test = torchtext.experimental.datasets.raw.YelpReviewFull()
    """

<<<<<<< HEAD
    return _setup_datasets("YelpReviewFull", root, data_select, offset, stride)


def YahooAnswers(root='.data', data_select=('train', 'test'), offset=0, stride=1):
=======
    return _setup_datasets("YelpReviewFull", root, split)


def YahooAnswers(root='.data', split=('train', 'test')):
>>>>>>> 3de3fcff
    """ Defines YahooAnswers datasets.

    Create supervised learning dataset: YahooAnswers

    Separately returns the training and test dataset

    Args:
        root: Directory where the datasets are saved. Default: ".data"
        split: a string or tuple for the returned datasets. Default: ('train', 'test')
            By default, both datasets (train, test) are generated. Users could also choose any one or two of them,
            for example ('train', 'test') or just a string 'train'.
        offset: the number of the starting line. Default: 0
        stride: stride - 1 is the number of the lines to skip. Default: 1

    Examples:
        >>> train, test = torchtext.experimental.datasets.raw.YahooAnswers()
    """

<<<<<<< HEAD
    return _setup_datasets("YahooAnswers", root, data_select, offset, stride)


def AmazonReviewPolarity(root='.data', data_select=('train', 'test'), offset=0, stride=1):
=======
    return _setup_datasets("YahooAnswers", root, split)


def AmazonReviewPolarity(root='.data', split=('train', 'test')):
>>>>>>> 3de3fcff
    """ Defines AmazonReviewPolarity datasets.

    Create supervised learning dataset: AmazonReviewPolarity

    Separately returns the training and test dataset

    Args:
        root: Directory where the datasets are saved. Default: ".data"
        split: a string or tuple for the returned datasets. Default: ('train', 'test')
            By default, both datasets (train, test) are generated. Users could also choose any one or two of them,
            for example ('train', 'test') or just a string 'train'.
        offset: the number of the starting line. Default: 0
        stride: stride - 1 is the number of the lines to skip. Default: 1

    Examples:
        >>> train, test = torchtext.experimental.datasets.raw.AmazonReviewPolarity()
    """

<<<<<<< HEAD
    return _setup_datasets("AmazonReviewPolarity", root, data_select, offset, stride)


def AmazonReviewFull(root='.data', data_select=('train', 'test'), offset=0, stride=1):
=======
    return _setup_datasets("AmazonReviewPolarity", root, split)


def AmazonReviewFull(root='.data', split=('train', 'test')):
>>>>>>> 3de3fcff
    """ Defines AmazonReviewFull datasets.

    Create supervised learning dataset: AmazonReviewFull

    Separately returns the training and test dataset

    Args:
        root: Directory where the datasets are saved. Default: ".data"
        split: a string or tuple for the returned datasets. Default: ('train', 'test')
            By default, both datasets (train, test) are generated. Users could also choose any one or two of them,
            for example ('train', 'test') or just a string 'train'.
        offset: the number of the starting line. Default: 0
        stride: stride - 1 is the number of the lines to skip. Default: 1

    Examples:
        >>> train, test = torchtext.experimental.datasets.raw.AmazonReviewFull()
    """

<<<<<<< HEAD
    return _setup_datasets("AmazonReviewFull", root, data_select, offset, stride)
=======
    return _setup_datasets("AmazonReviewFull", root, split)
>>>>>>> 3de3fcff


def generate_imdb_data(key, extracted_files):
    for fname in extracted_files:
        if 'urls' in fname:
            continue
        elif key in fname and ('pos' in fname or 'neg' in fname):
            with io.open(fname, encoding="utf8") as f:
                label = 'pos' if 'pos' in fname else 'neg'
                yield label, f.read()


<<<<<<< HEAD
def IMDB(root='.data', data_select=('train', 'test'), offset=0, stride=1):
=======
def IMDB(root='.data', split=('train', 'test')):
>>>>>>> 3de3fcff
    """ Defines raw IMDB datasets.

    Create supervised learning dataset: IMDB

    Separately returns the raw training and test dataset

    Args:
        root: Directory where the datasets are saved. Default: ".data"
        split: a string or tuple for the returned datasets. Default: ('train', 'test')
            By default, both datasets (train, test) are generated. Users could also choose any one or two of them,
            for example ('train', 'test') or just a string 'train'.
        offset: the number of the starting line. Default: 0
        stride: stride - 1 is the number of the lines to skip. Default: 1

    Examples:
        >>> train, test = torchtext.experimental.datasets.raw.IMDB()
    """
    split = check_default_set(split, target_select=('train', 'test'))
    dataset_tar = download_from_url(URLS['IMDB'], root=root,
                                    hash_value=MD5['IMDB'], hash_type='md5')
    extracted_files = extract_archive(dataset_tar)
    return tuple(RawTextIterableDataset("IMDB", NUM_LINES["IMDB"][item],
                                        generate_imdb_data(item,
<<<<<<< HEAD
                                                           extracted_files), offset=offset, stride=stride) for item in data_select)
=======
                                                           extracted_files)) for item in split)
>>>>>>> 3de3fcff


DATASETS = {
    'AG_NEWS': AG_NEWS,
    'SogouNews': SogouNews,
    'DBpedia': DBpedia,
    'YelpReviewPolarity': YelpReviewPolarity,
    'YelpReviewFull': YelpReviewFull,
    'YahooAnswers': YahooAnswers,
    'AmazonReviewPolarity': AmazonReviewPolarity,
    'AmazonReviewFull': AmazonReviewFull,
    'IMDB': IMDB
}
NUM_LINES = {
    'AG_NEWS': {'train': 120000, 'test': 7600},
    'SogouNews': {'train': 450000, 'test': 60000},
    'DBpedia': {'train': 560000, 'test': 70000},
    'YelpReviewPolarity': {'train': 560000, 'test': 38000},
    'YelpReviewFull': {'train': 650000, 'test': 50000},
    'YahooAnswers': {'train': 1400000, 'test': 60000},
    'AmazonReviewPolarity': {'train': 3600000, 'test': 400000},
    'AmazonReviewFull': {'train': 3000000, 'test': 650000},
    'IMDB': {'train': 25000, 'test': 25000}
}
MD5 = {
    'AG_NEWS': {'train': 'b1a00f826fdfbd249f79597b59e1dc12', 'test': 'd52ea96a97a2d943681189a97654912d'},
    'SogouNews': '0c1700ba70b73f964dd8de569d3fd03e',
    'DBpedia': 'dca7b1ae12b1091090db52aa7ec5ca64',
    'YelpReviewPolarity': '620c8ae4bd5a150b730f1ba9a7c6a4d3',
    'YelpReviewFull': 'f7ddfafed1033f68ec72b9267863af6c',
    'YahooAnswers': 'f3f9899b997a42beb24157e62e3eea8d',
    'AmazonReviewPolarity': 'fe39f8b653cada45afd5792e0f0e8f9b',
    'AmazonReviewFull': '57d28bd5d930e772930baddf36641c7c',
    'IMDB': '7c2ac02c03563afcf9b574c7e56c153a'
}<|MERGE_RESOLUTION|>--- conflicted
+++ resolved
@@ -33,13 +33,8 @@
             yield int(row[0]), ' '.join(row[1:])
 
 
-<<<<<<< HEAD
-def _setup_datasets(dataset_name, root, data_select, offset, stride):
-    data_select = check_default_set(data_select, target_select=('train', 'test'))
-=======
-def _setup_datasets(dataset_name, root, split):
+def _setup_datasets(dataset_name, root, split, offset):
     split = check_default_set(split, target_select=('train', 'test'))
->>>>>>> 3de3fcff
     if dataset_name == 'AG_NEWS':
         extracted_files = [download_from_url(URLS[dataset_name][item], root=root,
                                              hash_value=MD5['AG_NEWS'][item],
@@ -56,17 +51,10 @@
         if fname.endswith('test.csv'):
             cvs_path['test'] = fname
     return tuple(RawTextIterableDataset(dataset_name, NUM_LINES[dataset_name][item],
-<<<<<<< HEAD
-                                        _create_data_from_csv(cvs_path[item]), offset=offset, stride=stride) for item in data_select)
-
-
-def AG_NEWS(root='.data', data_select=('train', 'test'), offset=0, stride=1):
-=======
-                                        _create_data_from_csv(cvs_path[item])) for item in split)
-
-
-def AG_NEWS(root='.data', split=('train', 'test')):
->>>>>>> 3de3fcff
+                                        _create_data_from_csv(cvs_path[item]), offset=offset) for item in split)
+
+
+def AG_NEWS(root='.data', split=('train', 'test'), offset=0):
     """ Defines AG_NEWS datasets.
 
     Create supervised learning dataset: AG_NEWS
@@ -79,23 +67,15 @@
             By default, both datasets (train, test) are generated. Users could also choose any one or two of them,
             for example ('train', 'test') or just a string 'train'.
         offset: the number of the starting line. Default: 0
-        stride: stride - 1 is the number of the lines to skip. Default: 1
 
     Examples:
         >>> train, test = torchtext.experimental.datasets.raw.AG_NEWS()
     """
 
-<<<<<<< HEAD
-    return _setup_datasets("AG_NEWS", root, data_select, offset, stride)
-
-
-def SogouNews(root='.data', data_select=('train', 'test'), offset=0, stride=1):
-=======
-    return _setup_datasets("AG_NEWS", root, split)
-
-
-def SogouNews(root='.data', split=('train', 'test')):
->>>>>>> 3de3fcff
+    return _setup_datasets("AG_NEWS", root, split, offset)
+
+
+def SogouNews(root='.data', split=('train', 'test'), offset=0):
     """ Defines SogouNews datasets.
 
     Create supervised learning dataset: SogouNews
@@ -108,23 +88,15 @@
             By default, both datasets (train, test) are generated. Users could also choose any one or two of them,
             for example ('train', 'test') or just a string 'train'.
         offset: the number of the starting line. Default: 0
-        stride: stride - 1 is the number of the lines to skip. Default: 1
 
     Examples:
         >>> train, test = torchtext.experimental.datasets.raw.SogouNews()
     """
 
-<<<<<<< HEAD
-    return _setup_datasets("SogouNews", root, data_select, offset, stride)
-
-
-def DBpedia(root='.data', data_select=('train', 'test'), offset=0, stride=1):
-=======
-    return _setup_datasets("SogouNews", root, split)
-
-
-def DBpedia(root='.data', split=('train', 'test')):
->>>>>>> 3de3fcff
+    return _setup_datasets("SogouNews", root, split, offset)
+
+
+def DBpedia(root='.data', split=('train', 'test'), offset=0):
     """ Defines DBpedia datasets.
 
     Create supervised learning dataset: DBpedia
@@ -137,23 +109,15 @@
             By default, both datasets (train, test) are generated. Users could also choose any one or two of them,
             for example ('train', 'test') or just a string 'train'.
         offset: the number of the starting line. Default: 0
-        stride: stride - 1 is the number of the lines to skip. Default: 1
 
     Examples:
         >>> train, test = torchtext.experimental.datasets.raw.DBpedia()
     """
 
-<<<<<<< HEAD
-    return _setup_datasets("DBpedia", root, data_select, offset, stride)
-
-
-def YelpReviewPolarity(root='.data', data_select=('train', 'test'), offset=0, stride=1):
-=======
-    return _setup_datasets("DBpedia", root, split)
-
-
-def YelpReviewPolarity(root='.data', split=('train', 'test')):
->>>>>>> 3de3fcff
+    return _setup_datasets("DBpedia", root, split, offset)
+
+
+def YelpReviewPolarity(root='.data', split=('train', 'test'), offset=0):
     """ Defines YelpReviewPolarity datasets.
 
     Create supervised learning dataset: YelpReviewPolarity
@@ -166,23 +130,15 @@
             By default, both datasets (train, test) are generated. Users could also choose any one or two of them,
             for example ('train', 'test') or just a string 'train'.
         offset: the number of the starting line. Default: 0
-        stride: stride - 1 is the number of the lines to skip. Default: 1
 
     Examples:
         >>> train, test = torchtext.experimental.datasets.raw.YelpReviewPolarity()
     """
 
-<<<<<<< HEAD
-    return _setup_datasets("YelpReviewPolarity", root, data_select, offset, stride)
-
-
-def YelpReviewFull(root='.data', data_select=('train', 'test'), offset=0, stride=1):
-=======
-    return _setup_datasets("YelpReviewPolarity", root, split)
-
-
-def YelpReviewFull(root='.data', split=('train', 'test')):
->>>>>>> 3de3fcff
+    return _setup_datasets("YelpReviewPolarity", root, split, offset)
+
+
+def YelpReviewFull(root='.data', split=('train', 'test'), offset=0):
     """ Defines YelpReviewFull datasets.
 
     Create supervised learning dataset: YelpReviewFull
@@ -195,23 +151,15 @@
             By default, both datasets (train, test) are generated. Users could also choose any one or two of them,
             for example ('train', 'test') or just a string 'train'.
         offset: the number of the starting line. Default: 0
-        stride: stride - 1 is the number of the lines to skip. Default: 1
 
     Examples:
         >>> train, test = torchtext.experimental.datasets.raw.YelpReviewFull()
     """
 
-<<<<<<< HEAD
-    return _setup_datasets("YelpReviewFull", root, data_select, offset, stride)
-
-
-def YahooAnswers(root='.data', data_select=('train', 'test'), offset=0, stride=1):
-=======
-    return _setup_datasets("YelpReviewFull", root, split)
-
-
-def YahooAnswers(root='.data', split=('train', 'test')):
->>>>>>> 3de3fcff
+    return _setup_datasets("YelpReviewFull", root, split, offset)
+
+
+def YahooAnswers(root='.data', split=('train', 'test'), offset=0):
     """ Defines YahooAnswers datasets.
 
     Create supervised learning dataset: YahooAnswers
@@ -224,23 +172,15 @@
             By default, both datasets (train, test) are generated. Users could also choose any one or two of them,
             for example ('train', 'test') or just a string 'train'.
         offset: the number of the starting line. Default: 0
-        stride: stride - 1 is the number of the lines to skip. Default: 1
 
     Examples:
         >>> train, test = torchtext.experimental.datasets.raw.YahooAnswers()
     """
 
-<<<<<<< HEAD
-    return _setup_datasets("YahooAnswers", root, data_select, offset, stride)
-
-
-def AmazonReviewPolarity(root='.data', data_select=('train', 'test'), offset=0, stride=1):
-=======
-    return _setup_datasets("YahooAnswers", root, split)
-
-
-def AmazonReviewPolarity(root='.data', split=('train', 'test')):
->>>>>>> 3de3fcff
+    return _setup_datasets("YahooAnswers", root, split, offset)
+
+
+def AmazonReviewPolarity(root='.data', split=('train', 'test'), offset=0):
     """ Defines AmazonReviewPolarity datasets.
 
     Create supervised learning dataset: AmazonReviewPolarity
@@ -253,23 +193,15 @@
             By default, both datasets (train, test) are generated. Users could also choose any one or two of them,
             for example ('train', 'test') or just a string 'train'.
         offset: the number of the starting line. Default: 0
-        stride: stride - 1 is the number of the lines to skip. Default: 1
 
     Examples:
         >>> train, test = torchtext.experimental.datasets.raw.AmazonReviewPolarity()
     """
 
-<<<<<<< HEAD
-    return _setup_datasets("AmazonReviewPolarity", root, data_select, offset, stride)
-
-
-def AmazonReviewFull(root='.data', data_select=('train', 'test'), offset=0, stride=1):
-=======
-    return _setup_datasets("AmazonReviewPolarity", root, split)
-
-
-def AmazonReviewFull(root='.data', split=('train', 'test')):
->>>>>>> 3de3fcff
+    return _setup_datasets("AmazonReviewPolarity", root, split, offset)
+
+
+def AmazonReviewFull(root='.data', split=('train', 'test'), offset=0):
     """ Defines AmazonReviewFull datasets.
 
     Create supervised learning dataset: AmazonReviewFull
@@ -282,17 +214,12 @@
             By default, both datasets (train, test) are generated. Users could also choose any one or two of them,
             for example ('train', 'test') or just a string 'train'.
         offset: the number of the starting line. Default: 0
-        stride: stride - 1 is the number of the lines to skip. Default: 1
 
     Examples:
         >>> train, test = torchtext.experimental.datasets.raw.AmazonReviewFull()
     """
 
-<<<<<<< HEAD
-    return _setup_datasets("AmazonReviewFull", root, data_select, offset, stride)
-=======
-    return _setup_datasets("AmazonReviewFull", root, split)
->>>>>>> 3de3fcff
+    return _setup_datasets("AmazonReviewFull", root, split, offset)
 
 
 def generate_imdb_data(key, extracted_files):
@@ -305,11 +232,7 @@
                 yield label, f.read()
 
 
-<<<<<<< HEAD
-def IMDB(root='.data', data_select=('train', 'test'), offset=0, stride=1):
-=======
-def IMDB(root='.data', split=('train', 'test')):
->>>>>>> 3de3fcff
+def IMDB(root='.data', split=('train', 'test'), offset=0):
     """ Defines raw IMDB datasets.
 
     Create supervised learning dataset: IMDB
@@ -322,7 +245,6 @@
             By default, both datasets (train, test) are generated. Users could also choose any one or two of them,
             for example ('train', 'test') or just a string 'train'.
         offset: the number of the starting line. Default: 0
-        stride: stride - 1 is the number of the lines to skip. Default: 1
 
     Examples:
         >>> train, test = torchtext.experimental.datasets.raw.IMDB()
@@ -333,11 +255,7 @@
     extracted_files = extract_archive(dataset_tar)
     return tuple(RawTextIterableDataset("IMDB", NUM_LINES["IMDB"][item],
                                         generate_imdb_data(item,
-<<<<<<< HEAD
-                                                           extracted_files), offset=offset, stride=stride) for item in data_select)
-=======
-                                                           extracted_files)) for item in split)
->>>>>>> 3de3fcff
+                                                           extracted_files), offset=offset) for item in split)
 
 
 DATASETS = {
