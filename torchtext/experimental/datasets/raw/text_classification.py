--- conflicted
+++ resolved
@@ -47,11 +47,7 @@
         for i, item in enumerate(self._iterator):
             if i >= self.start:
                 yield item
-<<<<<<< HEAD
-            if self.num_lines is not None and i == (self.start + num_lines):
-=======
             if self.num_lines is not None and i == (self.start + self.num_lines):
->>>>>>> 30c89e96
                 break
 
     def get_iterator(self):
