import torch
import logging
from torchtext.data.utils import get_tokenizer
from torchtext.vocab import build_vocab_from_iterator
from torchtext.experimental.datasets.raw import language_modeling as raw
from torchtext.experimental.datasets.raw.common import check_default_set

logger_ = logging.getLogger(__name__)


def build_vocab(data, transforms):
    def apply_transforms(data):
        for line in data:
            tokens = transforms(line)
            yield tokens
    return build_vocab_from_iterator(apply_transforms(data), len(data))


class LanguageModelingDataset(torch.utils.data.Dataset):
    """Defines a dataset for language modeling.
       Currently, we only support the following datasets:

             - WikiText2
             - WikiText103
             - PennTreebank
             - WMTNewsCrawl

    """

    def __init__(self, data, vocab, transform):
        """Initiate language modeling dataset.

        Arguments:
            data: a tensor of tokens. tokens are ids after
                numericalizing the string tokens.
                torch.tensor([token_id_1, token_id_2, token_id_3, token_id1]).long()
            vocab: Vocabulary object used for dataset.
            transform: Text string transform.

        """

        super(LanguageModelingDataset, self).__init__()
        self.vocab = vocab
        self.transform = transform
        self.data = data

    def __getitem__(self, i):
        return self.data[i]

    def __len__(self):
        return len(self.data)

    def __iter__(self):
        for x in self.data:
            yield x

    def get_vocab(self):
        return self.vocab


def _setup_datasets(dataset_name, tokenizer, root, vocab, data_select, year, language):
    if tokenizer is None:
        tokenizer = get_tokenizer('basic_english')

    data_select = check_default_set(data_select, ('train', 'test', 'valid'))

    if vocab is None:
        if 'train' not in data_select:
            raise TypeError("Must pass a vocab if train is not selected.")
        if dataset_name == 'WMTNewsCrawl':
            raw_train, = raw.DATASETS[dataset_name](root=root, data_select=('train',), year=year, language=language)
        else:
            raw_train, = raw.DATASETS[dataset_name](root=root, data_select=('train',))
        logger_.info('Building Vocab based on train data')
        vocab = build_vocab(raw_train, tokenizer)
    logger_.info('Vocab has %d entries', len(vocab))

    def text_transform(line):
        return torch.tensor([vocab[token] for token in tokenizer(line)], dtype=torch.long)

    if dataset_name == 'WMTNewsCrawl':
        raw_datasets = raw.DATASETS[dataset_name](root=root, data_select=data_select, year=year, language=language)
    else:
        raw_datasets = raw.DATASETS[dataset_name](root=root, data_select=data_select)
    raw_data = {name: list(map(text_transform, raw_dataset)) for name, raw_dataset in zip(data_select, raw_datasets)}
<<<<<<< HEAD

    return tuple(LanguageModelingDataset(raw_data[item], vocab, text_transform)
=======
    logger_.info('Building datasets for {}'.format(data_select))
    return tuple(LanguageModelingDataset(raw_data[item], vocab, text_transform, single_line)
>>>>>>> 9b551e6d
                 for item in data_select)


def WikiText2(tokenizer=None, root='.data', vocab=None, data_select=('train', 'valid', 'test')):
    """ Defines WikiText2 datasets.

    Create language modeling dataset: WikiText2
    Separately returns the train/test/valid set

    Arguments:
        tokenizer: the tokenizer used to preprocess raw text data.
            The default one is basic_english tokenizer in fastText. spacy tokenizer
            is supported as well (see example below). A custom tokenizer is callable
            function with input of a string and output of a token list.
        root: Directory where the datasets are saved. Default: ".data"
        vocab: Vocabulary used for dataset. If None, it will generate a new
            vocabulary based on the train data set.
        data_select: a string or tupel for the returned datasets. Default: ('train', 'valid','test')
            By default, all the three datasets (train, test, valid) are generated. Users
            could also choose any one or two of them, for example ('train', 'test') or
            just a string 'train'. If 'train' is not in the tuple or string, a vocab
            object should be provided which will be used to process valid and/or test
            data.

    Examples:
        >>> from torchtext.experimental.datasets import WikiText2
        >>> from torchtext.data.utils import get_tokenizer
        >>> tokenizer = get_tokenizer("spacy")
        >>> train_dataset, valid_dataset, test_dataset = WikiText2(tokenizer=tokenizer)
        >>> vocab = train_dataset.get_vocab()
        >>> valid_dataset, = WikiText2(tokenizer=tokenizer, vocab=vocab,
                                       data_select='valid')

    """
    return _setup_datasets("WikiText2", tokenizer, root, vocab, data_select, None, None)


def WikiText103(tokenizer=None, root='.data', vocab=None, data_select=('train', 'valid', 'test')):
    """ Defines WikiText103 datasets.

    Create language modeling dataset: WikiText103
    Separately returns the train/test/valid set

    Arguments:
        tokenizer: the tokenizer used to preprocess raw text data.
            The default one is basic_english tokenizer in fastText. spacy tokenizer
            is supported as well (see example below). A custom tokenizer is callable
            function with input of a string and output of a token list.
        root: Directory where the datasets are saved. Default: ".data"
        vocab: Vocabulary used for dataset. If None, it will generate a new
            vocabulary based on the train data set.
        data_select: a string or tupel for the returned datasets. Default: ('train', 'valid', 'test')
            By default, all the three datasets (train, test, valid) are generated. Users
            could also choose any one or two of them, for example ('train', 'test') or
            just a string 'train'. If 'train' is not in the tuple or string, a vocab
            object should be provided which will be used to process valid and/or test
            data.

    Examples:
        >>> from torchtext.experimental.datasets import WikiText103
        >>> from torchtext.data.utils import get_tokenizer
        >>> tokenizer = get_tokenizer("spacy")
        >>> train_dataset, valid_dataset, test_dataset = WikiText103(tokenizer=tokenizer)
        >>> vocab = train_dataset.get_vocab()
        >>> valid_dataset, = WikiText103(tokenizer=tokenizer, vocab=vocab,
                                         data_select='valid')

    """

    return _setup_datasets("WikiText103", tokenizer, root, vocab, data_select, None, None)


def PennTreebank(tokenizer=None, root='.data', vocab=None, data_select=('train', 'valid', 'test')):
    """ Defines PennTreebank datasets.

    Create language modeling dataset: PennTreebank
    Separately returns the train/test/valid set

    Arguments:
        tokenizer: the tokenizer used to preprocess raw text data.
            The default one is basic_english tokenizer in fastText. spacy tokenizer
            is supported as well (see example below). A custom tokenizer is callable
            function with input of a string and output of a token list.
        root: Directory where the datasets are saved. Default: ".data"
        vocab: Vocabulary used for dataset. If None, it will generate a new
            vocabulary based on the train data set.
        data_select: a string or tupel for the returned datasets. Default: ('train', 'valid', 'test')
            By default, all the three datasets (train, test, valid) are generated. Users
            could also choose any one or two of them, for example ('train', 'test') or
            just a string 'train'. If 'train' is not in the tuple or string, a vocab
            object should be provided which will be used to process valid and/or test
            data.

    Examples:
        >>> from torchtext.experimental.datasets import PennTreebank
        >>> from torchtext.data.utils import get_tokenizer
        >>> tokenizer = get_tokenizer("spacy")
        >>> train_dataset, valid_dataset, test_dataset = PennTreebank(tokenizer=tokenizer)
        >>> vocab = train_dataset.get_vocab()
        >>> valid_dataset, = PennTreebank(tokenizer=tokenizer, vocab=vocab,
                                          data_select='valid')

    """

    return _setup_datasets("PennTreebank", tokenizer, root, vocab, data_select, None, None)


def WMTNewsCrawl(tokenizer=None, root='.data', vocab=None, data_select=('train'), year=2010, language='en'):
    """ Defines WMTNewsCrawl datasets.

    Create language modeling dataset: WMTNewsCrawl
    returns the train set

    Arguments:
        tokenizer: the tokenizer used to preprocess raw text data.
            The default one is basic_english tokenizer in fastText. spacy tokenizer
            is supported as well (see example below). A custom tokenizer is callable
            function with input of a string and output of a token list.
        root: Directory where the datasets are saved. Default: ".data"
        vocab: Vocabulary used for dataset. If None, it will generate a new
            vocabulary based on the train data set.
        data_select: a string or tuple for the returned datasets
            (Default: ('train',))
        year: the year of the dataset (Default: 2010)
        language: the language of the dataset (Default: 'en')

    Examples:
        >>> from torchtext.experimental.datasets import WMTNewsCrawl
        >>> from torchtext.data.utils import get_tokenizer
        >>> tokenizer = get_tokenizer("spacy")
        >>> train_dataset, = WMTNewsCrawl(tokenizer=tokenizer, data_select='train')

    Note: WMTNewsCrawl provides datasets based on the year and language instead of train/valid/test.
    """

    return _setup_datasets("WMTNewsCrawl", tokenizer, root, vocab, data_select, year, language)


DATASETS = {
    'WikiText2': WikiText2,
    'WikiText103': WikiText103,
    'PennTreebank': PennTreebank,
    'WMTNewsCrawl': WMTNewsCrawl
}<|MERGE_RESOLUTION|>--- conflicted
+++ resolved
@@ -83,13 +83,8 @@
     else:
         raw_datasets = raw.DATASETS[dataset_name](root=root, data_select=data_select)
     raw_data = {name: list(map(text_transform, raw_dataset)) for name, raw_dataset in zip(data_select, raw_datasets)}
-<<<<<<< HEAD
-
+    logger_.info('Building datasets for {}'.format(data_select))
     return tuple(LanguageModelingDataset(raw_data[item], vocab, text_transform)
-=======
-    logger_.info('Building datasets for {}'.format(data_select))
-    return tuple(LanguageModelingDataset(raw_data[item], vocab, text_transform, single_line)
->>>>>>> 9b551e6d
                  for item in data_select)
 
 
