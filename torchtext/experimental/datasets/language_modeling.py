--- conflicted
+++ resolved
@@ -41,16 +41,8 @@
 
         super(LanguageModelingDataset, self).__init__()
         self.vocab = vocab
-<<<<<<< HEAD
-        self.transforms = transforms
-        self.single_line = single_line
-        self.data = tuple(filter(lambda t: t.numel() > 0, data))
-        if single_line:
-            self.data = torch.cat(self.data)
-=======
         self.transform = transform
         self.data = data
->>>>>>> c38fd427
 
     def __getitem__(self, i):
         return self.data[i]
