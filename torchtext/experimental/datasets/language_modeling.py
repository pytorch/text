--- conflicted
+++ resolved
@@ -73,27 +73,7 @@
 
     if not single_line and dataset_name != 'WikiText103':
         raise TypeError('single_line must be True except for WikiText103')
-<<<<<<< HEAD
-    if dataset_name == 'WMTNewsCrawl':
-        train, = raw.DATASETS[dataset_name](root=root, data_select=('train',))
-        if single_line:
-            raw_data = {'train': [" ".join([txt for txt in train]), ]}
-        else:
-            raw_data = {'train': [txt for txt in train]}
-    else:
-        train, valid, test = raw.DATASETS[dataset_name](root=root, data_select=('train', 'valid', 'test'))
-        # Cache raw text iterable dataset
-        if single_line:
-            raw_data = {'train': [" ".join([txt for txt in train]), ],
-                        'valid': [" ".join(txt for txt in valid), ],
-                        'test': [" ".join(txt for txt in test), ]}
-        else:
-            raw_data = {'train': [txt for txt in train],
-                        'valid': [txt for txt in valid],
-                        'test': [txt for txt in test]}
-
-=======
->>>>>>> 467ee98f
+
     if vocab is None:
         if 'train' not in data_select:
             raise TypeError("Must pass a vocab if train is not selected.")
