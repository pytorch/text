--- conflicted
+++ resolved
@@ -19,15 +19,11 @@
         token_n
     Args:
         file_like_object (FileObject): a file like object to read data from.
-<<<<<<< HEAD
-        Remaining keyword arguments: Passed to the constructor of Vocab class.
-=======
         min_freq: The minimum frequency needed to include a token in the vocabulary.
             Values less than 1 will be set to 1. Default: 1.
         unk_token: The default unknown token to use. Default: '<unk>'.
         num_cpus (int): the number of cpus to use when loading the vectors from file. Default: 10.
 
->>>>>>> 310b07ee
     Returns:
         Vocab: a `Vocab` object.
     Examples:
@@ -35,59 +31,10 @@
         >>> f = open('vocab.txt', 'r')
         >>> v = vocab_from_file_object(f)
     """
-<<<<<<< HEAD
-    from collections import OrderedDict
-    from tqdm import tqdm
-    
-    ordered_dict = OrderedDict()
-    num_lines = _infer_shape(file_like_object)
-    for line in tqdm(file_like_object, unit_scale=0, unit="lines", total=num_lines):
-        token = line.rstrip()
-        if token in ordered_dict:
-            ordered_dict[token] += 1
-        else:
-            ordered_dict[token] = 1
-
-    return vocab(ordered_dict, **kwargs)
-
-
-# def vocab_from_file_object(file_like_object, min_freq=1, unk_token='<unk>', num_cpus=1):
-#     r"""Create a `Vocab` object from a file like object.
-
-#     The `file_like_object` should contain tokens seperated by new lines. Note that the vocab
-#     will be created in the order that the tokens first appear in the file (and not by the frequency of tokens).
-
-#     Format for txt file:
-#         token1
-#         token2
-#         ...
-#         token_n
-
-#     Args:
-#         file_like_object (FileObject): a file like object to read data from.
-#         min_freq: The minimum frequency needed to include a token in the vocabulary.
-#             Values less than 1 will be set to 1. Default: 1.
-#         unk_token: The default unknown token to use. Default: '<unk>'.
-#         num_cpus (int): the number of cpus to use when loading the vectors from file. Default: 10.
-
-#     Returns:
-#         Vocab: a `Vocab` object.
-
-#     Examples:
-#         >>> from torchtext.experimental.vocab import vocab_from_file_object
-#         >>> f = open('vocab.txt', 'r')
-#         >>> v = vocab_from_file_object(f)
-#     """
-#     vocab_obj = torch.ops.torchtext._load_vocab_from_file(file_like_object.name, unk_token, min_freq, num_cpus)
-#     return Vocab(vocab_obj)
-
-
-=======
     vocab_obj = torch.ops.torchtext._load_vocab_from_file(file_like_object.name, unk_token, min_freq, num_cpus)
     return Vocab(vocab_obj)
 
 
->>>>>>> 310b07ee
 def vocab(ordered_dict, min_freq=1, unk_token='<unk>'):
     r"""Factory method for creating a vocab object which maps tokens to indices.
 
@@ -126,28 +73,16 @@
         tokens.append(unk_token)
         warnings.warn("The `unk_token` '{}' wasn't found in the `ordered_dict`. Adding the `unk_token` "
                       "to the end of the Vocab.".format(unk_token), RuntimeWarning)
-<<<<<<< HEAD
-
-=======
->>>>>>> 310b07ee
     return Vocab(torch.classes.torchtext.Vocab(tokens, unk_token))
 
 
 class Vocab(nn.Module):
     r"""Creates a vocab object which maps tokens to indices.
-<<<<<<< HEAD
 
     Arguments:
         vocab (torch.classes.torchtext.Vocab): a cpp vocab object.
     """
 
-=======
-
-    Arguments:
-        vocab (torch.classes.torchtext.Vocab): a cpp vocab object.
-    """
-
->>>>>>> 310b07ee
     def __init__(self, vocab):
         super(Vocab, self).__init__()
         self.vocab = vocab
