import logging
from typing import Dict, List
from collections import Counter, OrderedDict
import torch
import torch.nn as nn
from torchtext._torchtext import (
    Vocab as VocabPybind,
    _load_vocab_from_file,
    _load_vocab_from_raw_text_file
)

__all__ = [
    'vocab_from_raw_text_file',
    'vocab_from_file',
    'vocab',
    'Vocab',
]
logger = logging.getLogger(__name__)


def vocab_from_raw_text_file(file_object, jited_tokenizer, min_freq=1, num_cpus=4):
    r"""Create a `Vocab` object from a raw text file.

    The `file_object` can contain any raw text. This function applies a generic JITed tokenizer in
    parallel to the text. Note that the vocab will be created in the order that the tokens first appear
    in the file (and not by the frequency of tokens).

    Args:
        file_object (FileObject): a file object to read data from.
        jited_tokenizer (ScriptModule): a tokenizer that has been JITed using `torch.jit.script`
        min_freq: The minimum frequency needed to include a token in the vocabulary.
            Values less than 1 will be set to 1. Default: 1.
        num_cpus (int): the number of cpus to use when loading the vectors from file. Default: 4.

    Returns:
        Vocab: a `Vocab` object.

    Examples:
        >>> from torchtext.experimental.vocab import vocab_from_raw_text_file
        >>> from torchtext.experimental.transforms import basic_english_normalize
        >>> f = open('vocab.txt', 'r')
        >>>     tokenizer = basic_english_normalize()
        >>> tokenizer = basic_english_normalize()
        >>> jit_tokenizer = torch.jit.script(tokenizer.to_ivalue())
        >>> v = vocab_from_raw_text_file(f, jit_tokenizer)
    """
<<<<<<< HEAD
    vocab_obj = _load_vocab_from_raw_text_file(file_object.name, min_freq, num_cpus, jited_tokenizer)
=======

    vocab_obj = _load_vocab_from_raw_text_file(file_object.name, unk_token, min_freq, num_cpus, jited_tokenizer)
>>>>>>> 97e6d1d6
    return Vocab(vocab_obj)


def vocab_from_file(file_object, min_freq=1, num_cpus=4):
    r"""Create a `Vocab` object from a text file.
    The `file_object` should contain tokens separated by new lines. Note that the vocab
    will be created in the order that the tokens first appear in the file (and not by the frequency of tokens).
    Format for txt file:

        token1
        token2
        ...
        token_n

    Args:
        file_object (FileObject): a file like object to read data from.
        min_freq: The minimum frequency needed to include a token in the vocabulary.
            Values less than 1 will be set to 1. Default: 1.
        num_cpus (int): the number of cpus to use when loading the vectors from file. Default: 4.

    Returns:
        Vocab: a `Vocab` object.

    Examples:
        >>> from torchtext.experimental.vocab import vocab_from_file
        >>> f = open('vocab.txt', 'r')
        >>> v = vocab_from_file(f)
    """
<<<<<<< HEAD
    vocab_obj = _load_vocab_from_file(file_object.name, min_freq, num_cpus)
=======

    vocab_obj = _load_vocab_from_file(file_object.name, unk_token, min_freq, num_cpus)
>>>>>>> 97e6d1d6
    return Vocab(vocab_obj)


def build_vocab_from_iterator(iterator, min_freq=1):
    """
    Build a Vocab from an iterator.

    Arguments:
        iterator: Iterator used to build Vocab. Must yield list or iterator of tokens.
        min_freq: The minimum frequency needed to include a token in the vocabulary.
            Values less than 1 will be set to 1. Default: 1.
    """

    counter = Counter()
    for tokens in iterator:
        counter.update(tokens)
    sorted_by_freq_tuples = sorted(counter.items(), key=lambda x: x[1], reverse=True)
    ordered_dict = OrderedDict(sorted_by_freq_tuples)
    word_vocab = vocab(ordered_dict, min_freq=min_freq)
    return word_vocab


def vocab(ordered_dict, min_freq=1):
    r"""Factory method for creating a vocab object which maps tokens to indices.

    Note that the ordering in which key value pairs were inserted in the `ordered_dict` will be respected when building the vocab.
    Therefore if sorting by token frequency is important to the user, the `ordered_dict` should be created in a way to reflect this.

    Arguments:
        ordered_dict (collections.OrderedDict): object holding the frequencies of each token found in the data.
        min_freq: The minimum frequency needed to include a token in the vocabulary.
            Values less than 1 will be set to 1. Default: 1.

    Examples:
        >>> from torchtext.experimental.vocab import vocab
        >>> from collections import Counter, OrderedDict
        >>> counter = Counter(["a", "a", "b", "b", "b"])
        >>> sorted_by_freq_tuples = sorted(counter.items(), key=lambda x: x[1], reverse=True)
        >>> ordered_dict = OrderedDict(sorted_by_freq_tuples)
        >>> v1 = vocab(ordered_dict)
        >>> tokens = ['e', 'd', 'c', 'b', 'a']
        >>> v2 = vocab(OrderedDict([(token, 1) for token in tokens]))
    """
<<<<<<< HEAD
=======

    if not unk_token:
        raise ValueError("A default unk token wasn't provided.")

>>>>>>> 97e6d1d6
    tokens = []
    for token, freq in ordered_dict.items():
        if freq >= min_freq:
            tokens.append(token)
    return Vocab(VocabPybind(tokens))


class Vocab(nn.Module):
    __jit_unused_properties__ = ["is_jitable"]
    r"""Creates a vocab object which maps tokens to indices.

    Arguments:
        vocab (torch.classes.torchtext.Vocab or torchtext._torchtext.Vocab): a cpp vocab object.
    """

    def __init__(self, vocab):
        super(Vocab, self).__init__()
        self.vocab = vocab

    @property
    def is_jitable(self):
        return not isinstance(self.vocab, VocabPybind)

    @torch.jit.export
    def forward(self, tokens: List[str]) -> List[int]:
        r"""Calls the `lookup_indices` method
        Args:
            tokens (List[str]): a list of tokens used to lookup their corresponding `indices`.

        Returns:
            indices (List[int]): the 'indices` associated with a list of tokens`.
        """
        return self.vocab.lookup_indices(tokens)

    @torch.jit.export
    def __len__(self) -> int:
        r"""
        Returns:
            length (int): the length of the vocab
        """
        return len(self.vocab)

    @torch.jit.export
    def __getitem__(self, token: str) -> int:
        r"""
        Args:
            token (str): the token used to lookup the corresponding index.

        Returns:
            index (int): the index corresponding to the associated token.
        """
        return self.vocab[token]

    @torch.jit.export
    def insert_token(self, token: str, index: int) -> None:
        r"""
        Args:
            token (str): the token used to lookup the corresponding index.
            index (int): the index corresponding to the associated token.

        Raises:
            RuntimeError: if `index` not between [0, Vocab.size()] or if token already exists in the vocab.
        """
        self.vocab.insert_token(token, index)

    @torch.jit.export
    def set_default_index(self, index: int) -> None:
        r"""
        Args:
            index (int): the unknown index.

        """
        self.vocab.set_default_index(index)

    @torch.jit.export
    def get_default_index(self) -> int:
        r"""
        return:
            index (int): the unknown index.

        """
        return self.vocab.get_default_index()

    @torch.jit.export
    def append_token(self, token: str) -> None:
        r"""
        Args:
            token (str): the token used to lookup the corresponding index.
        """
        self.vocab.append_token(token)

    @torch.jit.export
    def lookup_token(self, index: int) -> str:
        r"""
        Args:
            index (int): the index corresponding to the associated token.

        Returns:
            token (str): the token used to lookup the corresponding index.

        Raises:
            RuntimeError: if `index` not between [0, itos.size()].
        """
        return self.vocab.lookup_token(index)

    @torch.jit.export
    def lookup_tokens(self, indices: List[int]) -> List[str]:
        r"""
        Args:
            indices (List[int]): the `indices` used to lookup their corresponding`tokens`.

        Returns:
            tokens (List[str]): the `tokens` associated with `indices`.

        Raises:
            RuntimeError: if an index within `indices` is not between [0, itos.size()].
        """
        return self.vocab.lookup_tokens(indices)

    @torch.jit.export
    def lookup_indices(self, tokens: List[str]) -> List[int]:
        r"""
        Args:
            tokens (List[str]): the tokens used to lookup their corresponding `indices`.

        Returns:
            indices (List[int]): the 'indices` associated with `tokens`.
        """
        return self.vocab.lookup_indices(tokens)

    @torch.jit.export
    def get_stoi(self) -> Dict[str, int]:
        r"""
        Returns:
            stoi (dict): dictionary mapping tokens to indices.
        """
        return self.vocab.get_stoi()

    @torch.jit.export
    def get_itos(self) -> List[str]:
        r"""
        Returns:
            itos (dict): dictionary mapping indices to tokens.
        """
        return self.vocab.get_itos()

    def to_ivalue(self):
        r"""Return a JITable Vocab.
        """
        cpp_vocab = torch.classes.torchtext.Vocab(self.vocab.itos_)
        try:
            cpp_vocab.set_default_index(self.vocab.get_default_index())
            return Vocab(cpp_vocab)
        except RuntimeError:
            return Vocab(cpp_vocab)<|MERGE_RESOLUTION|>--- conflicted
+++ resolved
@@ -44,12 +44,7 @@
         >>> jit_tokenizer = torch.jit.script(tokenizer.to_ivalue())
         >>> v = vocab_from_raw_text_file(f, jit_tokenizer)
     """
-<<<<<<< HEAD
     vocab_obj = _load_vocab_from_raw_text_file(file_object.name, min_freq, num_cpus, jited_tokenizer)
-=======
-
-    vocab_obj = _load_vocab_from_raw_text_file(file_object.name, unk_token, min_freq, num_cpus, jited_tokenizer)
->>>>>>> 97e6d1d6
     return Vocab(vocab_obj)
 
 
@@ -78,12 +73,7 @@
         >>> f = open('vocab.txt', 'r')
         >>> v = vocab_from_file(f)
     """
-<<<<<<< HEAD
     vocab_obj = _load_vocab_from_file(file_object.name, min_freq, num_cpus)
-=======
-
-    vocab_obj = _load_vocab_from_file(file_object.name, unk_token, min_freq, num_cpus)
->>>>>>> 97e6d1d6
     return Vocab(vocab_obj)
 
 
@@ -127,13 +117,6 @@
         >>> tokens = ['e', 'd', 'c', 'b', 'a']
         >>> v2 = vocab(OrderedDict([(token, 1) for token in tokens]))
     """
-<<<<<<< HEAD
-=======
-
-    if not unk_token:
-        raise ValueError("A default unk token wasn't provided.")
-
->>>>>>> 97e6d1d6
     tokens = []
     for token, freq in ordered_dict.items():
         if freq >= min_freq:
