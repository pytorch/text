--- conflicted
+++ resolved
@@ -5,60 +5,47 @@
 
 import torch
 
-<<<<<<< HEAD
-import torch.nn as nn
-import torch.nn.functional as F
-import torch.optim as optim
-from torch.optim.lr_scheduler import ExponentialLR
-from torchtext.datasets import text_classification
-from torch.utils.data import BatchSampler
-from torch.utils.data import SequentialSampler
-from torch.utils.data import DataLoader
-=======
 from torchtext.datasets.text_classification import AG_NEWS
->>>>>>> 73772e28
 
 from model import TextSentiment
 
 
-def generate_batch(batch):
+def generate_offsets(data_batch):
+    offsets = [0]
+    for entry in data_batch:
+        offsets.append(offsets[-1] + len(entry))
+    offsets = torch.tensor(offsets[:-1])
+    return offsets
 
-    def generate_offsets(data_batch):
-        offsets = [0]
-        for entry in data_batch:
-            offsets.append(offsets[-1] + len(entry))
-        offsets = torch.tensor(offsets[:-1])
-        return offsets
 
-    cls = torch.tensor([entry[0] for entry in batch])
-    text = [entry[1] for entry in batch]
-    offsets = generate_offsets(text)
-    text = torch.cat(text)
+def generate_batch(data, labels, i, batch_size):
+    data_batch = data[i:i + batch_size]
+    text = torch.cat(data_batch)
+    offsets = generate_offsets(data_batch)
+    cls = torch.tensor(labels[i:i + batch_size])
+    text, offsets, cls = text.to(device), offsets.to(device), cls.to(device)
     return text, offsets, cls
 
 
-def train(lr_, num_epoch, data_):
-    data = DataLoader(data_, batch_size=batch_size, shuffle=True,
-                      collate_fn=generate_batch, num_workers=args.num_workers)
+def train(lr_, num_epoch, data, labels):
     num_lines = num_epochs * len(data)
     for epoch in range(num_epochs):
-        for i, (text, offsets, cls) in enumerate(data):
-            text, offsets, cls = text.to(device), offsets.to(device), cls.to(device)
+        perm = list(range(len(data)))
+        random.shuffle(perm)
+        data = [data[i] for i in perm]
+        labels = [labels[i] for i in perm]
+
+        for i in range(0, len(data), batch_size):
+            text, offsets, cls = generate_batch(data, labels, i, batch_size)
             output = model(text, offsets)
             loss = criterion(output, cls)
             loss.backward()
             progress = (i + len(data) * epoch) / float(num_lines)
             lr = lr_ * (1 - progress)
-<<<<<<< HEAD
-            if i % 128 == 0:
-                print("\rProgress: {:3.0f}% - Loss: {:8.5f} - LR: {:8.5f}".format(
-                    progress * 100, loss.item(), lr), end='')
-=======
             if i % 1024 == 0:
                 print(
                     "\rProgress: {:3.0f}% - Loss: {:.8f} - LR: {:.8f}".format(
                         progress * 100, loss.item(), lr), end='')
->>>>>>> 73772e28
             # SGD
             for p in model.parameters():
                 p.data.add_(p.grad.data * -lr)
@@ -67,12 +54,11 @@
     print("")
 
 
-def test(data_):
-    data = DataLoader(data_, batch_size=batch_size, collate_fn=generate_batch)
+def test(data, labels):
     total_accuracy = []
-    for text, offsets, cls in data:
-        text, offsets, cls = text.to(device), offsets.to(device), cls.to(device)
+    for i in range(0, len(data), batch_size):
         with torch.no_grad():
+            text, offsets, cls = generate_batch(data, labels, i, batch_size)
             output = model(text, offsets)
             accuracy = (output.argmax(1) == cls).float().mean().item()
             total_accuracy.append(accuracy)
@@ -82,13 +68,11 @@
 if __name__ == "__main__":
     parser = argparse.ArgumentParser(
         description='Train a text classification model on AG_NEWS')
-    parser.add_argument('dataset', choices=text_classification.DATASETS)
     parser.add_argument('--num-epochs', type=int, default=3)
     parser.add_argument('--embed-dim', type=int, default=128)
     parser.add_argument('--batch-size', type=int, default=64)
     parser.add_argument('--lr', type=float, default=64.0)
     parser.add_argument('--ngrams', type=int, default=2)
-    parser.add_argument('--num-workers', type=int, default=1)
     parser.add_argument('--device', default='cpu')
     parser.add_argument('--data', default='.data')
     parser.add_argument('--save-model-path')
@@ -109,14 +93,13 @@
         print("Creating directory {}".format(data))
         os.mkdir(data)
 
-    train_dataset, test_dataset = text_classification.DATASETS[args.dataset](
-        root=data, ngrams=args.ngrams)
-    model = TextSentiment(len(train_dataset.get_dictionary()),
-                          embed_dim, len(train_dataset.get_labels())).to(device)
+    dataset = AG_NEWS(root=data, ngrams=args.ngrams)
+    model = TextSentiment(len(dataset.dictionary), embed_dim,
+                          len(set(dataset.labels))).to(device)
     criterion = torch.nn.CrossEntropyLoss().to(device)
 
-    train(lr, num_epochs, train_dataset)
-    test(test_dataset)
+    train(lr, num_epochs, dataset.train_data, dataset.train_labels)
+    test(dataset.test_data, dataset.test_labels)
 
     if args.save_model_path:
         print("Saving model to {}".format(args.save_model_path))
