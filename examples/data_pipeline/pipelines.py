import torch
from transforms import (
    PretrainedSPTokenizer,
    PretrainedSPVocab,
    PyTextVocabTransform,
<<<<<<< HEAD
    PyTextScriptVocabTransform,
    VectorTransform,
    ToLongTensor,
=======
    iterate_batch,
>>>>>>> ee177fef
)
from torchtext.experimental.transforms import (
    basic_english_normalize,
    TextSequentialTransforms,
)
<<<<<<< HEAD
from torchtext.experimental.vocab import vocab_from_file_object
from torchtext.experimental.vectors import FastText as FastTextExperimental
from torchtext.experimental.functional import sequential_transforms, totensor

from torchtext.vocab import FastText
=======
from torchtext.experimental.vocab import vocab_from_file
from torchtext.experimental.vectors import FastText
>>>>>>> ee177fef
import argparse
from torchtext.experimental.datasets.raw import text_classification as raw
import time
from dataset import BatchTextClassificationData
from torchtext.data.functional import load_sp_model


def build_sp_pipeline(spm_file):
    tokenizer = PretrainedSPTokenizer(load_sp_model(spm_file))
    vocab = PretrainedSPVocab(load_sp_model(spm_file))

<<<<<<< HEAD
    pipeline = TextSequentialTransforms(tokenizer, vocab, ToLongTensor())
=======
    # Insert token in vocab to match a pretrained vocab
    vocab.insert_token('<pad>', 1)
    pipeline = TextSequentialTransforms(tokenizer, vocab)
>>>>>>> ee177fef
    jit_pipeline = torch.jit.script(pipeline.to_ivalue())
    print('jit sentencepiece pipeline success!')
    return pipeline, pipeline.to_ivalue(), jit_pipeline


def build_legacy_torchtext_vocab_pipeline(vocab_file):
    from torchtext.data.utils import get_tokenizer
    tokenizer = get_tokenizer("basic_english")
    from torchtext.vocab import build_vocab_from_iterator
    from torchtext.experimental.functional import totensor, vocab_func, sequential_transforms

    def token_iterator(vocab_file):
        f = open(vocab_file, 'r')
        for token in f:
            yield token
    vocab = build_vocab_from_iterator(token_iterator(vocab_file))
    pipeline = sequential_transforms(tokenizer, vocab_func(vocab), totensor(dtype=torch.long))
    return iterate_batch(pipeline), None, None


def build_experimental_torchtext_pipeline(hf_vocab_file):
    tokenizer = basic_english_normalize()
    f = open(hf_vocab_file, 'r')
    vocab = vocab_from_file_object(f)

    pipeline = TextSequentialTransforms(tokenizer, VocabTransform(vocab), ToLongTensor())
    jit_pipeline = torch.jit.script(pipeline.to_ivalue())

    print('jit experimental torchtext pipeline success!')
    return pipeline, pipeline.to_ivalue(), jit_pipeline


def build_legacy_batch_torchtext_vocab_pipeline(vocab_file):
    from torchtext.data.utils import get_tokenizer
    tokenizer = get_tokenizer("basic_english")
    from torchtext.vocab import build_vocab_from_iterator
    from transforms import TextClassificationPipeline
    from torchtext.experimental.functional import totensor, vocab_func, sequential_transforms

    def token_iterator(vocab_file):
        f = open(vocab_file, 'r')
        for token in f:
            yield token
    vocab = build_vocab_from_iterator(token_iterator(vocab_file))
    text_pipeline = sequential_transforms(tokenizer, vocab_func(vocab), totensor(dtype=torch.long))
    label_pipeline = totensor(dtype=torch.long)
    return TextClassificationPipeline(label_pipeline, text_pipeline), None, None


def build_legacy_pytext_vocab_pipeline(vocab_file):
    from pytext.data.utils import Vocabulary
    from torchtext.data.utils import get_tokenizer

    tokenizer = get_tokenizer("basic_english")
    f = open(vocab_file, 'r')
    vocab_list = [line.rstrip() for line in f]

    pipeline = sequential_transforms(tokenizer,
                                    PyTextVocabTransform(Vocabulary(vocab_list)),
                                    totensor(dtype=torch.long))
    return pipeline, None, None


def build_legacy_pytext_script_vocab_pipeline(vocab_file):
    from pytext.torchscript.vocab import ScriptVocabulary

    tokenizer = basic_english_normalize()
<<<<<<< HEAD
    f = open(vocab_file, 'r')
    vocab_list = [line.rstrip() for line in f]

    pipeline = TextSequentialTransforms(tokenizer,
                                        PyTextScriptVocabTransform(ScriptVocabulary(vocab_list)),
                                        ToLongTensor())
=======
    f = open(hf_vocab_file, 'r')
    vocab = vocab_from_file(f)

    # Insert token in vocab to match a pretrained vocab
    pipeline = TextSequentialTransforms(tokenizer, vocab)
>>>>>>> ee177fef
    jit_pipeline = torch.jit.script(pipeline.to_ivalue())
    print('jit legacy PyText pipeline success!')
    return pipeline, pipeline.to_ivalue(), jit_pipeline


def build_experimental_pytext_script_vocab_pipeline(vocab_file):
    import os
    import sys
    from collections import Counter, OrderedDict
    # this is needed because we want to add 'torchtext/examples/vocab' directory to the
    # `sys.path` variable in order to import the pytext_vocab (since its not a module)
    sys.path.insert(0, os.path.join(os.path.dirname(os.path.abspath(__file__)), "..", "vocab"))
    from pytext_vocab import script_vocab

    tokenizer = basic_english_normalize()
    f = open(vocab_file, 'r')
    vocab_counter = Counter([line.rstrip() for line in f])
    ordered_dict = OrderedDict(sorted(vocab_counter.items(), key=lambda x: x[1], reverse=True))

    # Insert token in vocab to match a pretrained vocab
    pipeline = TextSequentialTransforms(tokenizer,
<<<<<<< HEAD
                                        PyTextScriptVocabTransform(script_vocab(ordered_dict)),
                                        ToLongTensor())

=======
                                        PyTextVocabTransform(ScriptVocabulary(vocab_list)))
>>>>>>> ee177fef
    jit_pipeline = torch.jit.script(pipeline.to_ivalue())
    print('jit legacy PyText pipeline success!')
    return pipeline, pipeline.to_ivalue(), jit_pipeline


def build_legacy_fasttext_vector_pipeline():
    from torchtext.experimental.functional import vector_func, sequential_transforms
    from torchtext.data.utils import get_tokenizer
    tokenizer = get_tokenizer("basic_english")
    vector = FastText()

<<<<<<< HEAD
    pipeline = sequential_transforms(tokenizer, vector_func(vector))
    return pipeline, None, None


def build_experimental_fasttext_vector_pipeline():
    tokenizer = basic_english_normalize()
    vector = FastTextExperimental()

    pipeline = TextSequentialTransforms(tokenizer, VectorTransform(vector))
=======
    # Insert token in vocab to match a pretrained vocab
    pipeline = TextSequentialTransforms(tokenizer, vector)
>>>>>>> ee177fef
    jit_pipeline = torch.jit.script(pipeline.to_ivalue())
    
    print('jit legacy fasttext pipeline success!')
    return pipeline, pipeline.to_ivalue(), jit_pipeline


def run_benchmark_lookup(text_classification_dataset, pipeline):
    t0 = time.monotonic()
    lines = [text for (label, text) in text_classification_dataset]
    lines = pipeline(lines)
    print("Lookup time:", time.monotonic() - t0)


def run_batch_benchmark_lookup(text_classification_dataset, pipeline):
    t0 = time.monotonic()
    for items in text_classification_dataset:
        items = list(map(pipeline, items))
    print("Lookup time:", time.monotonic() - t0)


def generate_dataset(args):
    if args.pipeline == 'legacy_batch_torchtext':
        train = BatchTextClassificationData(args.dataset)
        test = None
    else:
        train, test = raw.DATASETS[args.dataset]()
    return train, test


if __name__ == "__main__":
    parser = argparse.ArgumentParser(description='Data procesing pipelines')
    parser.add_argument('--pipeline', type=str, default='sentencepiece',
                        help='The name of pipeline')
    parser.add_argument('--dataset', type=str, default='AG_NEWS',
                        help='Dataset for performance benchmark')
    parser.add_argument('--spm-filename', type=str, default='m_user.model',
                        help='The filename of sentencepiece model')
    parser.add_argument('--vocab-filename', type=str, default='vocab.txt',
                        help='The name of vocab filename')
    args = parser.parse_args()

    if args.pipeline == 'sentencepiece':
        pipeline, torchbind_pipeline, jit_pipeline = build_sp_pipeline(args.spm_filename)
    elif args.pipeline == 'experimental_torchtext':
        pipeline, torchbind_pipeline, jit_pipeline = build_experimental_torchtext_pipeline(args.vocab_filename)
    elif args.pipeline == 'experimental_pytext_script_vocab':
        pipeline, torchbind_pipeline, jit_pipeline = build_experimental_pytext_script_vocab_pipeline(args.vocab_filename)
    elif args.pipeline == 'experimental_fasttext':
        pipeline, torchbind_pipeline, jit_pipeline = build_experimental_fasttext_vector_pipeline()
    elif args.pipeline == 'legacy_torchtext':
        pipeline, torchbind_pipeline, jit_pipeline = build_legacy_torchtext_vocab_pipeline(args.vocab_filename)
    elif args.pipeline == 'legacy_pytext_vocab':
        pipeline, torchbind_pipeline, jit_pipeline = build_legacy_pytext_vocab_pipeline(args.vocab_filename)
    elif args.pipeline == 'legacy_pytext_script_vocab':
        pipeline, torchbind_pipeline, jit_pipeline = build_legacy_pytext_script_vocab_pipeline(args.vocab_filename)
    elif args.pipeline == 'legacy_fasttext':
        pipeline, torchbind_pipeline, jit_pipeline = build_legacy_fasttext_vector_pipeline()
    elif args.pipeline == 'legacy_batch_torchtext':
        pipeline, torchbind_pipeline, jit_pipeline = build_legacy_batch_torchtext_vocab_pipeline(args.vocab_filename)
    else:
        print("pipeline is not supported. Current pipelines include sentencepiece, experimental_torchtext, " +
              "experimental_fasttext, legacy_pytext, experimental_fasttext, legacy_torchtext, legacy_batch_torchtext")

    if pipeline is not None:
        print("Test eager mode for pipeline with pybind", args.pipeline)
        train, test = generate_dataset(args)
        if args.pipeline == 'legacy_batch_torchtext':
            run_batch_benchmark_lookup(train, pipeline)
        else:
            run_benchmark_lookup(train, pipeline)

    if torchbind_pipeline is not None:
        print("Test eager mode for pipeline with torchbind", args.pipeline)
        train, test = generate_dataset(args)
        if args.pipeline == 'legacy_batch_torchtext':
            run_batch_benchmark_lookup(train, torchbind_pipeline)
        else:
            run_benchmark_lookup(train, torchbind_pipeline)

    if jit_pipeline is not None:
        print("Test jit mode for pipeline", args.pipeline)
        train, test = generate_dataset(args)
        run_benchmark_lookup(train, jit_pipeline)<|MERGE_RESOLUTION|>--- conflicted
+++ resolved
@@ -3,28 +3,18 @@
     PretrainedSPTokenizer,
     PretrainedSPVocab,
     PyTextVocabTransform,
-<<<<<<< HEAD
     PyTextScriptVocabTransform,
-    VectorTransform,
-    ToLongTensor,
-=======
     iterate_batch,
->>>>>>> ee177fef
 )
 from torchtext.experimental.transforms import (
     basic_english_normalize,
     TextSequentialTransforms,
 )
-<<<<<<< HEAD
-from torchtext.experimental.vocab import vocab_from_file_object
+from torchtext.experimental.functional import sequential_transforms
 from torchtext.experimental.vectors import FastText as FastTextExperimental
-from torchtext.experimental.functional import sequential_transforms, totensor
-
+from torchtext.experimental.vocab import vocab_from_file
 from torchtext.vocab import FastText
-=======
-from torchtext.experimental.vocab import vocab_from_file
-from torchtext.experimental.vectors import FastText
->>>>>>> ee177fef
+
 import argparse
 from torchtext.experimental.datasets.raw import text_classification as raw
 import time
@@ -36,13 +26,9 @@
     tokenizer = PretrainedSPTokenizer(load_sp_model(spm_file))
     vocab = PretrainedSPVocab(load_sp_model(spm_file))
 
-<<<<<<< HEAD
-    pipeline = TextSequentialTransforms(tokenizer, vocab, ToLongTensor())
-=======
     # Insert token in vocab to match a pretrained vocab
     vocab.insert_token('<pad>', 1)
     pipeline = TextSequentialTransforms(tokenizer, vocab)
->>>>>>> ee177fef
     jit_pipeline = torch.jit.script(pipeline.to_ivalue())
     print('jit sentencepiece pipeline success!')
     return pipeline, pipeline.to_ivalue(), jit_pipeline
@@ -68,7 +54,7 @@
     f = open(hf_vocab_file, 'r')
     vocab = vocab_from_file_object(f)
 
-    pipeline = TextSequentialTransforms(tokenizer, VocabTransform(vocab), ToLongTensor())
+    pipeline = TextSequentialTransforms(tokenizer, VocabTransform(vocab))
     jit_pipeline = torch.jit.script(pipeline.to_ivalue())
 
     print('jit experimental torchtext pipeline success!')
@@ -110,20 +96,11 @@
     from pytext.torchscript.vocab import ScriptVocabulary
 
     tokenizer = basic_english_normalize()
-<<<<<<< HEAD
     f = open(vocab_file, 'r')
     vocab_list = [line.rstrip() for line in f]
 
     pipeline = TextSequentialTransforms(tokenizer,
-                                        PyTextScriptVocabTransform(ScriptVocabulary(vocab_list)),
-                                        ToLongTensor())
-=======
-    f = open(hf_vocab_file, 'r')
-    vocab = vocab_from_file(f)
-
-    # Insert token in vocab to match a pretrained vocab
-    pipeline = TextSequentialTransforms(tokenizer, vocab)
->>>>>>> ee177fef
+                                        PyTextScriptVocabTransform(ScriptVocabulary(vocab_list)))
     jit_pipeline = torch.jit.script(pipeline.to_ivalue())
     print('jit legacy PyText pipeline success!')
     return pipeline, pipeline.to_ivalue(), jit_pipeline
@@ -145,13 +122,7 @@
 
     # Insert token in vocab to match a pretrained vocab
     pipeline = TextSequentialTransforms(tokenizer,
-<<<<<<< HEAD
-                                        PyTextScriptVocabTransform(script_vocab(ordered_dict)),
-                                        ToLongTensor())
-
-=======
-                                        PyTextVocabTransform(ScriptVocabulary(vocab_list)))
->>>>>>> ee177fef
+                                        PyTextScriptVocabTransform(script_vocab(ordered_dict)))
     jit_pipeline = torch.jit.script(pipeline.to_ivalue())
     print('jit legacy PyText pipeline success!')
     return pipeline, pipeline.to_ivalue(), jit_pipeline
@@ -163,7 +134,6 @@
     tokenizer = get_tokenizer("basic_english")
     vector = FastText()
 
-<<<<<<< HEAD
     pipeline = sequential_transforms(tokenizer, vector_func(vector))
     return pipeline, None, None
 
@@ -172,13 +142,9 @@
     tokenizer = basic_english_normalize()
     vector = FastTextExperimental()
 
-    pipeline = TextSequentialTransforms(tokenizer, VectorTransform(vector))
-=======
-    # Insert token in vocab to match a pretrained vocab
     pipeline = TextSequentialTransforms(tokenizer, vector)
->>>>>>> ee177fef
-    jit_pipeline = torch.jit.script(pipeline.to_ivalue())
-    
+    jit_pipeline = torch.jit.script(pipeline.to_ivalue())
+
     print('jit legacy fasttext pipeline success!')
     return pipeline, pipeline.to_ivalue(), jit_pipeline
 
