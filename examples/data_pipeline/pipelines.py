import torch
from transforms import (
    PretrainedSPTokenizer,
    PretrainedSPVocab,
    VocabTransform,
    PyTextVocabTransform,
    VectorTransform,
    ToLongTensor,
)
from torchtext.experimental.transforms import (
    BasicEnglishNormalize,
    TextSequentialTransforms,
)
from torchtext.experimental.vocab import vocab_from_file_object
from torchtext.experimental.vectors import FastText
import argparse
from torchtext.experimental.datasets.raw import text_classification as raw
import time
from dataset import BatchTextClassificationData


def build_sp_pipeline(spm_file):
    tokenizer = PretrainedSPTokenizer(spm_file)
    vocab = PretrainedSPVocab(spm_file)

    # Insert token in vocab to match a pretrained vocab
    vocab.insert_token('<pad>', 1)
    pipeline = TextSequentialTransforms(tokenizer, vocab, ToLongTensor())
    jit_pipeline = torch.jit.script(pipeline)
    print('jit sentencepiece pipeline success!')
    return pipeline, jit_pipeline


def build_torchtext_vocab(vocab_file):
    from torchtext.data.utils import get_tokenizer
    tokenizer = get_tokenizer("basic_english")
    from torchtext.vocab import build_vocab_from_iterator
    from torchtext.experimental.functional import totensor, vocab_func, sequential_transforms

    def token_iterator(vocab_file):
        f = open(vocab_file, 'r')
        for token in f:
            yield token
    vocab = build_vocab_from_iterator(token_iterator(vocab_file))
    pipeline = sequential_transforms(tokenizer, vocab_func(vocab), totensor(dtype=torch.long))
    return pipeline, None


def build_batch_torchtext_vocab(vocab_file):
    from torchtext.data.utils import get_tokenizer
    tokenizer = get_tokenizer("basic_english")
    from torchtext.vocab import build_vocab_from_iterator
    from transforms import TextClassificationPipeline
    from torchtext.experimental.functional import totensor, vocab_func, sequential_transforms

    def token_iterator(vocab_file):
        f = open(vocab_file, 'r')
        for token in f:
            yield token
    vocab = build_vocab_from_iterator(token_iterator(vocab_file))
    text_pipeline = sequential_transforms(tokenizer, vocab_func(vocab), totensor(dtype=torch.long))
    label_pipeline = totensor(dtype=torch.long)
    return TextClassificationPipeline(label_pipeline, text_pipeline), None


<<<<<<< HEAD
def build_huggingface_vocab_pipeline(hf_vocab_file):
    # tokenizer = BasicEnglishNormalize()
    from torchtext.data.utils import get_tokenizer
    tokenizer = get_tokenizer("basic_english")

=======
def build_text_vocab_pipeline(hf_vocab_file):
    tokenizer = BasicEnglishNormalize()
>>>>>>> 1c6957fd
    f = open(hf_vocab_file, 'r')
    vocab = vocab_from_file_object(f)

    # Insert token in vocab to match a pretrained vocab
<<<<<<< HEAD
    pipeline = TextDataPipeline(tokenizer, VocabTransform(vocab))
    # jit_pipeline = torch.jit.script(pipeline)
    jit_pipeline = None
=======
    pipeline = TextSequentialTransforms(tokenizer, VocabTransform(vocab), ToLongTensor())
    jit_pipeline = torch.jit.script(pipeline)
>>>>>>> 1c6957fd
    print('jit Hugging Face pipeline success!')
    return pipeline, jit_pipeline


def build_pytext_vocab_pipeline(vocab_file):
    from pytext.torchscript.vocab import ScriptVocabulary
    tokenizer = BasicEnglishNormalize()
    f = open(vocab_file, 'r')
    vocab_list = [line.rstrip() for line in f]

    # Insert token in vocab to match a pretrained vocab
    pipeline = TextSequentialTransforms(tokenizer,
                                        PyTextVocabTransform(ScriptVocabulary(vocab_list)),
                                        ToLongTensor())
    jit_pipeline = torch.jit.script(pipeline)
    print('jit PyText pipeline success!')
    return pipeline, jit_pipeline


def build_fasttext_vector_pipeline():
    tokenizer = BasicEnglishNormalize()
    vector = FastText()

    # Insert token in vocab to match a pretrained vocab
    pipeline = TextSequentialTransforms(tokenizer, VectorTransform(vector))
    jit_pipeline = torch.jit.script(pipeline)
    print('jit fasttext pipeline success!')
    return pipeline, jit_pipeline


def run_benchmark_lookup(text_classification_dataset, pipeline):
    t0 = time.monotonic()
    for (label, text) in text_classification_dataset:
        text = pipeline(text)
    print("Lookup time:", time.monotonic() - t0)


def run_batch_benchmark_lookup(text_classification_dataset, pipeline):
    t0 = time.monotonic()
    for items in text_classification_dataset:
        items = list(map(pipeline, items))
    print("Lookup time:", time.monotonic() - t0)


def generate_dataset(args):
    if args.pipeline == 'batch_torchtext':
        train = BatchTextClassificationData(args.dataset)
        test = None
    else:
        train, test = raw.DATASETS[args.dataset]()
    return train, test


if __name__ == "__main__":
    parser = argparse.ArgumentParser(description='Data procesing pipelines')
    parser.add_argument('--pipeline', type=str, default='sentencepiece',
                        help='The name of pipeline')
    parser.add_argument('--dataset', type=str, default='AG_NEWS',
                        help='Dataset for performance benchmark')
    parser.add_argument('--spm-filename', type=str, default='m_user.model',
                        help='The filename of sentencepiece model')
    parser.add_argument('--vocab-filename', type=str, default='vocab.txt',
                        help='The name of vocab filename')
    args = parser.parse_args()

    if args.pipeline == 'sentencepiece':
        pipeline, jit_pipeline = build_sp_pipeline(args.spm_filename)
    elif args.pipeline == 'text_vocab':
        pipeline, jit_pipeline = build_text_vocab_pipeline(args.vocab_filename)
    elif args.pipeline == 'pytext':
        pipeline, jit_pipeline = build_pytext_vocab_pipeline(args.vocab_filename)
    elif args.pipeline == 'fasttext':
        pipeline, jit_pipeline = build_fasttext_vector_pipeline()
    elif args.pipeline == 'torchtext':
        pipeline, jit_pipeline = build_torchtext_vocab(args.vocab_filename)
    elif args.pipeline == 'batch_torchtext':
        pipeline, jit_pipeline = build_batch_torchtext_vocab(args.vocab_filename)
    else:
        print("pipeline is not supported. Current pipelines include sentencepiece, text_vocab, " +
              "fasttext, pytext, fasttext, torchtext, batch_torchtext")

    if pipeline is not None:
        print("Test eager mode for pipeline", args.pipeline)
        train, test = generate_dataset(args)
        if args.pipeline == 'batch_torchtext':
            run_batch_benchmark_lookup(train, pipeline)
        else:
            run_benchmark_lookup(train, pipeline)

    if jit_pipeline is not None:
        print("Test jit mode for pipeline", args.pipeline)
        train, test = generate_dataset(args)
        run_benchmark_lookup(train, jit_pipeline)<|MERGE_RESOLUTION|>--- conflicted
+++ resolved
@@ -63,28 +63,14 @@
     return TextClassificationPipeline(label_pipeline, text_pipeline), None
 
 
-<<<<<<< HEAD
-def build_huggingface_vocab_pipeline(hf_vocab_file):
-    # tokenizer = BasicEnglishNormalize()
-    from torchtext.data.utils import get_tokenizer
-    tokenizer = get_tokenizer("basic_english")
-
-=======
 def build_text_vocab_pipeline(hf_vocab_file):
     tokenizer = BasicEnglishNormalize()
->>>>>>> 1c6957fd
     f = open(hf_vocab_file, 'r')
     vocab = vocab_from_file_object(f)
 
     # Insert token in vocab to match a pretrained vocab
-<<<<<<< HEAD
-    pipeline = TextDataPipeline(tokenizer, VocabTransform(vocab))
-    # jit_pipeline = torch.jit.script(pipeline)
-    jit_pipeline = None
-=======
     pipeline = TextSequentialTransforms(tokenizer, VocabTransform(vocab), ToLongTensor())
     jit_pipeline = torch.jit.script(pipeline)
->>>>>>> 1c6957fd
     print('jit Hugging Face pipeline success!')
     return pipeline, jit_pipeline
 
