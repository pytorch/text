--- conflicted
+++ resolved
@@ -10,17 +10,13 @@
 from torchtext.experimental.transforms import (
     basic_english_normalize,
     TextSequentialTransforms,
-<<<<<<< HEAD
     PadTransform,
-=======
     sentencepiece_tokenizer,
     load_sp_model,
->>>>>>> 8dc2125b
 )
 from torchtext.data.utils import get_tokenizer
 from torchtext.experimental.functional import (
     sequential_transforms,
-    totensor,
 )
 from torchtext.experimental.vectors import FastText as FastTextExperimental
 from torchtext.experimental.vocab import vocab_from_file
